--- conflicted
+++ resolved
@@ -62,18 +62,14 @@
         cli_name.to_string(),
         args.server_url,
         args.no_wait,
-<<<<<<< HEAD
         tls_config.unwrap_or_exit_func(
             |err| output_and_error!("Missing certificate files: {}", err),
             -1,
         ),
-    );
-=======
     )
     .unwrap_or_else(|err| {
         output_and_error!("Cannot connect to server: '{}'", err);
     });
->>>>>>> 2457598f
 
     match args.command {
         cli::Commands::Get(get_args) => match get_args.command {
