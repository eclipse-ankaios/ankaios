--- conflicted
+++ resolved
@@ -1,9 +1,3 @@
-<<<<<<< HEAD
-use crate::{
-    cli::OutputFormat, cli_error::CliError
-    , output_debug,
-};
-=======
 // Copyright (c) 2024 Elektrobit Automotive GmbH
 //
 // This program and the accompanying materials are made available under the
@@ -18,10 +12,10 @@
 //
 // SPDX-License-Identifier: Apache-2.0
 
-use common::objects::CompleteState;
-
-use crate::{cli::OutputFormat, cli_error::CliError, output_and_error, output_debug};
->>>>>>> f09cb683
+use crate::{
+    cli::OutputFormat, cli_error::CliError
+    , output_debug,
+};
 
 use super::CliCommands;
 
