--- conflicted
+++ resolved
@@ -569,7 +569,7 @@
         WorkloadInstanceNameSpec, WorkloadMapSpec, WorkloadSpec, WorkloadStateSpec,
     };
     use ankaios_api::test_utils::{
-        generate_test_proto_complete_state, generate_test_workload, fixtures,
+        fixtures, generate_test_proto_complete_state, generate_test_workload,
     };
     use common::{
         commands::UpdateWorkloadState, from_server_interface::FromServer,
@@ -743,16 +743,11 @@
         )]);
 
         sim.will_send_response(
-<<<<<<< HEAD
-            REQUEST,
+            fixtures::REQUEST_ID,
             ResponseContent::CompleteStateResponse(Box::new(CompleteStateResponse {
                 complete_state: Some(proto_complete_state.clone()),
                 ..Default::default()
             })),
-=======
-            fixtures::REQUEST_ID,
-            ResponseContent::CompleteState(proto_complete_state.clone()),
->>>>>>> 0474bfee
         );
         let (checker, mut server_connection) = sim.create_server_connection();
 
@@ -808,24 +803,15 @@
 
         let other_response = FromServer::Response(Response {
             request_id: OTHER_REQUEST.into(),
-<<<<<<< HEAD
             response_content: Some(ResponseContent::CompleteStateResponse(Box::new(
                 CompleteStateResponse {
                     complete_state: Some(generate_test_proto_complete_state(&[(
-                        WORKLOAD_NAME_2,
-                        generate_test_workload(),
+                        fixtures::WORKLOAD_NAMES[1],
+                        generate_test_workload().into(),
                     )])),
                     ..Default::default()
                 },
             ))),
-=======
-            response_content: Some(ResponseContent::CompleteState(
-                generate_test_proto_complete_state(&[(
-                    fixtures::WORKLOAD_NAMES[1],
-                    generate_test_workload().into(),
-                )]),
-            )),
->>>>>>> 0474bfee
         });
 
         let mut sim = CommunicationSimulator::default();
@@ -838,16 +824,11 @@
         );
         sim.will_send_message(other_response.clone());
         sim.will_send_response(
-<<<<<<< HEAD
-            REQUEST,
+            fixtures::REQUEST_ID,
             ResponseContent::CompleteStateResponse(Box::new(CompleteStateResponse {
                 complete_state: Some(proto_complete_state.clone()),
                 ..Default::default()
             })),
-=======
-            fixtures::REQUEST_ID,
-            ResponseContent::CompleteState(proto_complete_state.clone()),
->>>>>>> 0474bfee
         );
         let (checker, mut server_connection) = sim.create_server_connection();
 
@@ -884,16 +865,11 @@
         );
         sim.will_send_message(other_message.clone());
         sim.will_send_response(
-<<<<<<< HEAD
-            REQUEST,
+            fixtures::REQUEST_ID,
             ResponseContent::CompleteStateResponse(Box::new(CompleteStateResponse {
                 complete_state: Some(proto_complete_state.clone()),
                 ..Default::default()
             })),
-=======
-            fixtures::REQUEST_ID,
-            ResponseContent::CompleteState(proto_complete_state.clone()),
->>>>>>> 0474bfee
         );
         let (checker, mut server_connection) = sim.create_server_connection();
 
@@ -1046,24 +1022,15 @@
         };
         let other_response = FromServer::Response(Response {
             request_id: OTHER_REQUEST.into(),
-<<<<<<< HEAD
             response_content: Some(ResponseContent::CompleteStateResponse(Box::new(
                 CompleteStateResponse {
                     complete_state: Some(generate_test_proto_complete_state(&[(
-                        WORKLOAD_NAME_2,
-                        generate_test_workload(),
+                        fixtures::WORKLOAD_NAMES[1],
+                        generate_test_workload().into(),
                     )])),
                     ..Default::default()
                 },
             ))),
-=======
-            response_content: Some(ResponseContent::CompleteState(
-                generate_test_proto_complete_state(&[(
-                    fixtures::WORKLOAD_NAMES[1],
-                    generate_test_workload().into(),
-                )]),
-            )),
->>>>>>> 0474bfee
         });
 
         let mut sim = CommunicationSimulator::default();
