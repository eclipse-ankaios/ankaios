// Copyright (c) 2024 Elektrobit Automotive GmbH
//
// This program and the accompanying materials are made available under the
// terms of the Apache License, Version 2.0 which is available at
// https://www.apache.org/licenses/LICENSE-2.0.
//
// Unless required by applicable law or agreed to in writing, software
// distributed under the License is distributed on an "AS IS" BASIS, WITHOUT
// WARRANTIES OR CONDITIONS OF ANY KIND, either express or implied. See the
// License for the specific language governing permissions and limitations
// under the License.
//
// SPDX-License-Identifier: Apache-2.0

use std::{mem::take, time::Duration};

use crate::{output_and_error, output_debug};
use common::communications_client::CommunicationsClient;
use common::communications_error::CommunicationMiddlewareError;
use common::to_server_interface::ToServer;
use common::{
    commands::{
        CompleteStateRequest, Response, ResponseContent, UpdateStateSuccess, UpdateWorkloadState,
    },
    from_server_interface::{FromServer, FromServerReceiver},
    objects::CompleteState,
    to_server_interface::{ToServerInterface, ToServerSender},
};
use grpc::client::GRPCCommunicationsClient;
use grpc::security::TLSConfig;
#[cfg(test)]
use mockall::automock;

const BUFFER_SIZE: usize = 20;
const WAIT_TIME_MS: Duration = Duration::from_millis(3000);

pub struct ServerConnection {
    to_server: ToServerSender,
    from_server: FromServerReceiver,
    task: tokio::task::JoinHandle<()>,
    missed_from_server_messages: Vec<FromServer>,
}

#[cfg_attr(test, automock)]
impl ServerConnection {
    // [impl->swdd~server-handle-cli-communication~1]
    // [impl->swdd~cli-communication-over-middleware~1]
    // testing the function does not bring any benefit so disable the dead code warning when building for test
    #[cfg_attr(test, allow(dead_code))]
<<<<<<< HEAD
    pub fn new(cli_name: &str, server_url: Url, tls_config: Option<TLSConfig>) -> Self {
        let mut grpc_communications_client = GRPCCommunicationsClient::new_cli_communication(
            cli_name.to_owned(),
            server_url,
            tls_config,
        );
=======
    pub fn new(cli_name: &str, server_url: String) -> Result<Self, CommunicationMiddlewareError> {
        let mut grpc_communications_client =
            GRPCCommunicationsClient::new_cli_communication(cli_name.to_owned(), server_url)?;
>>>>>>> 2457598f

        let (to_cli, cli_receiver) = tokio::sync::mpsc::channel::<FromServer>(BUFFER_SIZE);
        let (to_server, server_receiver) = tokio::sync::mpsc::channel::<ToServer>(BUFFER_SIZE);

        let task = tokio::spawn(async move {
            if let Err(err) = grpc_communications_client
                .run(server_receiver, to_cli.clone())
                .await
            {
                output_and_error!("{err}");
            }
        });

        Ok(Self {
            to_server,
            from_server: cli_receiver,
            task,
            missed_from_server_messages: Vec::new(),
        })
    }

    // testing the function does not bring any benefit so disable the dead code warning when building for test
    #[cfg_attr(test, allow(dead_code))]
    pub async fn shut_down(self) {
        drop(self.to_server);

        let _ = self.task.await;
    }

    pub async fn get_complete_state(
        &mut self,
        object_field_mask: &Vec<String>,
    ) -> Result<Box<CompleteState>, ServerConnectionError> {
        output_debug!(
            "get_complete_state: object_field_mask={:?} ",
            object_field_mask
        );

        let request_id = uuid::Uuid::new_v4().to_string();

        self.to_server
            .request_complete_state(
                request_id.to_owned(),
                CompleteStateRequest {
                    field_mask: object_field_mask.clone(),
                },
            )
            .await
            .map_err(|err| ServerConnectionError::ExecutionError(err.to_string()))?;

        let poll_complete_state_response = async {
            loop {
                match self.from_server.recv().await {
                    Some(FromServer::Response(Response {
                        request_id: received_request_id,
                        response_content: ResponseContent::CompleteState(res),
                    })) if received_request_id == request_id => return Ok(res),
                    None => return Err("Channel preliminary closed."),
                    Some(message) => {
                        // [impl->swdd~cli-stores-unexpected-message~1]
                        self.missed_from_server_messages.push(message);
                    }
                }
            }
        };
        match tokio::time::timeout(WAIT_TIME_MS, poll_complete_state_response).await {
            Ok(Ok(res)) => Ok(res),
            Ok(Err(err)) => Err(ServerConnectionError::ExecutionError(format!(
                "Failed to get complete state.\nError: {err}"
            ))),
            Err(_) => Err(ServerConnectionError::ExecutionError(format!(
                "Failed to get complete state in time (timeout={WAIT_TIME_MS:?})."
            ))),
        }
    }

    pub async fn update_state(
        &mut self,
        new_state: CompleteState,
        update_mask: Vec<String>,
    ) -> Result<UpdateStateSuccess, ServerConnectionError> {
        let request_id = uuid::Uuid::new_v4().to_string();
        output_debug!("Sending the new state {:?}", new_state);
        self.to_server
            .update_state(request_id.clone(), new_state, update_mask)
            .await
            .map_err(|err| ServerConnectionError::ExecutionError(err.to_string()))?;

        let poll_update_state_success = async {
            loop {
                let Some(server_message) = self.from_server.recv().await else {
                    return Err(ServerConnectionError::ExecutionError(
                        "Connection to server interrupted".into(),
                    ));
                };
                match server_message {
                    FromServer::Response(Response {
                        request_id: received_request_id,
                        response_content: ResponseContent::UpdateStateSuccess(update_state_success),
                    }) if received_request_id == request_id => return Ok(update_state_success),
                    // [impl->swdd~cli-requests-update-state-with-watch-error~1]
                    FromServer::Response(Response {
                        request_id: received_request_id,
                        response_content: ResponseContent::Error(error),
                    }) if received_request_id == request_id => {
                        return Err(ServerConnectionError::ExecutionError(format!(
                            "SetState failed with: '{}'",
                            error.message
                        )));
                    }
                    message => {
                        // [impl->swdd~cli-stores-unexpected-message~1]
                        self.missed_from_server_messages.push(message);
                    }
                }
            }
        };
        match tokio::time::timeout(WAIT_TIME_MS, poll_update_state_success).await {
            Ok(Ok(res)) => {
                output_debug!("Got update success: {:?}", res);
                Ok(res)
            }
            Ok(Err(err)) => {
                output_debug!("Update failed: {:?}", err);
                Err(err)
            }
            Err(_) => Err(ServerConnectionError::ExecutionError(format!(
                "Failed to get complete state in time (timeout={WAIT_TIME_MS:?})."
            ))),
        }
    }

    pub async fn read_next_update_workload_state(
        &mut self,
    ) -> Result<UpdateWorkloadState, ServerConnectionError> {
        loop {
            let server_message = self.from_server.recv().await;
            output_debug!("Got server message: {:?}", server_message);
            let Some(server_message) = server_message else {
                break Err(ServerConnectionError::ExecutionError(
                    "Connection to server interrupted".into(),
                ));
            };
            if let FromServer::UpdateWorkloadState(update_workload_state) = server_message {
                break Ok(update_workload_state);
            } else {
                // [impl->swdd~cli-stores-unexpected-message~1]
                self.missed_from_server_messages.push(server_message);
            };
        }
    }

    pub fn take_missed_from_server_messages(&mut self) -> Vec<FromServer> {
        take(&mut self.missed_from_server_messages)
    }
}

#[derive(Debug)]
pub enum ServerConnectionError {
    ExecutionError(String),
}

//////////////////////////////////////////////////////////////////////////////
//                 ########  #######    #########  #########                //
//                    ##     ##        ##             ##                    //
//                    ##     #####     #########      ##                    //
//                    ##     ##                ##     ##                    //
//                    ##     #######   #########      ##                    //
//////////////////////////////////////////////////////////////////////////////
#[cfg(test)]
mod tests {
    use std::collections::HashMap;

    use common::{
        commands::{
            CompleteStateRequest, Error, RequestContent, Response, ResponseContent,
            UpdateStateRequest, UpdateStateSuccess, UpdateWorkloadState,
        },
        from_server_interface::FromServer,
        objects::{
            CompleteState, ExecutionState, State, StoredWorkloadSpec, WorkloadInstanceName,
            WorkloadState,
        },
        to_server_interface::ToServer,
    };
    use tokio::sync::mpsc::Receiver;

    use super::ServerConnection;

    const WORKLOAD_NAME_1: &str = "workload_1";
    const WORKLOAD_NAME_2: &str = "workload_2";
    const AGENT_A: &str = "agent_A";
    const RUNTIME: &str = "runtime";
    const REQUEST: &str = "request";
    const OTHER_REQUEST: &str = "other_request";
    const FIELD_MASK: &str = "field_mask";
    const ID: &str = "id";

    #[derive(Default)]
    struct CommunicationSimulator {
        actions: Vec<CommunicationSimulatorAction>,
    }

    struct CorrectCommuncationChecker {
        join_handle: tokio::task::JoinHandle<()>,
        is_ready: tokio::sync::oneshot::Receiver<Receiver<ToServer>>,
    }

    #[derive(Clone)]
    enum CommunicationSimulatorAction {
        WillSendMessage(FromServer),
        WillSendResponse(String, ResponseContent),
        ExpectReceiveRequest(String, RequestContent),
    }

    impl CommunicationSimulator {
        fn create_server_connection(self) -> (CorrectCommuncationChecker, ServerConnection) {
            let (from_server, cli_receiver) = tokio::sync::mpsc::channel::<FromServer>(1);
            let (to_server, mut server_receiver) = tokio::sync::mpsc::channel::<ToServer>(1);

            let (is_ready_sender, is_ready) = tokio::sync::oneshot::channel();

            let join_handle = tokio::spawn(async move {
                let mut request_ids = HashMap::<String, String>::new();
                for action in self.actions {
                    match action {
                        CommunicationSimulatorAction::WillSendMessage(message) => {
                            from_server.send(message).await.unwrap()
                        }
                        CommunicationSimulatorAction::WillSendResponse(request_name, response) => {
                            let request_id = request_ids.get(&request_name).unwrap();
                            from_server
                                .send(FromServer::Response(Response {
                                    request_id: request_id.to_owned(),
                                    response_content: response,
                                }))
                                .await
                                .unwrap();
                        }
                        CommunicationSimulatorAction::ExpectReceiveRequest(
                            request_name,
                            expected_request,
                        ) => {
                            let actual_message = server_receiver.recv().await.unwrap();
                            let common::to_server_interface::ToServer::Request(actual_request) =
                                actual_message
                            else {
                                panic!("Expected a request")
                            };
                            request_ids.insert(request_name, actual_request.request_id);
                            assert_eq!(actual_request.request_content, expected_request);
                        }
                    }
                }
                is_ready_sender.send(server_receiver).unwrap();
            });

            (
                CorrectCommuncationChecker {
                    join_handle,
                    is_ready,
                },
                ServerConnection {
                    to_server,
                    from_server: cli_receiver,
                    task: tokio::spawn(async {}),
                    missed_from_server_messages: Vec::new(),
                },
            )
        }

        pub fn will_send_message(&mut self, message: FromServer) {
            self.actions
                .push(CommunicationSimulatorAction::WillSendMessage(message));
        }

        pub fn will_send_response(&mut self, request_name: &str, response: ResponseContent) {
            self.actions
                .push(CommunicationSimulatorAction::WillSendResponse(
                    request_name.to_string(),
                    response,
                ));
        }

        pub fn expect_receive_request(&mut self, request_name: &str, request: RequestContent) {
            self.actions
                .push(CommunicationSimulatorAction::ExpectReceiveRequest(
                    request_name.to_string(),
                    request,
                ));
        }
    }

    impl CorrectCommuncationChecker {
        fn check_communication(mut self) {
            let Ok(mut to_server) = self.is_ready.try_recv() else {
                panic!("Not all messages have been sent or received");
            };
            self.join_handle.abort();
            if let Ok(message) = to_server.try_recv() {
                panic!("Received unexpected message: {:#?}", message);
            }
        }
    }

    impl Drop for CorrectCommuncationChecker {
        fn drop(&mut self) {
            self.join_handle.abort();
        }
    }

    fn complete_state(workload_name: &str) -> CompleteState {
        CompleteState {
            desired_state: State {
                workloads: [(
                    workload_name.into(),
                    StoredWorkloadSpec {
                        agent: AGENT_A.into(),
                        runtime: RUNTIME.into(),
                        ..Default::default()
                    },
                )]
                .into(),
                ..Default::default()
            },
            ..Default::default()
        }
    }

    fn instance_name(workload_name: &str) -> WorkloadInstanceName {
        format!("{workload_name}.{ID}.{AGENT_A}")
            .try_into()
            .unwrap()
    }

    #[tokio::test]
    async fn utest_get_complete_state() {
        let mut sim = CommunicationSimulator::default();
        sim.expect_receive_request(
            REQUEST,
            RequestContent::CompleteStateRequest(CompleteStateRequest {
                field_mask: vec![FIELD_MASK.into()],
            }),
        );
        sim.will_send_response(
            REQUEST,
            ResponseContent::CompleteState(Box::new(complete_state(WORKLOAD_NAME_1))),
        );
        let (checker, mut server_connection) = sim.create_server_connection();

        let result = server_connection
            .get_complete_state(&vec![FIELD_MASK.into()])
            .await;
        assert!(result.is_ok());
        assert_eq!(*result.unwrap(), complete_state(WORKLOAD_NAME_1));
        checker.check_communication();
    }

    #[tokio::test]
    async fn utest_get_complete_state_fails_at_request() {
        let sim = CommunicationSimulator::default();
        let (_, mut server_connection) = sim.create_server_connection();
        // sending the GetCompleteState request to the server, shall already fail
        let (to_server, _) = tokio::sync::mpsc::channel(1);
        server_connection.to_server = to_server;

        let result = server_connection
            .get_complete_state(&vec![FIELD_MASK.into()])
            .await;
        assert!(result.is_err());
    }

    #[tokio::test]
    async fn utest_get_complete_state_fails_no_response() {
        let mut sim = CommunicationSimulator::default();
        sim.expect_receive_request(
            REQUEST,
            RequestContent::CompleteStateRequest(CompleteStateRequest {
                field_mask: vec![FIELD_MASK.into()],
            }),
        );
        let (_checker, mut server_connection) = sim.create_server_connection();

        let result = server_connection
            .get_complete_state(&vec![FIELD_MASK.into()])
            .await;
        assert!(result.is_err());
    }

    #[tokio::test]
    async fn utest_get_complete_state_fails_response_timeout() {
        let mut sim = CommunicationSimulator::default();
        sim.expect_receive_request(
            REQUEST,
            RequestContent::CompleteStateRequest(CompleteStateRequest {
                field_mask: vec![FIELD_MASK.into()],
            }),
        );
        let (checker, mut server_connection) = sim.create_server_connection();
        let (_to_client, from_server) = tokio::sync::mpsc::channel(1);
        server_connection.from_server = from_server;

        let result = server_connection
            .get_complete_state(&vec![FIELD_MASK.into()])
            .await;
        assert!(result.is_err());
        checker.check_communication();
    }

    // [utest->swdd~cli-stores-unexpected-message~1]
    #[tokio::test]
    async fn utest_get_complete_state_other_response_in_between() {
        let other_response = FromServer::Response(Response {
            request_id: OTHER_REQUEST.into(),
            response_content: ResponseContent::CompleteState(Box::new(complete_state(
                WORKLOAD_NAME_2,
            ))),
        });

        let mut sim = CommunicationSimulator::default();
        sim.expect_receive_request(
            REQUEST,
            RequestContent::CompleteStateRequest(CompleteStateRequest {
                field_mask: vec![FIELD_MASK.into()],
            }),
        );
        sim.will_send_message(other_response.clone());
        sim.will_send_response(
            REQUEST,
            ResponseContent::CompleteState(Box::new(complete_state(WORKLOAD_NAME_1))),
        );
        let (checker, mut server_connection) = sim.create_server_connection();

        let result = server_connection
            .get_complete_state(&vec![FIELD_MASK.into()])
            .await;
        assert!(result.is_ok());
        assert_eq!(*result.unwrap(), complete_state(WORKLOAD_NAME_1));
        assert_eq!(
            server_connection.take_missed_from_server_messages(),
            vec![other_response]
        );
        checker.check_communication();
    }

    // [utest->swdd~cli-stores-unexpected-message~1]
    #[tokio::test]
    async fn utest_get_complete_state_other_message_in_between() {
        let other_message = FromServer::UpdateWorkloadState(UpdateWorkloadState {
            workload_states: vec![],
        });

        let mut sim = CommunicationSimulator::default();
        sim.expect_receive_request(
            REQUEST,
            RequestContent::CompleteStateRequest(CompleteStateRequest {
                field_mask: vec![FIELD_MASK.into()],
            }),
        );
        sim.will_send_message(other_message.clone());
        sim.will_send_response(
            REQUEST,
            ResponseContent::CompleteState(Box::new(complete_state(WORKLOAD_NAME_1))),
        );
        let (checker, mut server_connection) = sim.create_server_connection();

        let result = server_connection
            .get_complete_state(&vec![FIELD_MASK.into()])
            .await;
        assert!(result.is_ok());
        assert_eq!(*result.unwrap(), complete_state(WORKLOAD_NAME_1));
        assert_eq!(
            server_connection.take_missed_from_server_messages(),
            vec![other_message]
        );
        checker.check_communication();
    }

    #[tokio::test]
    async fn utest_update_state() {
        let update_state_success = UpdateStateSuccess {
            added_workloads: vec![WORKLOAD_NAME_1.into()],
            deleted_workloads: vec![],
        };

        let mut sim = CommunicationSimulator::default();
        sim.expect_receive_request(
            REQUEST,
            RequestContent::UpdateStateRequest(Box::new(UpdateStateRequest {
                state: complete_state(WORKLOAD_NAME_1),
                update_mask: vec![FIELD_MASK.into()],
            })),
        );
        sim.will_send_response(
            REQUEST,
            ResponseContent::UpdateStateSuccess(update_state_success.clone()),
        );
        let (checker, mut server_connection) = sim.create_server_connection();

        let result = server_connection
            .update_state(complete_state(WORKLOAD_NAME_1), vec![FIELD_MASK.into()])
            .await;

        assert!(result.is_ok());
        assert_eq!(result.unwrap(), update_state_success);
        checker.check_communication();
    }

    #[tokio::test]
    async fn utest_update_state_fails_at_request() {
        let sim = CommunicationSimulator::default();
        let (_, mut server_connection) = sim.create_server_connection();
        // sending the GetCompleteState request to the server, shall already fail
        let (to_server, _) = tokio::sync::mpsc::channel(1);
        server_connection.to_server = to_server;

        let result = server_connection
            .update_state(complete_state(WORKLOAD_NAME_1), vec![FIELD_MASK.into()])
            .await;

        assert!(result.is_err());
    }

    #[tokio::test]
    async fn utest_update_state_fails_no_response() {
        let mut sim = CommunicationSimulator::default();
        sim.expect_receive_request(
            REQUEST,
            RequestContent::UpdateStateRequest(Box::new(UpdateStateRequest {
                state: complete_state(WORKLOAD_NAME_1),
                update_mask: vec![FIELD_MASK.into()],
            })),
        );

        let (_, mut server_connection) = sim.create_server_connection();

        let result = server_connection
            .update_state(complete_state(WORKLOAD_NAME_1), vec![FIELD_MASK.into()])
            .await;

        assert!(result.is_err());
    }

    #[tokio::test]
    async fn utest_update_state_fails_error_response() {
        let mut sim = CommunicationSimulator::default();
        sim.expect_receive_request(
            REQUEST,
            RequestContent::UpdateStateRequest(Box::new(UpdateStateRequest {
                state: complete_state(WORKLOAD_NAME_1),
                update_mask: vec![FIELD_MASK.into()],
            })),
        );
        sim.will_send_response(
            REQUEST,
            ResponseContent::Error(Error { message: "".into() }),
        );

        let (checker, mut server_connection) = sim.create_server_connection();

        let result = server_connection
            .update_state(complete_state(WORKLOAD_NAME_1), vec![FIELD_MASK.into()])
            .await;

        assert!(result.is_err());
        checker.check_communication();
    }

    #[tokio::test]
    async fn utest_update_state_fails_response_timeout() {
        let mut sim = CommunicationSimulator::default();
        sim.expect_receive_request(
            REQUEST,
            RequestContent::UpdateStateRequest(Box::new(UpdateStateRequest {
                state: complete_state(WORKLOAD_NAME_1),
                update_mask: vec![FIELD_MASK.into()],
            })),
        );

        let (checker, mut server_connection) = sim.create_server_connection();
        let (_to_client, from_server) = tokio::sync::mpsc::channel(1);
        server_connection.from_server = from_server;

        let result = server_connection
            .update_state(complete_state(WORKLOAD_NAME_1), vec![FIELD_MASK.into()])
            .await;

        assert!(result.is_err());
        checker.check_communication();
    }

    // [utest->swdd~cli-stores-unexpected-message~1]
    #[tokio::test]
    async fn utest_update_state_other_response_in_between() {
        let update_state_success = UpdateStateSuccess {
            added_workloads: vec![WORKLOAD_NAME_1.into()],
            deleted_workloads: vec![],
        };
        let other_response = FromServer::Response(Response {
            request_id: OTHER_REQUEST.into(),
            response_content: ResponseContent::CompleteState(Box::new(complete_state(
                WORKLOAD_NAME_2,
            ))),
        });

        let mut sim = CommunicationSimulator::default();
        sim.expect_receive_request(
            REQUEST,
            RequestContent::UpdateStateRequest(Box::new(UpdateStateRequest {
                state: complete_state(WORKLOAD_NAME_1),
                update_mask: vec![FIELD_MASK.into()],
            })),
        );
        sim.will_send_message(other_response.clone());
        sim.will_send_response(
            REQUEST,
            ResponseContent::UpdateStateSuccess(update_state_success.clone()),
        );
        let (checker, mut server_connection) = sim.create_server_connection();

        let result = server_connection
            .update_state(complete_state(WORKLOAD_NAME_1), vec![FIELD_MASK.into()])
            .await;

        assert!(result.is_ok());
        assert_eq!(result.unwrap(), update_state_success);
        assert_eq!(
            server_connection.take_missed_from_server_messages(),
            vec![other_response]
        );
        checker.check_communication();
    }

    // [utest->swdd~cli-stores-unexpected-message~1]
    #[tokio::test]
    async fn utest_update_state_other_message_in_between() {
        let update_state_success = UpdateStateSuccess {
            added_workloads: vec![WORKLOAD_NAME_1.into()],
            deleted_workloads: vec![],
        };
        let other_message = FromServer::UpdateWorkloadState(UpdateWorkloadState {
            workload_states: vec![],
        });

        let mut sim = CommunicationSimulator::default();
        sim.expect_receive_request(
            REQUEST,
            RequestContent::UpdateStateRequest(Box::new(UpdateStateRequest {
                state: complete_state(WORKLOAD_NAME_1),
                update_mask: vec![FIELD_MASK.into()],
            })),
        );
        sim.will_send_message(other_message.clone());
        sim.will_send_response(
            REQUEST,
            ResponseContent::UpdateStateSuccess(update_state_success.clone()),
        );
        let (checker, mut server_connection) = sim.create_server_connection();

        let result = server_connection
            .update_state(complete_state(WORKLOAD_NAME_1), vec![FIELD_MASK.into()])
            .await;

        assert!(result.is_ok());
        assert_eq!(result.unwrap(), update_state_success);
        assert_eq!(
            server_connection.take_missed_from_server_messages(),
            vec![other_message]
        );
        checker.check_communication();
    }

    #[tokio::test]
    async fn utest_read_next_update_workload_state() {
        let update_workload_state = UpdateWorkloadState {
            workload_states: vec![WorkloadState {
                instance_name: instance_name(WORKLOAD_NAME_1),
                execution_state: ExecutionState::running(),
            }],
        };

        let mut sim = CommunicationSimulator::default();
        sim.will_send_message(FromServer::UpdateWorkloadState(
            update_workload_state.clone(),
        ));
        let (checker, mut server_connection) = sim.create_server_connection();

        let result = server_connection.read_next_update_workload_state().await;
        assert!(result.is_ok());
        assert_eq!(result.unwrap(), update_workload_state);

        checker.check_communication();
    }

    // [utest->swdd~cli-stores-unexpected-message~1]
    #[tokio::test]
    async fn utest_read_next_update_workload_state_other_message_in_between() {
        let other_message = FromServer::Response(Response {
            request_id: REQUEST.into(),
            response_content: ResponseContent::Error(Error { message: "".into() }),
        });
        let update_workload_state = UpdateWorkloadState {
            workload_states: vec![WorkloadState {
                instance_name: instance_name(WORKLOAD_NAME_1),
                execution_state: ExecutionState::running(),
            }],
        };

        let mut sim = CommunicationSimulator::default();
        sim.will_send_message(other_message.clone());
        sim.will_send_message(FromServer::UpdateWorkloadState(
            update_workload_state.clone(),
        ));
        let (checker, mut server_connection) = sim.create_server_connection();

        let result = server_connection.read_next_update_workload_state().await;
        assert!(result.is_ok());
        assert_eq!(result.unwrap(), update_workload_state);
        assert_eq!(
            server_connection.take_missed_from_server_messages(),
            vec![other_message]
        );
        checker.check_communication();
    }

    #[tokio::test]
    async fn utest_read_next_update_workload_state_fails_no_response() {
        let sim = CommunicationSimulator::default();

        let (checker, mut server_connection) = sim.create_server_connection();

        let result = server_connection.read_next_update_workload_state().await;
        assert!(result.is_err());

        checker.check_communication();
    }
}<|MERGE_RESOLUTION|>--- conflicted
+++ resolved
@@ -47,18 +47,16 @@
     // [impl->swdd~cli-communication-over-middleware~1]
     // testing the function does not bring any benefit so disable the dead code warning when building for test
     #[cfg_attr(test, allow(dead_code))]
-<<<<<<< HEAD
-    pub fn new(cli_name: &str, server_url: Url, tls_config: Option<TLSConfig>) -> Self {
+    pub fn new(
+        cli_name: &str,
+        server_url: String,
+        tls_config: Option<TLSConfig>,
+    ) -> Result<Self, CommunicationMiddlewareError> {
         let mut grpc_communications_client = GRPCCommunicationsClient::new_cli_communication(
             cli_name.to_owned(),
             server_url,
             tls_config,
-        );
-=======
-    pub fn new(cli_name: &str, server_url: String) -> Result<Self, CommunicationMiddlewareError> {
-        let mut grpc_communications_client =
-            GRPCCommunicationsClient::new_cli_communication(cli_name.to_owned(), server_url)?;
->>>>>>> 2457598f
+        )?;
 
         let (to_cli, cli_receiver) = tokio::sync::mpsc::channel::<FromServer>(BUFFER_SIZE);
         let (to_server, server_receiver) = tokio::sync::mpsc::channel::<ToServer>(BUFFER_SIZE);
