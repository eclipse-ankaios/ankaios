// Copyright (c) 2024 Elektrobit Automotive GmbH
//
// This program and the accompanying materials are made available under the
// terms of the Apache License, Version 2.0 which is available at
// https://www.apache.org/licenses/LICENSE-2.0.
//
// Unless required by applicable law or agreed to in writing, software
// distributed under the License is distributed on an "AS IS" BASIS,
// WITHOUT WARRANTIES OR CONDITIONS OF ANY KIND, either express or implied. See the
// License for the specific language governing permissions and limitations
// under the License.
//
// SPDX-License-Identifier: Apache-2.0

use super::{CliCommands, InputSourcePair};
use crate::cli_commands::State;
use crate::cli_error::CliError;
use crate::output;
use crate::{cli::ApplyArgs, output_debug};
<<<<<<< HEAD
use api::ank_base::ALLOWED_SYMBOLS;
use common::objects::{CURRENT_API_VERSION, CompleteState};
=======
use common::helpers::validate_tags;
use common::objects::{ALLOWED_SYMBOLS, CURRENT_API_VERSION, CompleteState, PREVIOUS_API_VERSION};
>>>>>>> a8dbda4c
use common::state_manipulation::{Object, Path};
use std::collections::HashSet;

#[cfg(test)]
use self::tests::get_input_sources_mock as get_input_sources;

#[cfg(not(test))]
use super::get_input_sources;

const WORKLOAD_LEVEL: usize = 1;

fn detect_api_version(obj: &Object, obj_paths: &[Path]) -> Result<Option<&'static str>, String> {
    for path in obj_paths {
        let parts = path.parts();
        if parts.contains(&"apiVersion".to_string()) {
            let manifest_api_version = obj
                .get(path)
                .and_then(|value| value.as_str())
                .unwrap_or("Invalid manifest API version or format provided.");
            match manifest_api_version {
                CURRENT_API_VERSION => {
                    return Ok(Some(CURRENT_API_VERSION));
                }
                PREVIOUS_API_VERSION => {
                    output!(
                        "Warning: The manifest API version '{PREVIOUS_API_VERSION}' is deprecated and support will be removed in future releases. Please update to the latest API version '{CURRENT_API_VERSION}'."
                    );
                    return Ok(Some(PREVIOUS_API_VERSION));
                }
                _ => {
                    return Err(format!(
                        "Invalid manifest API version provided. Expected '{CURRENT_API_VERSION}', got: '{manifest_api_version}'."
                    ));
                }
            }
        }
    }
    Ok(None)
}

// [impl->swdd~cli-apply-supports-ankaios-manifest~1]
// [impl->swdd~cli-apply-manifest-check-for-api-version-compatibility~1]
// [impl->swdd~cli-apply-manifest-accepts-v01-api-version~1]
pub fn parse_manifest(manifest: &mut InputSourcePair) -> Result<(Object, Vec<Path>), String> {
    let state_obj_parsing_check: serde_yaml::Value = serde_yaml::from_reader(&mut manifest.1)
        .map_err(|err| format!("Invalid manifest data provided: {err}"))?;
    let obj = state_obj_parsing_check.into();

    let mut workload_paths: HashSet<Path> = HashSet::new();
    let obj_paths = Vec::<Path>::from(&obj);
    let detected_api_version = detect_api_version(&obj, &obj_paths)?;

    for path in obj_paths {
        let parts = path.parts();
        if parts.len() > 1 {
            let _ = &mut workload_paths.insert(Path::from(format!("{}.{}", parts[0], parts[1])));

            if parts.len() == 3
                && parts[0] == "workloads"
                && parts[2] == "tags"
                && let Some(api_version) = detected_api_version
                && let Some(tags_value) = obj.get(&path)
            {
                validate_tags(api_version, tags_value, &parts[1])?;
            }
        }
    }

    Ok((obj, workload_paths.into_iter().collect()))
}

// [impl->swdd~cli-apply-ankaios-manifest-agent-name-overwrite~1]
pub fn handle_agent_overwrite(
    filter_masks: &Vec<common::state_manipulation::Path>,
    cli_specified_agent_name: &Option<String>,
    mut state_obj: Object,
) -> Result<State, String> {
    for mask_path in filter_masks {
        if mask_path.parts().starts_with(&["workloads".into()]) {
            let workload_agent_mask: Path = format!("{}.agent", String::from(mask_path)).into();
            if let Some(agent_name) = cli_specified_agent_name {
                // An agent name specified through cli -> do an agent name overwrite!
                state_obj
                    .set(
                        &workload_agent_mask,
                        serde_yaml::Value::String(agent_name.to_owned()),
                    )
                    .map_err(|_| "Could not find workload to update.".to_owned())?;
                state_obj
                    .set(
                        &Path::from(format!("{}.instanceName.agentName", String::from(mask_path))),
                        serde_yaml::Value::String(agent_name.to_owned()),
                    )
                    .map_err(|_| "Could not find workload to update.".to_owned())?;
            } else if state_obj.get(&workload_agent_mask).is_none() {
                // No agent name specified through cli and inside workload configuration!
                // [impl->swdd~cli-apply-ankaios-manifest-error-on-agent-name-absence~2]
                return Err(
                    "No agent name specified -> use '--agent' option to specify!".to_owned(),
                );
            }
        }
    }
    state_obj
        .try_into()
        .map_err(|err| format!("Invalid manifest data provided: {err}"))
}

pub fn update_request_obj(
    req_obj: &mut Object,
    cur_obj: &Object,
    paths: &[Path],
) -> Result<(), String> {
    for workload_path in paths.iter() {
        let workload_name = &workload_path.parts()[WORKLOAD_LEVEL];
        if !cur_obj.check_if_provided_path_exists(workload_path) {
            return Err(format!(
                "The provided path does not exist! This may be caused by improper naming. Names expected to have characters in '{ALLOWED_SYMBOLS}'"
            ));
        }
        let cur_workload_spec = cur_obj.get(workload_path).unwrap();
        if req_obj.get(workload_path).is_none() {
            let _ = req_obj.set(workload_path, cur_workload_spec.clone());
        } else {
            return Err(format!(
                "Multiple workloads with the same name '{workload_name}' found!"
            ));
        }
    }

    Ok(())
}

pub fn create_filter_masks_from_paths(
    paths: &[common::state_manipulation::Path],
    prefix: &str,
) -> Vec<String> {
    let mut filter_masks = paths
        .iter()
        .map(|path| format!("{}.{}", prefix, String::from(path)))
        .collect::<Vec<String>>();
    filter_masks.sort();
    filter_masks.dedup();
    filter_masks
}

// [impl->swdd~cli-apply-generates-state-object-from-ankaios-manifests~1]
// [impl->swdd~cli-apply-generates-filter-masks-from-ankaios-manifests~1]
pub fn generate_state_obj_and_filter_masks_from_manifests(
    manifests: &mut [InputSourcePair],
    apply_args: &ApplyArgs,
) -> Result<Option<(CompleteState, Vec<String>)>, String> {
    let mut req_obj: Object = State::default().try_into().unwrap();
    let mut req_paths: Vec<common::state_manipulation::Path> = Vec::new();
    for manifest in manifests.iter_mut() {
        let (cur_obj, mut cur_workload_paths) = parse_manifest(manifest)?;

        update_request_obj(&mut req_obj, &cur_obj, &cur_workload_paths)?;

        req_paths.append(&mut cur_workload_paths);
    }

    if req_paths.is_empty() {
        return Ok(None);
    }

    output_debug!("req_paths:\n{:?}\n", req_paths);
    let filter_masks = create_filter_masks_from_paths(&req_paths, "desiredState");
    output_debug!("\nfilter_masks:\n{:?}\n", filter_masks);

    let complete_state_req_obj = if apply_args.delete_mode {
        CompleteState {
            ..Default::default()
        }
    } else {
        let state_from_req_obj =
            handle_agent_overwrite(&req_paths, &apply_args.agent_name, req_obj)?;
        CompleteState {
            desired_state: state_from_req_obj,
            ..Default::default()
        }
    };
    output_debug!("\nstate_obj:\n{:?}\n", complete_state_req_obj);

    Ok(Some((complete_state_req_obj, filter_masks)))
}

impl CliCommands {
    // [impl->swdd~cli-apply-accepts-list-of-ankaios-manifests~1]
    pub async fn apply_manifests(&mut self, apply_args: ApplyArgs) -> Result<(), CliError> {
        match get_input_sources(&apply_args.manifest_files) {
            Ok(mut manifests) => {
                if let Some((complete_state_req_obj, filter_masks)) =
                    generate_state_obj_and_filter_masks_from_manifests(&mut manifests, &apply_args)
                        .map_err(CliError::ExecutionError)?
                {
                    // [impl->swdd~cli-apply-send-update-state~1]
                    self.update_state_and_wait_for_complete(complete_state_req_obj, filter_masks)
                        .await
                } else {
                    output!("Nothing to update.");
                    Ok(())
                }
            }
            Err(err) => Err(CliError::ExecutionError(err.to_string())),
        }
    }
}

//////////////////////////////////////////////////////////////////////////////
//                 ########  #######    #########  #########                //
//                    ##     ##        ##             ##                    //
//                    ##     #####     #########      ##                    //
//                    ##     ##                ##     ##                    //
//                    ##     #######   #########      ##                    //
//////////////////////////////////////////////////////////////////////////////
#[cfg(test)]
mod tests {
    use crate::{
        cli::ApplyArgs,
        cli_commands::{
            CliCommands, InputSourcePair,
            apply_manifests::{
                create_filter_masks_from_paths, generate_state_obj_and_filter_masks_from_manifests,
                handle_agent_overwrite, parse_manifest, update_request_obj,
            },
            server_connection::MockServerConnection,
        },
        filtered_complete_state::FilteredCompleteState,
    };

    use api::ank_base::{self, ExecutionStateInternal, UpdateStateSuccess};
    use api::test_utils::generate_test_workload_with_param;
    use common::{
        commands::UpdateWorkloadState,
        from_server_interface::FromServer,
        objects::{CompleteState, State, WorkloadState},
        state_manipulation::{Object, Path},
        test_utils,
    };

    use mockall::predicate::eq;
    use serde_yaml::Value;
    use std::io;
    use std::io::Read;

    mockall::lazy_static! {
        pub static ref FAKE_GET_INPUT_SOURCE_MOCK_RESULT_LIST: std::sync::Mutex<std::collections::VecDeque<Result<Vec<InputSourcePair>, String>>>  =
        std::sync::Mutex::new(std::collections::VecDeque::new());
    }

    pub fn get_input_sources_mock(
        _manifest_files: &[String],
    ) -> Result<Vec<InputSourcePair>, String> {
        FAKE_GET_INPUT_SOURCE_MOCK_RESULT_LIST
            .lock()
            .unwrap()
            .pop_front()
            .unwrap()
    }

    const RESPONSE_TIMEOUT_MS: u64 = 3000;
    const OTHER_REQUEST_ID: &str = "other_request_id";

    // [utest->swdd~cli-apply-supports-ankaios-manifest~1]
    #[test]
    fn utest_parse_manifest_ok() {
        let manifest_content = io::Cursor::new(
            b"apiVersion: \"v1\"\nworkloads:
    simple:
      runtime: podman
      agent: agent_A
      runtimeConfig: |
        image: docker.io/nginx:latest
        commandOptions: [\"-p\", \"8081:80\"]",
        );

        assert!(
            parse_manifest(&mut (
                "valid_manifest_content".to_string(),
                Box::new(manifest_content)
            ))
            .is_ok()
        );
    }

    #[test]
    fn utest_parse_manifest_invalid_manifest_content() {
        let manifest_content = io::Cursor::new(b"invalid manifest content");

        let (obj, paths) = parse_manifest(&mut (
            "invalid_manifest_content".to_string(),
            Box::new(manifest_content),
        ))
        .unwrap();

        assert!(TryInto::<State>::try_into(obj).is_err());
        assert!(paths.is_empty());
    }

    // [utest->swdd~cli-apply-manifest-check-for-api-version-compatibility~1]
    #[test]
    fn utest_parse_manifest_invalid_api_version() {
        let manifest_content = io::Cursor::new(b"apiVersion: v3");

        assert!(
            parse_manifest(&mut (
                "invalid_api_version".to_string(),
                Box::new(manifest_content),
            ))
            .is_err()
        );
    }

    // [utest->swdd~cli-apply-manifest-accepts-v01-api-version~1]
    #[test]
    fn utest_parse_manifest_current_api_version_tags_as_mapping_ok() {
        let manifest_content = io::Cursor::new(
            b"apiVersion: \"v1\"\nworkloads:
    simple:
      runtime: podman
      agent: agent_A
      tags:
        owner: Ankaios team
        version: 1.0
      runtimeConfig: |
        image: docker.io/nginx:latest",
        );

        assert!(
            parse_manifest(&mut (
                "valid_manifest_with_tags_mapping".to_string(),
                Box::new(manifest_content)
            ))
            .is_ok()
        );
    }

    // [utest->swdd~cli-apply-manifest-accepts-v01-api-version~1]
    #[test]
    fn utest_parse_manifest_current_api_version_tags_as_sequence_fails() {
        let manifest_content = io::Cursor::new(
            b"apiVersion: \"v1\"\nworkloads:
    simple:
      runtime: podman
      agent: agent_A
      tags:
        - key: owner
          value: Ankaios team
        - key: version
          value: 1.0
      runtimeConfig: |
        image: docker.io/nginx:latest",
        );

        let result = parse_manifest(&mut (
            "invalid_manifest_with_tags_sequence".to_string(),
            Box::new(manifest_content),
        ));

        assert!(result.is_err());
        assert!(
            result
                .unwrap_err()
                .contains("tags must be specified as a mapping")
        );
    }

    // [utest->swdd~cli-apply-manifest-accepts-v01-api-version~1]
    #[test]
    fn utest_parse_manifest_previous_api_version_tags_as_sequence_ok() {
        let manifest_content = io::Cursor::new(
            b"apiVersion: \"v0.1\"\nworkloads:
    simple:
      runtime: podman
      agent: agent_A
      tags:
        - key: owner
          value: Ankaios team
        - key: version
          value: 1.0
      runtimeConfig: |
        image: docker.io/nginx:latest",
        );

        assert!(
            parse_manifest(&mut (
                "valid_manifest_with_tags_sequence".to_string(),
                Box::new(manifest_content)
            ))
            .is_ok()
        );
    }

    // [utest->swdd~cli-apply-manifest-accepts-v01-api-version~1]
    #[test]
    fn utest_parse_manifest_previous_api_version_tags_as_mapping_fails() {
        let manifest_content = io::Cursor::new(
            b"apiVersion: \"v0.1\"\nworkloads:
    simple:
      runtime: podman
      agent: agent_A
      tags:
        owner: Ankaios team
        version: 1.0
      runtimeConfig: |
        image: docker.io/nginx:latest",
        );

        let result = parse_manifest(&mut (
            "invalid_manifest_with_tags_mapping_old_version".to_string(),
            Box::new(manifest_content),
        ));

        assert!(result.is_err());
        assert!(
            result
                .unwrap_err()
                .contains("tags must be specified as a sequence")
        );
    }

    #[test]
    fn utest_update_request_obj_ok() {
        let mut req_obj = Object::default();
        let content_value: Value = serde_yaml::from_str(
            r#"
        workloads:
         simple:
            agent: agent1
         complex:
            agent: agent1
        "#,
        )
        .unwrap();
        let expected_obj: Object = content_value.into();
        let cur_obj = expected_obj.clone();
        let paths = vec![
            Path::from("workloads.simple"),
            Path::from("workloads.complex"),
        ];

        assert!(update_request_obj(&mut req_obj, &cur_obj, &paths).is_ok());
        assert_eq!(expected_obj, req_obj);
    }

    #[test]
    fn utest_update_request_obj_failed_same_workload_names() {
        let content_value: Value = serde_yaml::from_str(
            r#"
        workloads:
         same_workload_name: {}
        "#,
        )
        .unwrap();
        let cur_obj: Object = content_value.into();

        // simulates the workload 'same_workload_name' is already there
        let mut req_obj = cur_obj.clone();

        let paths = vec![Path::from("workloads.same_workload_name")];

        assert!(update_request_obj(&mut req_obj, &cur_obj, &paths,).is_err());
    }

    #[test]
    fn utest_update_request_obj_delete_mode_on_ok() {
        let mut req_obj = Object::default();
        let content_value: Value = serde_yaml::from_str(
            r#"
        workloads:
         simple:
            agent: agent1
         complex:
            agent: agent1
        "#,
        )
        .unwrap();
        let cur_obj = content_value.into();
        let paths = vec![
            Path::from("workloads.simple"),
            Path::from("workloads.complex"),
        ];

        assert!(update_request_obj(&mut req_obj, &cur_obj, &paths).is_ok());
    }

    #[test]
    fn utest_create_filter_masks_from_paths_unique_ok() {
        let paths = vec![
            Path::from("workloads.simple"),
            Path::from("workloads.simple"),
        ];
        assert_eq!(
            vec!["currentState.workloads.simple"],
            create_filter_masks_from_paths(&paths, "currentState")
        );
    }

    // [utest->swdd~cli-apply-ankaios-manifest-agent-name-overwrite~1]
    #[test]
    fn utest_handle_agent_overwrite_agent_name_provided_through_agent_flag() {
        let state = test_utils::generate_test_state_from_workloads(vec![
            generate_test_workload_with_param(
                "agent_A".to_string(),
                "wl1".to_string(),
                "runtime_X".to_string(),
            ),
        ]);

        let expected_state = test_utils::generate_test_state_from_workloads(vec![
            generate_test_workload_with_param(
                "overwritten_agent_name".to_string(),
                "wl1".to_string(),
                "runtime_X".to_string(),
            ),
        ]);

        assert_eq!(
            handle_agent_overwrite(
                &vec!["workloads.wl1".into()],
                &Some("overwritten_agent_name".to_string()),
                state.try_into().unwrap(),
            )
            .unwrap(),
            expected_state
        );
    }

    // [utest->swdd~cli-apply-ankaios-manifest-agent-name-overwrite~1]
    #[test]
    fn utest_handle_agent_overwrite_one_agent_name_provided_in_workload_specs() {
        let state = test_utils::generate_test_state_from_workloads(vec![
            generate_test_workload_with_param(
                "agent_A".to_string(),
                "wl1".to_string(),
                "runtime_X".to_string(),
            ),
        ]);

        assert_eq!(
            handle_agent_overwrite(
                &vec!["workloads.wl1".into()],
                &None,
                state.clone().try_into().unwrap(),
            )
            .unwrap(),
            state
        );
    }

    // [utest->swdd~cli-apply-ankaios-manifest-agent-name-overwrite~1]
    #[test]
    fn utest_handle_agent_overwrite_multiple_agent_names_provided_in_workload_specs() {
        let state = test_utils::generate_test_state_from_workloads(vec![
            generate_test_workload_with_param(
                "agent_A".to_string(),
                "wl1".to_string(),
                "runtime_X".to_string(),
            ),
            generate_test_workload_with_param(
                "agent_B".to_string(),
                "wl2".to_string(),
                "runtime_X".to_string(),
            ),
        ]);

        assert_eq!(
            handle_agent_overwrite(
                &vec!["workloads.wl1".into(), "workloads.wl2".into()],
                &None,
                state.clone().try_into().unwrap(),
            )
            .unwrap(),
            state
        );
    }

    // [utest->swdd~cli-apply-ankaios-manifest-error-on-agent-name-absence~2]
    // [utest->swdd~cli-apply-ankaios-manifest-agent-name-overwrite~1]
    #[test]
    fn utest_handle_agent_overwrite_no_agent_name_provided_at_all() {
        let state = test_utils::generate_test_state_from_workloads(vec![
            generate_test_workload_with_param(
                "agent_A".to_string(),
                "wl1".to_string(),
                "runtime_X".to_string(),
            ),
        ]);

        let mut obj: Object = state.try_into().unwrap();

        obj.remove(&"workloads.wl1.agent".into()).unwrap();

        assert_eq!(
            Err("No agent name specified -> use '--agent' option to specify!".to_string()),
            handle_agent_overwrite(&vec!["workloads.wl1".into()], &None, obj)
        );
    }

    // [utest->swdd~cli-apply-ankaios-manifest-agent-name-overwrite~1]
    #[test]
    fn utest_handle_agent_overwrite_missing_agent_name() {
        let state = test_utils::generate_test_state_from_workloads(vec![
            generate_test_workload_with_param(
                "agent_A".to_string(),
                "wl1".to_string(),
                "runtime_X".to_string(),
            ),
        ]);

        let expected_state = test_utils::generate_test_state_from_workloads(vec![
            generate_test_workload_with_param(
                "overwritten_agent_name".to_string(),
                "wl1".to_string(),
                "runtime_X".to_string(),
            ),
        ]);

        let mut obj: Object = state.try_into().unwrap();

        obj.remove(&"workloads.wl1.agent".into()).unwrap();

        assert_eq!(
            handle_agent_overwrite(
                &vec!["workloads.wl1".into()],
                &Some("overwritten_agent_name".to_string()),
                obj,
            )
            .unwrap(),
            expected_state
        );
    }

    // [utest->swdd~cli-apply-ankaios-manifest-agent-name-overwrite~1]
    #[test]
    fn utest_handle_agent_overwrite_considers_only_workloads() {
        let state = test_utils::generate_test_state_from_workloads(vec![
            generate_test_workload_with_param(
                "agent_A".to_string(),
                "wl1".to_string(),
                "runtime_X".to_string(),
            ),
        ]);

        let expected_state = test_utils::generate_test_state_from_workloads(vec![
            generate_test_workload_with_param(
                "agent_A".to_string(),
                "wl1".to_string(),
                "runtime_X".to_string(),
            ),
        ]);

        let cli_specified_agent_name = None;

        assert_eq!(
            handle_agent_overwrite(
                &vec!["workloads.wl1".into(), "configs.config_key".into()],
                &cli_specified_agent_name,
                state.try_into().unwrap(),
            )
            .unwrap(),
            expected_state
        );
    }

    // [utest->swdd~cli-apply-generates-state-object-from-ankaios-manifests~1]
    // [utest->swdd~cli-apply-generates-filter-masks-from-ankaios-manifests~1]
    #[test]
    fn utest_generate_state_obj_and_filter_masks_from_manifests_ok() {
        let _manifest_file_name = "manifest.yaml";
        let manifest_content = io::Cursor::new(
            b"apiVersion: \"v1\"\nworkloads:
        simple:
          runtime: podman
          agent: agent_A
          restartPolicy: ALWAYS
          updateStrategy: AT_MOST_ONCE
          accessRights:
            allow: []
            deny: []
          tags:
            owner: Ankaios team
          runtimeConfig: |
            image: docker.io/nginx:latest
            commandOptions: [\"-p\", \"8081:80\"]",
        );

        let mut data = String::new();
        let _ = manifest_content.clone().read_to_string(&mut data);

        // TODO #313 Fix conversion - Error("workloads: invalid type: string \"ALWAYS\", expected i32", line: 3, column: 9)
        // let expected_complete_state_obj = ank_base::CompleteState {
        //     desired_state: serde_yaml::from_str(&data).unwrap(),
        //     ..Default::default()
        // };
        // let expected_complete_state_obj: CompleteState =
        //     expected_complete_state_obj.try_into().unwrap();

        // let expected_filter_masks = vec!["desiredState.workloads.simple".to_string()];

        // let mut manifests: Vec<InputSourcePair> =
        //     vec![(manifest_file_name.to_string(), Box::new(manifest_content))];

        // assert_eq!(
        //     Ok(Some((expected_complete_state_obj, expected_filter_masks))),
        //     generate_state_obj_and_filter_masks_from_manifests(
        //         &mut manifests[..],
        //         &ApplyArgs {
        //             agent_name: None,
        //             manifest_files: vec![manifest_file_name.to_string()],
        //             delete_mode: false,
        //         },
        //     )
        // );
    }

    // [utest->swdd~cli-apply-generates-state-object-from-ankaios-manifests~1]
    // [utest->swdd~cli-apply-generates-filter-masks-from-ankaios-manifests~1]
    #[test]
    fn utest_generate_state_obj_and_filter_masks_from_manifests_delete_mode_ok() {
        let manifest_file_name = "manifest.yaml";
        let manifest_content = io::Cursor::new(
            b"apiVersion: \"v1\"\nworkloads:
        simple:
          runtime: podman
          agent: agent_A
          runtimeConfig: |
            image: docker.io/nginx:latest
            commandOptions: [\"-p\", \"8081:80\"]",
        );

        let expected_complete_state_obj = CompleteState {
            ..Default::default()
        };

        let expected_filter_masks = vec!["desiredState.workloads.simple".to_string()];

        let mut manifests: Vec<InputSourcePair> =
            vec![(manifest_file_name.to_string(), Box::new(manifest_content))];

        assert_eq!(
            Ok(Some((expected_complete_state_obj, expected_filter_masks))),
            generate_state_obj_and_filter_masks_from_manifests(
                &mut manifests[..],
                &ApplyArgs {
                    agent_name: None,
                    manifest_files: vec![manifest_file_name.to_string()],
                    delete_mode: true,
                },
            )
        );
    }

    //[utest->swdd~cli-apply-send-update-state~1]
    // [utest->swdd~cli-watches-workloads-on-updates~1]
    #[tokio::test]
    async fn utest_apply_manifests_delete_mode_ok() {
        let _guard = crate::test_helper::MOCKALL_CONTEXT_SYNC
            .get_lock_async()
            .await;

        let manifest_content = io::Cursor::new(
            b"apiVersion: \"v1\"\nworkloads:
    simple_manifest1:
      runtime: podman
      agent: agent_A
      runtimeConfig: |
            image: docker.io/nginx:latest
            commandOptions: [\"-p\", \"8081:80\"]",
        );

        let mut manifest_data = String::new();
        let _ = manifest_content.clone().read_to_string(&mut manifest_data);

        let updated_state = CompleteState {
            ..Default::default()
        };

        let mut mock_server_connection = MockServerConnection::default();
        mock_server_connection
            .expect_update_state()
            .with(
                eq(updated_state.clone()),
                eq(vec!["desiredState.workloads.simple_manifest1".to_string()]),
            )
            .return_once(|_, _| {
                Ok(UpdateStateSuccess {
                    added_workloads: vec![],
                    deleted_workloads: vec!["name4.abc.agent_B".to_string()],
                })
            });
        let updated_state_clone = updated_state.clone();
        mock_server_connection
            .expect_get_complete_state()
            .times(2)
            .with(eq(vec![]))
            .returning(move |_| {
                Ok((ank_base::CompleteState::from(updated_state_clone.clone())).into())
            });
        mock_server_connection
            .expect_take_missed_from_server_messages()
            .return_once(std::vec::Vec::new);
        mock_server_connection
            .expect_read_next_update_workload_state()
            .return_once(|| {
                Ok(UpdateWorkloadState {
                    workload_states: vec![WorkloadState {
                        instance_name: "name4.abc.agent_B".try_into().unwrap(),
                        execution_state: ExecutionStateInternal::removed(),
                    }],
                })
            });

        let mut cmd = CliCommands {
            _response_timeout_ms: RESPONSE_TIMEOUT_MS,
            no_wait: false,
            server_connection: mock_server_connection,
        };

        FAKE_GET_INPUT_SOURCE_MOCK_RESULT_LIST
            .lock()
            .unwrap()
            .push_back(Ok(vec![(
                "manifest.yml".to_string(),
                Box::new(manifest_content),
            )]));

        let apply_result = cmd
            .apply_manifests(ApplyArgs {
                agent_name: None,
                delete_mode: true,
                manifest_files: vec!["manifest_yaml".to_string()],
            })
            .await;
        assert!(apply_result.is_ok());
    }

    //[utest->swdd~cli-apply-send-update-state~1]
    // [utest->swdd~cli-watches-workloads-on-updates~1]
    #[tokio::test]
    async fn utest_apply_manifests_workloads_updated_ok() {
        let _guard = crate::test_helper::MOCKALL_CONTEXT_SYNC
            .get_lock_async()
            .await;

        let manifest_content = io::Cursor::new(
            b"apiVersion: \"v1\"\nworkloads:
        simple_manifest1:
          runtime: podman
          agent: agent_A
          runtimeConfig: \"\"
            ",
        );

        let mut manifest_data = String::new();
        let _ = manifest_content.clone().read_to_string(&mut manifest_data);

        let updated_state = ank_base::CompleteState {
            desired_state: serde_yaml::from_str(&manifest_data).unwrap(),
            ..Default::default()
        };
        let updated_state: CompleteState = updated_state.try_into().unwrap();

        let mut mock_server_connection = MockServerConnection::default();
        mock_server_connection
            .expect_update_state()
            .with(
                eq(updated_state.clone()),
                eq(vec!["desiredState.workloads.simple_manifest1".to_string()]),
            )
            .return_once(|_, _| {
                Ok(UpdateStateSuccess {
                    added_workloads: vec!["simple_manifest1.abc.agent_B".to_string()],
                    deleted_workloads: vec![],
                })
            });
        // mock_server_connection
        //     .expect_get_complete_state()
        //     .once()
        //     .returning(|_| Ok(FilteredCompleteState::default()));

        mock_server_connection
            .expect_get_complete_state()
            .with(eq(vec![]))
            .return_once(|_| {
                Ok((ank_base::CompleteState::from(CompleteState {
                    desired_state: updated_state.desired_state,
                    ..Default::default()
                }))
                .into())
            });
        mock_server_connection
            .expect_take_missed_from_server_messages()
            .return_once(|| {
                vec![
                    FromServer::Response(ank_base::Response {
                        request_id: OTHER_REQUEST_ID.into(),
                        response_content: Some(ank_base::response::ResponseContent::Error(
                            Default::default(),
                        )),
                    }),
                    FromServer::UpdateWorkloadState(UpdateWorkloadState {
                        workload_states: vec![WorkloadState {
                            instance_name: "simple_manifest1.abc.agent_B".try_into().unwrap(),
                            execution_state: ExecutionStateInternal::running(),
                        }],
                    }),
                ]
            });
        mock_server_connection
            .expect_read_next_update_workload_state()
            .return_once(|| {
                Ok(UpdateWorkloadState {
                    workload_states: vec![WorkloadState {
                        instance_name: "simple_manifest1.abc.agent_B".try_into().unwrap(),
                        execution_state: ExecutionStateInternal::running(),
                    }],
                })
            });

        let mut cmd = CliCommands {
            _response_timeout_ms: RESPONSE_TIMEOUT_MS,
            no_wait: false,
            server_connection: mock_server_connection,
        };

        FAKE_GET_INPUT_SOURCE_MOCK_RESULT_LIST
            .lock()
            .unwrap()
            .push_back(Ok(vec![(
                "manifest.yml".to_string(),
                Box::new(manifest_content),
            )]));

        let apply_result = cmd
            .apply_manifests(ApplyArgs {
                agent_name: None,
                delete_mode: false,
                manifest_files: vec!["manifest_yaml".to_string()],
            })
            .await;
        // TODO #313 Fix conversion - ExecutionError("Invalid manifest data provided: missing field `restartPolicy`")
        // assert!(apply_result.is_ok());
        assert!(apply_result.is_err());
    }

    // [utest->swdd~cli-apply-generates-state-object-from-ankaios-manifests~1]
    // [utest->swdd~cli-apply-generates-filter-masks-from-ankaios-manifests~1]
    // [utest->swdd~cli-apply-send-update-state~1]
    #[tokio::test]
    async fn utest_apply_manifests_only_configs_to_update_ok() {
        let _guard = crate::test_helper::MOCKALL_CONTEXT_SYNC
            .get_lock_async()
            .await;

        let manifest_content = io::Cursor::new(
            b"apiVersion: \"v1\"\nworkloads: {}\nconfigs:\n  config_1: config_value_1",
        );

        let mut manifest_data = String::new();
        let _ = manifest_content.clone().read_to_string(&mut manifest_data);

        let updated_state = CompleteState {
            desired_state: serde_yaml::from_str(&manifest_data).unwrap(),
            ..Default::default()
        };

        let mut mock_server_connection = MockServerConnection::default();
        mock_server_connection
            .expect_update_state()
            .with(
                eq(updated_state.clone()),
                eq(vec!["desiredState.configs.config_1".to_string()]),
            )
            .return_once(|_, _| Ok(UpdateStateSuccess::default()));

        mock_server_connection
            .expect_get_complete_state()
            .return_once(|_| Ok(FilteredCompleteState::default()));

        mock_server_connection
            .expect_take_missed_from_server_messages()
            .never();

        mock_server_connection
            .expect_read_next_update_workload_state()
            .never();

        let mut cmd = CliCommands {
            _response_timeout_ms: RESPONSE_TIMEOUT_MS,
            no_wait: true,
            server_connection: mock_server_connection,
        };

        FAKE_GET_INPUT_SOURCE_MOCK_RESULT_LIST
            .lock()
            .unwrap()
            .push_back(Ok(vec![(
                "manifest.yml".to_string(),
                Box::new(manifest_content),
            )]));

        let apply_result = cmd
            .apply_manifests(ApplyArgs {
                agent_name: None,
                delete_mode: false,
                manifest_files: vec!["manifest_yaml".to_string()],
            })
            .await;
        assert!(apply_result.is_ok());
    }

    // [utest->swdd~cli-apply-generates-state-object-from-ankaios-manifests~1]
    // [utest->swdd~cli-apply-generates-filter-masks-from-ankaios-manifests~1]
    #[tokio::test]
    async fn utest_apply_manifests_nothing_to_update_ok() {
        let _guard = crate::test_helper::MOCKALL_CONTEXT_SYNC
            .get_lock_async()
            .await;

        let manifest_content = io::Cursor::new(b"apiVersion: \"v1\"");

        let mut mock_server_connection = MockServerConnection::default();
        mock_server_connection.expect_update_state().never();

        mock_server_connection.expect_get_complete_state().never();

        mock_server_connection
            .expect_take_missed_from_server_messages()
            .never();

        mock_server_connection
            .expect_read_next_update_workload_state()
            .never();

        let mut cmd = CliCommands {
            _response_timeout_ms: RESPONSE_TIMEOUT_MS,
            no_wait: false,
            server_connection: mock_server_connection,
        };

        FAKE_GET_INPUT_SOURCE_MOCK_RESULT_LIST
            .lock()
            .unwrap()
            .push_back(Ok(vec![(
                "manifest.yml".to_string(),
                Box::new(manifest_content),
            )]));

        let apply_result = cmd
            .apply_manifests(ApplyArgs {
                agent_name: None,
                delete_mode: false,
                manifest_files: vec!["manifest_yaml".to_string()],
            })
            .await;
        assert!(apply_result.is_ok());
    }

    #[tokio::test]
    async fn utest_apply_manifest_invalid_names() {
        let _guard = crate::test_helper::MOCKALL_CONTEXT_SYNC
            .get_lock_async()
            .await;

        let manifest_content = io::Cursor::new(
            b"apiVersion: \"v1\"\nworkloads:
            simple.manifest1:
              runtime: podman
              agent: agent_A
              runtimeConfig: \"\"
                ",
        );

        let mut manifest_data = String::new();
        let _ = manifest_content.clone().read_to_string(&mut manifest_data);

        let updated_state = ank_base::CompleteState {
            desired_state: serde_yaml::from_str(&manifest_data).unwrap(),
            ..Default::default()
        };
        let updated_state: CompleteState = updated_state.try_into().unwrap();

        let mut mock_server_connection = MockServerConnection::default();
        mock_server_connection
            .expect_update_state()
            .with(
                eq(updated_state.clone()),
                eq(vec!["desiredState.workloads.simple.manifest1".to_string()]),
            )
            .return_once(|_, _| {
                Ok(UpdateStateSuccess {
                    added_workloads: vec!["simple_manifest1.abc.agent_B".to_string()],
                    deleted_workloads: vec![],
                })
            });
        mock_server_connection
            .expect_get_complete_state()
            .with(eq(vec![]))
            .return_once(|_| {
                Ok((ank_base::CompleteState::from(CompleteState {
                    desired_state: updated_state.desired_state,
                    ..Default::default()
                }))
                .into())
            });
        mock_server_connection
            .expect_take_missed_from_server_messages()
            .return_once(|| {
                vec![
                    FromServer::Response(ank_base::Response {
                        request_id: OTHER_REQUEST_ID.into(),
                        response_content: Some(ank_base::response::ResponseContent::Error(
                            Default::default(),
                        )),
                    }),
                    FromServer::UpdateWorkloadState(UpdateWorkloadState {
                        workload_states: vec![WorkloadState {
                            instance_name: "simple_manifest1.abc.agent_B".try_into().unwrap(),
                            execution_state: ExecutionStateInternal::running(),
                        }],
                    }),
                ]
            });
        mock_server_connection
            .expect_read_next_update_workload_state()
            .return_once(|| {
                Ok(UpdateWorkloadState {
                    workload_states: vec![WorkloadState {
                        instance_name: "simple_manifest1.abc.agent_B".try_into().unwrap(),
                        execution_state: ExecutionStateInternal::running(),
                    }],
                })
            });

        let mut cmd = CliCommands {
            _response_timeout_ms: RESPONSE_TIMEOUT_MS,
            no_wait: false,
            server_connection: mock_server_connection,
        };

        FAKE_GET_INPUT_SOURCE_MOCK_RESULT_LIST
            .lock()
            .unwrap()
            .push_back(Ok(vec![(
                "manifest.yml".to_string(),
                Box::new(manifest_content),
            )]));

        let apply_result = cmd
            .apply_manifests(ApplyArgs {
                agent_name: None,
                delete_mode: false,
                manifest_files: vec!["manifest_yaml".to_string()],
            })
            .await;
        assert!(apply_result.is_err());
    }
}<|MERGE_RESOLUTION|>--- conflicted
+++ resolved
@@ -17,13 +17,9 @@
 use crate::cli_error::CliError;
 use crate::output;
 use crate::{cli::ApplyArgs, output_debug};
-<<<<<<< HEAD
 use api::ank_base::ALLOWED_SYMBOLS;
-use common::objects::{CURRENT_API_VERSION, CompleteState};
-=======
 use common::helpers::validate_tags;
-use common::objects::{ALLOWED_SYMBOLS, CURRENT_API_VERSION, CompleteState, PREVIOUS_API_VERSION};
->>>>>>> a8dbda4c
+use common::objects::{CURRENT_API_VERSION, CompleteState, PREVIOUS_API_VERSION};
 use common::state_manipulation::{Object, Path};
 use std::collections::HashSet;
 
@@ -114,7 +110,10 @@
                     .map_err(|_| "Could not find workload to update.".to_owned())?;
                 state_obj
                     .set(
-                        &Path::from(format!("{}.instanceName.agentName", String::from(mask_path))),
+                        &Path::from(format!(
+                            "{}.instanceName.agentName",
+                            String::from(mask_path)
+                        )),
                         serde_yaml::Value::String(agent_name.to_owned()),
                     )
                     .map_err(|_| "Could not find workload to update.".to_owned())?;
