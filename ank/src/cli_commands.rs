--- conflicted
+++ resolved
@@ -844,12 +844,8 @@
     use common::{
         commands::{self, Request, RequestContent, Response, ResponseContent},
         from_server_interface::{FromServer, FromServerSender},
-<<<<<<< HEAD
-        objects::{ExecutionState, Tag, WorkloadSpec, WorkloadState},
+        objects::{ExecutionState, Tag, WorkloadSpec},
         state_manipulation::Path,
-=======
-        objects::{ExecutionState, Tag, WorkloadSpec},
->>>>>>> ff396bc2
         test_utils::{self, generate_test_complete_state},
         to_server_interface::{ToServer, ToServerReceiver},
     };
