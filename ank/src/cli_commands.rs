--- conflicted
+++ resolved
@@ -129,14 +129,9 @@
             .get_complete_state(&Vec::new())
             .await?;
 
-<<<<<<< HEAD
         let wl_states = res_complete_state.workload_states.unwrap_or_default();
         let mut workload_infos: Vec<(WorkloadInstanceName, WorkloadTableRow)> =
             Vec::<WorkloadState>::from(wl_states)
-=======
-        let mut workload_infos: Vec<(WorkloadInstanceName, WorkloadTableRow)> =
-            Vec::<WorkloadState>::from(res_complete_state.workload_states)
->>>>>>> 4fee3b03
                 .into_iter()
                 .map(|wl_state| {
                     (
@@ -144,13 +139,9 @@
                         WorkloadTableRow::new(
                             wl_state.instance_name.workload_name(),
                             wl_state.instance_name.agent_name(),
-<<<<<<< HEAD
                             String::default(),
-=======
-                            Default::default(),
->>>>>>> 4fee3b03
-                            &wl_state.execution_state.state.to_string(),
-                            &wl_state.execution_state.additional_info.to_string(),
+                            wl_state.execution_state.state.to_string(),
+                            wl_state.execution_state.additional_info.to_string(),
                         ),
                     )
                 })
@@ -164,7 +155,6 @@
         for (_, table_row) in &mut workload_infos {
             let runtime_name = desired_state_workloads
                 .iter()
-<<<<<<< HEAD
                 .find(|&(wl_name, wl_spec)| {
                     *wl_name == table_row.name
                         && wl_spec.agent.as_deref().is_some()
@@ -176,11 +166,6 @@
 
             if let Some(runtime) = runtime_name {
                 table_row.runtime.clone_from(runtime);
-=======
-                .find(|&(wl_name, wl_spec)| *wl_name == wi.1.name && wl_spec.agent == wi.1.agent)
-            {
-                wi.1.runtime.clone_from(&found_wl_spec.runtime);
->>>>>>> 4fee3b03
             }
         }
 
