--- conflicted
+++ resolved
@@ -12,18 +12,8 @@
 //
 // SPDX-License-Identifier: Apache-2.0
 
-<<<<<<< HEAD
-use std::{
-    collections::{HashMap, HashSet},
-    fmt::{self, Debug, Display},
-    time::Duration,
-};
-mod apply_manifests;
-mod server_connection;
-=======
 use std::{collections::HashSet, time::Duration};
 pub mod server_connection;
->>>>>>> b7fca70f
 mod wait_list;
 mod workload_table;
 use tokio::time::interval;
@@ -43,19 +33,10 @@
 use common::{
     communications_error::CommunicationMiddlewareError,
     from_server_interface::FromServer,
-<<<<<<< HEAD
-    objects::{CompleteState, State, StoredWorkloadSpec, Tag, WorkloadInstanceName},
-    state_manipulation::{Object, Path},
-};
-
-use tabled::Tabled;
-use workload_table::WorkloadTable;
-=======
     objects::{CompleteState, State, WorkloadInstanceName},
 };
 
 use wait_list_display::WaitListDisplay;
->>>>>>> b7fca70f
 
 #[cfg_attr(test, mockall_double::double)]
 use self::server_connection::ServerConnection;
@@ -63,169 +44,8 @@
     cli_commands::wait_list::ParsedUpdateStateSuccess, cli_error::CliError, output, output_debug,
 };
 
-<<<<<<< HEAD
-const SPINNER_SYMBOLS: [&str; 4] = ["|", "/", "-", "\\"];
-pub(crate) const COMPLETED_SYMBOL: &str = " ";
-
-#[derive(Debug, Clone, PartialEq)]
-pub enum CliError {
-    YamlSerialization(String),
-    JsonSerialization(String),
-    ExecutionError(String),
-}
-
-impl fmt::Display for CliError {
-    fn fmt(&self, f: &mut fmt::Formatter) -> fmt::Result {
-        match self {
-            CliError::YamlSerialization(message) => {
-                write!(f, "Could not serialize YAML object: '{message}'")
-            }
-            CliError::JsonSerialization(message) => {
-                write!(f, "Could not serialize JSON object: '{message}'")
-            }
-            CliError::ExecutionError(message) => {
-                write!(f, "Command failed: '{}'", message)
-            }
-        }
-    }
-}
-
-impl From<serde_yaml::Error> for CliError {
-    fn from(value: serde_yaml::Error) -> Self {
-        CliError::YamlSerialization(format!("{value}"))
-    }
-}
-
-impl From<serde_json::Error> for CliError {
-    fn from(value: serde_json::Error) -> Self {
-        CliError::JsonSerialization(format!("{value}"))
-    }
-}
-
-impl From<server_connection::ServerConnectionError> for CliError {
-    fn from(value: server_connection::ServerConnectionError) -> Self {
-        match value {
-            server_connection::ServerConnectionError::ExecutionError(message) => {
-                CliError::ExecutionError(message)
-            }
-        }
-    }
-}
-
-fn generate_compact_state_output(
-    state: &CompleteState,
-    object_field_mask: Vec<String>,
-    output_format: OutputFormat,
-) -> Result<String, CliError> {
-    let convert_to_output = |map: serde_yaml::Value| -> Result<String, CliError> {
-        match output_format {
-            // [impl -> swdd~cli-shall-support-desired-state-yaml~1]
-            OutputFormat::Yaml => Ok(serde_yaml::to_string(&map)?),
-            // [impl -> swdd~cli-shall-support-desired-state-json~1]
-            OutputFormat::Json => Ok(serde_json::to_string_pretty(&map)?),
-        }
-    };
-
-    let deserialized_state: serde_yaml::Value = serde_yaml::to_value(state)?;
-
-    if object_field_mask.is_empty() {
-        return convert_to_output(deserialized_state);
-    }
-
-    let mut compact_state = serde_yaml::Value::Mapping(Default::default());
-    for mask in object_field_mask {
-        let splitted_masks: Vec<&str> = mask.split('.').collect();
-        if let Some(filtered_mapping) = get_filtered_value(&deserialized_state, &splitted_masks) {
-            update_compact_state(
-                &mut compact_state,
-                &splitted_masks,
-                filtered_mapping.to_owned(),
-            );
-        }
-    }
-
-    convert_to_output(compact_state)
-}
-
-fn get_filtered_value<'a>(
-    map: &'a serde_yaml::Value,
-    mask: &[&str],
-) -> Option<&'a serde_yaml::Value> {
-    mask.iter()
-        .try_fold(map, |current_level, mask_part| current_level.get(mask_part))
-}
-
-fn update_compact_state(
-    new_compact_state: &mut serde_yaml::Value,
-    mask: &[&str],
-    new_mapping: serde_yaml::Value,
-) -> Option<()> {
-    if mask.is_empty() {
-        return Some(());
-    }
-
-    let mut current_level = new_compact_state;
-
-    for mask_part in mask {
-        if current_level.get(mask_part).is_some() {
-            current_level = current_level.get_mut(mask_part)?;
-            continue;
-        }
-
-        if let serde_yaml::Value::Mapping(current_mapping) = current_level {
-            current_mapping.insert(
-                (*mask_part).into(),
-                serde_yaml::Value::Mapping(Default::default()),
-            );
-
-            current_level = current_mapping.get_mut(mask_part)?;
-        } else {
-            return None;
-        }
-    }
-
-    *current_level = new_mapping;
-    Some(())
-}
-
-#[derive(Debug, Tabled, Clone)]
-#[tabled(rename_all = "UPPERCASE")]
-struct GetWorkloadTableDisplay {
-    #[tabled(rename = "WORKLOAD NAME")]
-    name: String,
-    agent: String,
-    runtime: String,
-    #[tabled(rename = "EXECUTION STATE")]
-    execution_state: String,
-    #[tabled(rename = "ADDITIONAL INFO")]
-    additional_info: String,
-}
-
-impl GetWorkloadTableDisplay {
-    const FIRST_COLUMN_POS: usize = 0;
-    const EXECUTION_STATE_POS: usize = 3;
-    const ADDITIONAL_INFO_POS: usize = 4;
-}
-
-struct GetWorkloadTableDisplayWithSpinner<'a> {
-    data: &'a GetWorkloadTableDisplay,
-    spinner: &'a str,
-}
-
-impl<'a> Tabled for GetWorkloadTableDisplayWithSpinner<'a> {
-    const LENGTH: usize = GetWorkloadTableDisplay::LENGTH;
-
-    fn fields(&self) -> Vec<std::borrow::Cow<'_, str>> {
-        let mut fields = self.data.fields();
-        let execution_state = &mut fields[GetWorkloadTableDisplay::EXECUTION_STATE_POS];
-        *(execution_state.to_mut()) = format!("{} {}", self.spinner, execution_state);
-
-        fields
-    }
-=======
 #[cfg(test)]
 use self::tests::open_manifest_mock as open_manifest;
->>>>>>> b7fca70f
 
 #[cfg(not(test))]
 fn open_manifest(
@@ -259,91 +79,15 @@
                         }
                     }
                 }
-<<<<<<< HEAD
-            })
-            .collect();
-        data.sort_by_key(|x| &x.data.name);
-
-        let workload_infos: Vec<&GetWorkloadTableDisplay> = data.iter().map(|x| x.data).collect();
-
-        // [impl->swdd~cli-shall-present-workloads-as-table~1]
-        let mut workload_table_infos = WorkloadTable::new(&workload_infos);
-
-        let table_output = workload_table_infos
-            .create_table_truncated_additional_info()
-            .unwrap_or_else(|| {
-                output_debug!(
-                    "Failed to create truncated table output. Continue with default table layout."
-                );
-
-                workload_table_infos.create_default_table()
-            });
-
-        write!(f, "{}", table_output)
-    }
-}
-
-impl WaitListDisplayTrait for WaitListDisplay {
-    fn update(&mut self, workload_state: &common::objects::WorkloadState) {
-        if let Some(entry) = self.data.get_mut(&workload_state.instance_name) {
-            entry.execution_state = workload_state.execution_state.state.to_string();
-            entry.set_additional_info(&workload_state.execution_state.additional_info);
-=======
                 Ok(res)
             }
->>>>>>> b7fca70f
         }
     } else {
         Ok(vec![])
     }
 }
 
-<<<<<<< HEAD
-#[derive(Default)]
-struct Spinner {
-    pos: usize,
-}
-
-impl Spinner {
-    pub fn step(&mut self) {
-        self.pos = (self.pos + 1) % SPINNER_SYMBOLS.len();
-    }
-}
-
-impl Display for Spinner {
-    fn fmt(&self, f: &mut fmt::Formatter<'_>) -> fmt::Result {
-        write!(f, "{}", SPINNER_SYMBOLS[self.pos])
-    }
-}
-
-impl GetWorkloadTableDisplay {
-    fn new(
-        name: &str,
-        agent: &str,
-        runtime: &str,
-        execution_state: &str,
-        additional_info: &str,
-    ) -> Self {
-        GetWorkloadTableDisplay {
-            name: name.to_string(),
-            agent: agent.to_string(),
-            runtime: runtime.to_string(),
-            execution_state: execution_state.to_string(),
-            additional_info: trim_and_replace_newlines(additional_info),
-        }
-    }
-
-    fn set_additional_info(&mut self, new_additional_info: &str) {
-        self.additional_info = trim_and_replace_newlines(new_additional_info);
-    }
-}
-
-fn trim_and_replace_newlines(text: &str) -> String {
-    text.trim().replace('\n', ", ")
-}
-=======
 pub type InputSourcePair = (String, Box<dyn std::io::Read + Send + Sync + 'static>);
->>>>>>> b7fca70f
 
 // The CLI commands are implemented in the modules included above. The rest are the common function.
 pub struct CliCommands {
@@ -371,169 +115,6 @@
         self.server_connection.shut_down().await
     }
 
-<<<<<<< HEAD
-    pub async fn get_state(
-        &mut self,
-        object_field_mask: Vec<String>,
-        output_format: OutputFormat,
-    ) -> Result<String, CliError> {
-        output_debug!(
-            "Got: object_field_mask={:?} output_format={:?}",
-            object_field_mask,
-            output_format
-        );
-
-        let res_complete_state = self
-            .server_connection
-            .get_complete_state(&object_field_mask)
-            .await?;
-        // [impl->swdd~cli-returns-api-version-with-desired-state~1]
-        // [impl->swdd~cli-returns-compact-state-object-when-object-field-mask-provided~1]
-        match generate_compact_state_output(&res_complete_state, object_field_mask, output_format) {
-            Ok(res) => Ok(res),
-            Err(err) => {
-                output_and_error!(
-                    "Error occurred during processing response from server.\nError: {err}"
-                );
-            }
-        }
-    }
-
-    fn add_default_workload_spec_per_update_mask(
-        update_mask: &Vec<String>,
-        complete_state: &mut CompleteState,
-    ) {
-        for field_mask in update_mask {
-            let path: Path = field_mask.into();
-
-            // if we want to set an attribute of a workload create a default object for the workload
-            if path.parts().len() >= 4
-                && path.parts()[0] == "desiredState"
-                && path.parts()[1] == "workloads"
-            {
-                let stored_workload = StoredWorkloadSpec {
-                    agent: "".to_string(),
-                    runtime: "".to_string(),
-                    runtime_config: "".to_string(),
-                    ..Default::default()
-                };
-
-                complete_state
-                    .desired_state
-                    .workloads
-                    .insert(path.parts()[2].to_string(), stored_workload);
-            }
-        }
-    }
-
-    pub async fn set_state(
-        &mut self,
-        object_field_mask: Vec<String>,
-        state_object_file: Option<String>,
-    ) -> Result<(), CliError> {
-        output_debug!(
-            "Got: object_field_mask={:?} state_object_file={:?}",
-            object_field_mask,
-            state_object_file
-        );
-
-        let mut complete_state = CompleteState::default();
-        if let Some(state_object_file) = state_object_file {
-            let state_object_data =
-                read_file_to_string(state_object_file)
-                    .await
-                    .unwrap_or_else(|error| {
-                        panic!("Could not read the state object file.\nError: {}", error)
-                    });
-            let value: serde_yaml::Value = serde_yaml::from_str(&state_object_data)?;
-            let x = Object::try_from(&value)?;
-
-            // This here is a workaround for the default workload specs
-            Self::add_default_workload_spec_per_update_mask(
-                &object_field_mask,
-                &mut complete_state,
-            );
-
-            // now overwrite with the values from the field mask
-            let mut complete_state_object: Object = complete_state.try_into()?;
-            for field_mask in &object_field_mask {
-                let path: Path = field_mask.into();
-
-                complete_state_object
-                    .set(
-                        &path,
-                        x.get(&path)
-                            .ok_or(CliError::ExecutionError(format!(
-                                "Specified update mask '{field_mask}' not found in the input config.",
-                            )))?
-                            .clone(),
-                    )
-                    .map_err(|err| CliError::ExecutionError(err.to_string()))?;
-            }
-            complete_state = complete_state_object.try_into()?;
-        }
-
-        output_debug!(
-            "Send UpdateState request with the CompleteState {:?}",
-            complete_state
-        );
-
-        // [impl->swdd~cli-blocks-until-ankaios-server-responds-set-desired-state~2]
-        self.update_state_and_wait_for_complete(complete_state, object_field_mask)
-            .await
-    }
-
-    // [impl->swdd~cli-provides-list-of-workloads~1]
-    pub async fn get_workloads_table(
-        &mut self,
-        agent_name: Option<String>,
-        state: Option<String>,
-        workload_name: Vec<String>,
-    ) -> Result<String, CliError> {
-        // [impl->swdd~cli-blocks-until-ankaios-server-responds-list-workloads~1]
-        let mut workload_infos = self.get_workloads().await?;
-        output_debug!("The table before filtering:\n{:?}", workload_infos);
-
-        // [impl->swdd~cli-shall-filter-list-of-workloads~1]
-        if let Some(agent_name) = agent_name {
-            workload_infos.retain(|wi| wi.1.agent == agent_name);
-        }
-
-        // [impl->swdd~cli-shall-filter-list-of-workloads~1]
-        if let Some(state) = state {
-            workload_infos.retain(|wi| wi.1.execution_state.to_lowercase() == state.to_lowercase());
-        }
-
-        // [impl->swdd~cli-shall-filter-list-of-workloads~1]
-        if !workload_name.is_empty() {
-            workload_infos.retain(|wi| workload_name.iter().any(|wn| wn == &wi.1.name));
-        }
-
-        // The order of workloads in RequestCompleteState is not sable -> make sure that the user sees always the same order.
-        // [impl->swdd~cli-shall-sort-list-of-workloads~1]
-        workload_infos.sort_by_key(|wi| wi.1.name.clone());
-
-        output_debug!("The table after filtering:\n{:?}", workload_infos);
-
-        // [impl->swdd~cli-shall-present-list-of-workloads~1]
-        let workload_infos: Vec<&GetWorkloadTableDisplay> =
-            workload_infos.iter().map(|x| &x.1).collect();
-
-        // [impl->swdd~cli-shall-present-workloads-as-table~1]
-        let mut workload_table_infos = WorkloadTable::new(&workload_infos);
-
-        Ok(workload_table_infos
-            .create_table_wrapped_additional_info()
-            .unwrap_or_else(|| {
-                output_debug!(
-                    "Failed to create wrapped table output. Continue with default table layout."
-                );
-                workload_table_infos.create_default_table()
-            }))
-    }
-
-=======
->>>>>>> b7fca70f
     async fn get_workloads(
         &mut self,
     ) -> Result<Vec<(WorkloadInstanceName, WorkloadTableRow)>, CliError> {
@@ -676,28 +257,6 @@
 #[cfg(test)]
 mod tests {
     use std::io;
-<<<<<<< HEAD
-
-    use super::apply_manifests::{
-        create_filter_masks_from_paths, generate_state_obj_and_filter_masks_from_manifests,
-        handle_agent_overwrite, parse_manifest, update_request_obj, InputSourcePair,
-    };
-    use crate::{
-        cli::OutputFormat,
-        cli_commands::{
-            generate_compact_state_output, get_filtered_value,
-            server_connection::MockServerConnection, update_compact_state, ApplyArgs,
-            GetWorkloadTableDisplay,
-        },
-    };
-    use serde_yaml::Value;
-    use std::io::Read;
-
-    use super::CliCommands;
-
-    const RESPONSE_TIMEOUT_MS: u64 = 3000;
-=======
->>>>>>> b7fca70f
 
     use super::{get_input_sources, InputSourcePair};
 
@@ -716,282 +275,8 @@
             .unwrap()
     }
 
-<<<<<<< HEAD
-    // [utest->swdd~cli-shall-present-workloads-as-table~1]
-    #[tokio::test]
-    async fn utest_get_workloads_empty_table() {
-        let mut mock_server_connection = MockServerConnection::default();
-        mock_server_connection
-            .expect_get_complete_state()
-            .with(eq(vec![]))
-            .return_once(|_| Ok(Box::new(test_utils::generate_test_complete_state(vec![]))));
-        let mut cmd = CliCommands {
-            _response_timeout_ms: RESPONSE_TIMEOUT_MS,
-            no_wait: false,
-            server_connection: mock_server_connection,
-        };
-
-        let cmd_text = cmd.get_workloads_table(None, None, Vec::new()).await;
-        assert!(cmd_text.is_ok());
-
-        let expected_table_output =
-            "WORKLOAD NAME   AGENT   RUNTIME   EXECUTION STATE   ADDITIONAL INFO";
-
-        assert_eq!(cmd_text.unwrap(), expected_table_output);
-    }
-
-    // [utest->swdd~cli-provides-list-of-workloads~1]
-    // [utest->swdd~cli-blocks-until-ankaios-server-responds-list-workloads~1]
-    // [utest->swdd~cli-shall-present-list-of-workloads~1]
-    // [utest->swdd~cli-shall-present-workloads-as-table~1]
-    // [utest->swdd~cli-shall-sort-list-of-workloads~1]
-    #[tokio::test]
-    async fn utest_get_workloads_no_filtering() {
-        let test_data = test_utils::generate_test_complete_state(vec![
-            generate_test_workload_spec_with_param(
-                "agent_A".to_string(),
-                "name1".to_string(),
-                "runtime".to_string(),
-            ),
-            generate_test_workload_spec_with_param(
-                "agent_B".to_string(),
-                "name2".to_string(),
-                "runtime".to_string(),
-            ),
-            generate_test_workload_spec_with_param(
-                "agent_B".to_string(),
-                "name3".to_string(),
-                "runtime".to_string(),
-            ),
-        ]);
-
-        let mut mock_server_connection = MockServerConnection::default();
-        mock_server_connection
-            .expect_get_complete_state()
-            .with(eq(vec![]))
-            .return_once(|_| Ok(Box::new(test_data)));
-        let mut cmd = CliCommands {
-            _response_timeout_ms: RESPONSE_TIMEOUT_MS,
-            no_wait: false,
-            server_connection: mock_server_connection,
-        };
-
-        let cmd_text = cmd.get_workloads_table(None, None, Vec::new()).await;
-        assert!(cmd_text.is_ok());
-
-        let expected_table_output = [
-            "WORKLOAD NAME   AGENT     RUNTIME   EXECUTION STATE   ADDITIONAL INFO",
-            "name1           agent_A   runtime   Running(Ok)                      ",
-            "name2           agent_B   runtime   Running(Ok)                      ",
-            "name3           agent_B   runtime   Running(Ok)                      ",
-        ]
-        .join("\n");
-
-        assert_eq!(cmd_text.unwrap(), expected_table_output);
-    }
-
-    // [utest->swdd~cli-shall-filter-list-of-workloads~1]
-    #[tokio::test]
-    async fn utest_get_workloads_filter_workload_name() {
-        let test_data = test_utils::generate_test_complete_state(vec![
-            generate_test_workload_spec_with_param(
-                "agent_A".to_string(),
-                "name1".to_string(),
-                "runtime".to_string(),
-            ),
-            generate_test_workload_spec_with_param(
-                "agent_B".to_string(),
-                "name2".to_string(),
-                "runtime".to_string(),
-            ),
-            generate_test_workload_spec_with_param(
-                "agent_B".to_string(),
-                "name3".to_string(),
-                "runtime".to_string(),
-            ),
-        ]);
-
-        let mut mock_server_connection = MockServerConnection::default();
-        mock_server_connection
-            .expect_get_complete_state()
-            .with(eq(vec![]))
-            .return_once(|_| Ok(Box::new(test_data)));
-        let mut cmd = CliCommands {
-            _response_timeout_ms: RESPONSE_TIMEOUT_MS,
-            no_wait: false,
-            server_connection: mock_server_connection,
-        };
-
-        let cmd_text = cmd
-            .get_workloads_table(None, None, vec!["name1".to_string()])
-            .await;
-        assert!(cmd_text.is_ok());
-
-        let expected_table_output = [
-            "WORKLOAD NAME   AGENT     RUNTIME   EXECUTION STATE   ADDITIONAL INFO",
-            "name1           agent_A   runtime   Running(Ok)                      ",
-        ]
-        .join("\n");
-
-        assert_eq!(cmd_text.unwrap(), expected_table_output);
-    }
-
-    // [utest->swdd~cli-shall-filter-list-of-workloads~1]
-    #[tokio::test]
-    async fn utest_get_workloads_filter_agent() {
-        let test_data = test_utils::generate_test_complete_state(vec![
-            generate_test_workload_spec_with_param(
-                "agent_A".to_string(),
-                "name1".to_string(),
-                "runtime".to_string(),
-            ),
-            generate_test_workload_spec_with_param(
-                "agent_B".to_string(),
-                "name2".to_string(),
-                "runtime".to_string(),
-            ),
-            generate_test_workload_spec_with_param(
-                "agent_B".to_string(),
-                "name3".to_string(),
-                "runtime".to_string(),
-            ),
-        ]);
-
-        let mut mock_server_connection = MockServerConnection::default();
-        mock_server_connection
-            .expect_get_complete_state()
-            .with(eq(vec![]))
-            .return_once(|_| Ok(Box::new(test_data)));
-        let mut cmd = CliCommands {
-            _response_timeout_ms: RESPONSE_TIMEOUT_MS,
-            no_wait: false,
-            server_connection: mock_server_connection,
-        };
-        let cmd_text = cmd
-            .get_workloads_table(Some("agent_B".to_string()), None, Vec::new())
-            .await;
-        assert!(cmd_text.is_ok());
-
-        let expected_table_output = [
-            "WORKLOAD NAME   AGENT     RUNTIME   EXECUTION STATE   ADDITIONAL INFO",
-            "name2           agent_B   runtime   Running(Ok)                      ",
-            "name3           agent_B   runtime   Running(Ok)                      ",
-        ]
-        .join("\n");
-
-        assert_eq!(cmd_text.unwrap(), expected_table_output);
-    }
-
-    // [utest->swdd~cli-shall-filter-list-of-workloads~1]
-    #[tokio::test]
-    async fn utest_get_workloads_filter_state() {
-        let test_data = test_utils::generate_test_complete_state(vec![
-            generate_test_workload_spec_with_param(
-                "agent_A".to_string(),
-                "name1".to_string(),
-                "runtime".to_string(),
-            ),
-            generate_test_workload_spec_with_param(
-                "agent_B".to_string(),
-                "name2".to_string(),
-                "runtime".to_string(),
-            ),
-            generate_test_workload_spec_with_param(
-                "agent_B".to_string(),
-                "name3".to_string(),
-                "runtime".to_string(),
-            ),
-        ]);
-
-        let mut mock_server_connection = MockServerConnection::default();
-        mock_server_connection
-            .expect_get_complete_state()
-            .with(eq(vec![]))
-            .return_once(|_| Ok(Box::new(test_data)));
-        let mut cmd = CliCommands {
-            _response_timeout_ms: RESPONSE_TIMEOUT_MS,
-            no_wait: false,
-            server_connection: mock_server_connection,
-        };
-        let cmd_text = cmd
-            .get_workloads_table(None, Some("Failed".to_string()), Vec::new())
-            .await;
-        assert!(cmd_text.is_ok());
-
-        let expected_table_output =
-            "WORKLOAD NAME   AGENT   RUNTIME   EXECUTION STATE   ADDITIONAL INFO";
-
-        assert_eq!(cmd_text.unwrap(), expected_table_output);
-    }
-
-    // [utest->swdd~cli-shall-present-workloads-as-table~1]
-    #[tokio::test]
-    async fn utest_get_workloads_deleted_workload() {
-        let test_data = objects::CompleteState {
-            workload_states: vec![common::objects::generate_test_workload_state_with_agent(
-                "Workload_1",
-                "agent_A",
-                ExecutionState::removed(),
-            )],
-            ..Default::default()
-        };
-
-        let mut mock_server_connection = MockServerConnection::default();
-        mock_server_connection
-            .expect_get_complete_state()
-            .with(eq(vec![]))
-            .return_once(|_| Ok(Box::new(test_data)));
-        let mut cmd = CliCommands {
-            _response_timeout_ms: RESPONSE_TIMEOUT_MS,
-            no_wait: false,
-            server_connection: mock_server_connection,
-        };
-
-        let cmd_text = cmd.get_workloads_table(None, None, Vec::new()).await;
-        assert!(cmd_text.is_ok());
-
-        let expected_table_output = [
-            "WORKLOAD NAME   AGENT     RUNTIME   EXECUTION STATE   ADDITIONAL INFO",
-            "Workload_1      agent_A             Removed                          ",
-        ]
-        .join("\n");
-
-        assert_eq!(cmd_text.unwrap(), expected_table_output);
-    }
-
-    #[test]
-    fn utest_additional_info_msg_without_new_lines() {
-        let additional_info_msg = "some error with\nsome\nnewlines";
-        let mut get_workloads_table_display = GetWorkloadTableDisplay::new(
-            "workload1",
-            "agent1",
-            "runtime_x",
-            "running",
-            additional_info_msg,
-        );
-
-        assert_eq!(
-            get_workloads_table_display.additional_info,
-            "some error with, some, newlines"
-        );
-
-        let updated_additional_info_msg = "different error with\na new line";
-        get_workloads_table_display.set_additional_info(updated_additional_info_msg);
-
-        assert_eq!(
-            get_workloads_table_display.additional_info,
-            "different error with, a new line"
-        );
-    }
-
-    // [utest->swdd~cli-provides-delete-workload~1]
-    // [utest->swdd~cli-blocks-until-ankaios-server-responds-delete-workload~2]
-    #[tokio::test]
-    async fn utest_delete_workloads_two_workloads() {
-=======
     #[tokio::test]
     async fn utest_apply_args_get_input_sources_manifest_files_error() {
->>>>>>> b7fca70f
         let _guard = crate::test_helper::MOCKALL_CONTEXT_SYNC
             .get_lock_async()
             .await;
