// Copyright (c) 2023 Elektrobit Automotive GmbH
//
// This program and the accompanying materials are made available under the
// terms of the Apache License, Version 2.0 which is available at
// https://www.apache.org/licenses/LICENSE-2.0.
//
// Unless required by applicable law or agreed to in writing, software
// distributed under the License is distributed on an "AS IS" BASIS, WITHOUT
// WARRANTIES OR CONDITIONS OF ANY KIND, either express or implied. See the
// License for the specific language governing permissions and limitations
// under the License.
//
// SPDX-License-Identifier: Apache-2.0

use std::{
    collections::{HashMap, HashSet},
    fmt::{self, Display},
    time::Duration,
};
mod apply_manifests;
mod server_connection;
mod wait_list;
use tokio::time::interval;
use wait_list::WaitList;

#[cfg(not(test))]
async fn read_file_to_string(file: String) -> std::io::Result<String> {
    std::fs::read_to_string(file)
}
#[cfg(test)]
use tests::read_to_string_mock as read_file_to_string;

use common::{
    from_server_interface::FromServer,
    objects::{CompleteState, State, StoredWorkloadSpec, Tag, WorkloadInstanceName},
    state_manipulation::{Object, Path},
};

use tabled::{settings::Style, Table, Tabled};
use url::Url;

#[cfg_attr(test, mockall_double::double)]
use self::server_connection::ServerConnection;
use self::wait_list::WaitListDisplayTrait;
use crate::{
    cli::{ApplyArgs, OutputFormat},
    cli_commands::wait_list::ParsedUpdateStateSuccess,
    output, output_and_error, output_debug,
};

const SPINNER_SYMBOLS: [&str; 4] = ["|", "/", "-", "\\"];
pub(crate) const COMPLETED_SYMBOL: &str = " ";

#[derive(Debug, Clone, PartialEq)]
pub enum CliError {
    YamlSerialization(String),
    JsonSerialization(String),
    ExecutionError(String),
}

impl fmt::Display for CliError {
    fn fmt(&self, f: &mut fmt::Formatter) -> fmt::Result {
        match self {
            CliError::YamlSerialization(message) => {
                write!(f, "Could not serialize YAML object: '{message}'")
            }
            CliError::JsonSerialization(message) => {
                write!(f, "Could not serialize JSON object: '{message}'")
            }
            CliError::ExecutionError(message) => {
                write!(f, "Command failed: '{}'", message)
            }
        }
    }
}

impl From<serde_yaml::Error> for CliError {
    fn from(value: serde_yaml::Error) -> Self {
        CliError::YamlSerialization(format!("{value}"))
    }
}

impl From<serde_json::Error> for CliError {
    fn from(value: serde_json::Error) -> Self {
        CliError::JsonSerialization(format!("{value}"))
    }
}

impl From<server_connection::ServerConnectionError> for CliError {
    fn from(value: server_connection::ServerConnectionError) -> Self {
        match value {
            server_connection::ServerConnectionError::ExecutionError(message) => {
                CliError::ExecutionError(message)
            }
        }
    }
}

fn generate_compact_state_output(
    state: &CompleteState,
    object_field_mask: Vec<String>,
    output_format: OutputFormat,
) -> Result<String, CliError> {
    let convert_to_output = |map: serde_yaml::Value| -> Result<String, CliError> {
        match output_format {
            // [impl -> swdd~cli-shall-support-desired-state-yaml~1]
            OutputFormat::Yaml => Ok(serde_yaml::to_string(&map)?),
            // [impl -> swdd~cli-shall-support-desired-state-json~1]
            OutputFormat::Json => Ok(serde_json::to_string_pretty(&map)?),
        }
    };

    let deserialized_state: serde_yaml::Value = serde_yaml::to_value(state)?;

    if object_field_mask.is_empty() {
        return convert_to_output(deserialized_state);
    }

    let mut compact_state = serde_yaml::Value::Mapping(Default::default());
    for mask in object_field_mask {
        let splitted_masks: Vec<&str> = mask.split('.').collect();
        if let Some(filtered_mapping) = get_filtered_value(&deserialized_state, &splitted_masks) {
            update_compact_state(
                &mut compact_state,
                &splitted_masks,
                filtered_mapping.to_owned(),
            );
        }
    }

    convert_to_output(compact_state)
}

fn get_filtered_value<'a>(
    map: &'a serde_yaml::Value,
    mask: &[&str],
) -> Option<&'a serde_yaml::Value> {
    mask.iter()
        .try_fold(map, |current_level, mask_part| current_level.get(mask_part))
}

fn update_compact_state(
    new_compact_state: &mut serde_yaml::Value,
    mask: &[&str],
    new_mapping: serde_yaml::Value,
) -> Option<()> {
    if mask.is_empty() {
        return Some(());
    }

    let mut current_level = new_compact_state;

    for mask_part in mask {
        if current_level.get(mask_part).is_some() {
            current_level = current_level.get_mut(mask_part)?;
            continue;
        }

        if let serde_yaml::Value::Mapping(current_mapping) = current_level {
            current_mapping.insert(
                (*mask_part).into(),
                serde_yaml::Value::Mapping(Default::default()),
            );

            current_level = current_mapping.get_mut(mask_part)?;
        } else {
            return None;
        }
    }

    *current_level = new_mapping;
    Some(())
}

#[derive(Debug, Tabled, Clone)]
#[tabled(rename_all = "UPPERCASE")]
struct GetWorkloadTableDisplay {
    #[tabled(rename = "WORKLOAD NAME")]
    name: String,
    agent: String,
    runtime: String,
    #[tabled(rename = "EXECUTION STATE")]
    execution_state: String,
    #[tabled(rename = "ADDITIONAL INFO")]
    additional_info: String,
}

struct GetWorkloadTableDisplayWithSpinner<'a> {
    data: &'a GetWorkloadTableDisplay,
    spinner: &'a str,
}

impl GetWorkloadTableDisplay {
    const EXECUTION_STATE_POS: usize = 3;
}

impl<'a> Tabled for GetWorkloadTableDisplayWithSpinner<'a> {
    const LENGTH: usize = GetWorkloadTableDisplay::LENGTH;

    fn fields(&self) -> Vec<std::borrow::Cow<'_, str>> {
        let mut fields = self.data.fields();
        *(fields[GetWorkloadTableDisplay::EXECUTION_STATE_POS].to_mut()) = format!(
            "{} {}",
            self.spinner,
            fields[GetWorkloadTableDisplay::EXECUTION_STATE_POS]
        );
        fields
    }

    fn headers() -> Vec<std::borrow::Cow<'static, str>> {
        let mut headers = GetWorkloadTableDisplay::headers();
        *(headers[GetWorkloadTableDisplay::EXECUTION_STATE_POS].to_mut()) = format!(
            "  {}",
            headers[GetWorkloadTableDisplay::EXECUTION_STATE_POS]
        );
        headers
    }
}

struct WaitListDisplay {
    data: HashMap<WorkloadInstanceName, GetWorkloadTableDisplay>,
    not_completed: HashSet<WorkloadInstanceName>,
    spinner: Spinner,
}

impl Display for WaitListDisplay {
    fn fmt(&self, f: &mut fmt::Formatter<'_>) -> fmt::Result {
        let current_spinner = self.spinner.to_string();
        let mut data: Vec<_> = self
            .data
            .iter()
            .map(|(workload_name, table_entry)| {
                let update_state_symbol = if self.not_completed.contains(workload_name) {
                    &current_spinner
                } else {
                    COMPLETED_SYMBOL
                };
                GetWorkloadTableDisplayWithSpinner {
                    data: table_entry,
                    spinner: update_state_symbol,
                }
            })
            .collect();
        data.sort_by_key(|x| &x.data.name);

        // [impl->swdd~cli-shall-present-workloads-as-table~1]
        write!(
            f,
            "{}",
            Table::new(data).with(tabled::settings::Style::blank())
        )
    }
}

impl WaitListDisplayTrait for WaitListDisplay {
    fn update(&mut self, workload_state: &common::objects::WorkloadState) {
        if let Some(entry) = self.data.get_mut(&workload_state.instance_name) {
            entry.execution_state = workload_state.execution_state.state.to_string();
            entry.additional_info = workload_state.execution_state.additional_info.clone();
        }
    }

    fn set_complete(&mut self, workload: &WorkloadInstanceName) {
        self.not_completed.remove(workload);
    }

    fn step_spinner(&mut self) {
        self.spinner.step();
    }
}

#[derive(Default)]
struct Spinner {
    pos: usize,
}

impl Spinner {
    pub fn step(&mut self) {
        self.pos = (self.pos + 1) % SPINNER_SYMBOLS.len();
    }
}

impl Display for Spinner {
    fn fmt(&self, f: &mut fmt::Formatter<'_>) -> fmt::Result {
        write!(f, "{}", SPINNER_SYMBOLS[self.pos])
    }
}

impl GetWorkloadTableDisplay {
    fn new(
        name: &str,
        agent: &str,
        runtime: &str,
        execution_state: &str,
        additional_info: &str,
    ) -> Self {
        GetWorkloadTableDisplay {
            name: name.to_string(),
            agent: agent.to_string(),
            runtime: runtime.to_string(),
            execution_state: execution_state.to_string(),
            additional_info: additional_info.to_string(),
        }
    }
}

pub struct CliCommands {
    // Left here for the future use.
    _response_timeout_ms: u64,
    no_wait: bool,
    server_connection: ServerConnection,
}

impl CliCommands {
    pub fn init(
        response_timeout_ms: u64,
        cli_name: String,
        server_url: Url,
        no_wait: bool,
    ) -> Self {
        Self {
            _response_timeout_ms: response_timeout_ms,
            no_wait,
            server_connection: ServerConnection::new(cli_name.as_str(), server_url.clone()),
        }
    }

    pub async fn shut_down(self) {
        self.server_connection.shut_down().await
    }

    pub async fn get_state(
        &mut self,
        object_field_mask: Vec<String>,
        output_format: OutputFormat,
    ) -> Result<String, CliError> {
        output_debug!(
            "Got: object_field_mask={:?} output_format={:?}",
            object_field_mask,
            output_format
        );

        let res_complete_state = self
            .server_connection
            .get_complete_state(&object_field_mask)
            .await?;
        // [impl->swdd~cli-returns-api-version-with-desired-state~1]
        // [impl->swdd~cli-returns-api-version-with-startup-state~1]
        // [impl->swdd~cli-returns-compact-state-object-when-object-field-mask-provided~1]
        match generate_compact_state_output(&res_complete_state, object_field_mask, output_format) {
            Ok(res) => Ok(res),
            Err(err) => {
                output_and_error!(
                    "Error occurred during processing response from server.\nError: {err}"
                );
                Err(err)
            }
        }
    }

    fn add_default_workload_spec_per_update_mask(
        update_mask: &Vec<String>,
        complete_state: &mut CompleteState,
    ) {
        for field_mask in update_mask {
            let path: Path = field_mask.into();

            // if we want to set an attribute of a workload create a default object for the workload
            if path.parts().len() >= 4
                && path.parts()[0] == "desiredState"
                && path.parts()[1] == "workloads"
            {
                let stored_workload = StoredWorkloadSpec {
                    agent: "".to_string(),
                    runtime: "".to_string(),
                    runtime_config: "".to_string(),
                    ..Default::default()
                };

                complete_state
                    .desired_state
                    .workloads
                    .insert(path.parts()[2].to_string(), stored_workload);
            }
        }
    }

    pub async fn set_state(
        &mut self,
        object_field_mask: Vec<String>,
        state_object_file: Option<String>,
    ) -> Result<(), CliError> {
        output_debug!(
            "Got: object_field_mask={:?} state_object_file={:?}",
            object_field_mask,
            state_object_file
        );

        let mut complete_state = CompleteState::default();
        if let Some(state_object_file) = state_object_file {
            let state_object_data =
                read_file_to_string(state_object_file)
                    .await
                    .unwrap_or_else(|error| {
                        panic!("Could not read the state object file.\nError: {}", error)
                    });
            let value: serde_yaml::Value = serde_yaml::from_str(&state_object_data)?;
            let x = Object::try_from(&value)?;

            // This here is a workaround for the default workload specs
            Self::add_default_workload_spec_per_update_mask(
                &object_field_mask,
                &mut complete_state,
            );

            // now overwrite with the values from the field mask
            let mut complete_state_object: Object = complete_state.try_into()?;
            for field_mask in &object_field_mask {
                let path: Path = field_mask.into();

                complete_state_object
                    .set(
                        &path,
                        x.get(&path)
                            .ok_or(CliError::ExecutionError(format!(
                                "Specified update mask '{field_mask}' not found in the input config.",
                            )))?
                            .clone(),
                    )
                    .map_err(|err| CliError::ExecutionError(err.to_string()))?;
            }
            complete_state = complete_state_object.try_into()?;
        }

        output_debug!(
            "Send UpdateState request with the CompleteState {:?}",
            complete_state
        );

        // [impl->swdd~cli-blocks-until-ankaios-server-responds-set-desired-state~2]
        self.update_state_and_wait_for_complete(complete_state, object_field_mask)
            .await
    }

    // [impl->swdd~cli-provides-list-of-workloads~1]
    pub async fn get_workloads_table(
        &mut self,
        agent_name: Option<String>,
        state: Option<String>,
        workload_name: Vec<String>,
    ) -> Result<String, CliError> {
        // [impl->swdd~cli-blocks-until-ankaios-server-responds-list-workloads~1]
        let mut workload_infos = self.get_workloads().await?;
        output_debug!("The table before filtering:\n{:?}", workload_infos);

        // [impl->swdd~cli-shall-filter-list-of-workloads~1]
        if let Some(agent_name) = agent_name {
            workload_infos.retain(|wi| wi.1.agent == agent_name);
        }

        // [impl->swdd~cli-shall-filter-list-of-workloads~1]
        if let Some(state) = state {
            workload_infos.retain(|wi| wi.1.execution_state.to_lowercase() == state.to_lowercase());
        }

        // [impl->swdd~cli-shall-filter-list-of-workloads~1]
        if !workload_name.is_empty() {
            workload_infos.retain(|wi| workload_name.iter().any(|wn| wn == &wi.1.name));
        }

        // The order of workloads in RequestCompleteState is not sable -> make sure that the user sees always the same order.
        // [impl->swdd~cli-shall-sort-list-of-workloads~1]
        workload_infos.sort_by_key(|wi| wi.1.name.clone());

        output_debug!("The table after filtering:\n{:?}", workload_infos);

        // [impl->swdd~cli-shall-present-list-of-workloads~1]
        // [impl->swdd~cli-shall-present-workloads-as-table~1]
        Ok(Table::new(workload_infos.iter().map(|x| &x.1))
            .with(Style::blank())
            .to_string())
    }

    async fn get_workloads(
        &mut self,
    ) -> Result<Vec<(WorkloadInstanceName, GetWorkloadTableDisplay)>, CliError> {
        let res_complete_state = self
            .server_connection
            .get_complete_state(&Vec::new())
            .await?;

        let mut workload_infos: Vec<(WorkloadInstanceName, GetWorkloadTableDisplay)> =
            res_complete_state
                .workload_states
                .into_iter()
                .map(|wl_state| {
                    (
                        wl_state.instance_name.clone(),
                        GetWorkloadTableDisplay::new(
                            wl_state.instance_name.workload_name(),
                            wl_state.instance_name.agent_name(),
                            Default::default(),
                            &wl_state.execution_state.state.to_string(),
                            &wl_state.execution_state.additional_info.to_string(),
                        ),
                    )
                })
                .collect();

        // [impl->swdd~cli-shall-filter-list-of-workloads~1]
        for wi in &mut workload_infos {
            if let Some((_found_wl_name, found_wl_spec)) = res_complete_state
                .desired_state
                .workloads
                .iter()
                .find(|&(wl_name, wl_spec)| *wl_name == wi.1.name && wl_spec.agent == wi.1.agent)
            {
                wi.1.runtime = found_wl_spec.runtime.clone();
            }
        }

        Ok(workload_infos)
    }

    // [impl->swdd~cli-provides-delete-workload~1]
    // [impl->swdd~cli-blocks-until-ankaios-server-responds-delete-workload~2]
    pub async fn delete_workloads(&mut self, workload_names: Vec<String>) -> Result<(), CliError> {
<<<<<<< HEAD
        let complete_state = self
            .server_connection
            .get_complete_state(&Vec::new())
            .await?;
=======
        let complete_state_update = CompleteState::default();
>>>>>>> 9369460e

        let update_mask = workload_names
            .into_iter()
            .map(|name_of_workload_to_delete| {
                format!("desiredState.workloads.{}", name_of_workload_to_delete)
            })
            .collect();

        output_debug!(
            "Updating with empty complete state and update mask {:?}",
            update_mask
        );

        self.update_state_and_wait_for_complete(complete_state_update, update_mask)
            .await
    }

    // [impl->swdd~cli-provides-run-workload~1]
    // [impl->swdd~cli-blocks-until-ankaios-server-responds-run-workload~2]
    pub async fn run_workload(
        &mut self,
        workload_name: String,
        runtime_name: String,
        runtime_config: String,
        agent_name: String,
        tags_strings: Vec<(String, String)>,
    ) -> Result<(), CliError> {
        let tags: Vec<Tag> = tags_strings
            .into_iter()
            .map(|(k, v)| Tag { key: k, value: v })
            .collect();

        let new_workload = StoredWorkloadSpec {
            agent: agent_name,
            runtime: runtime_name,
            tags,
            runtime_config,
            ..Default::default()
        };
        output_debug!("Request to run new workload: {:?}", new_workload);

<<<<<<< HEAD
        let res_complete_state = self
            .server_connection
            .get_complete_state(&Vec::new())
            .await?;
        output_debug!("Got current state: {:?}", res_complete_state);
        let mut new_state = *res_complete_state.clone();
        new_state
=======
        let update_mask = vec![format!("desiredState.workloads.{}", workload_name)];

        let mut complete_state_update = CompleteState::default();
        complete_state_update
>>>>>>> 9369460e
            .desired_state
            .workloads
            .insert(workload_name, new_workload);

        output_debug!(
            "The complete state update: {:?}, update mask {:?}",
            complete_state_update,
            update_mask
        );
        self.update_state_and_wait_for_complete(complete_state_update, update_mask)
            .await
    }

    // [impl->swdd~cli-requests-update-state-with-watch~1]
    async fn update_state_and_wait_for_complete(
        &mut self,
        new_state: CompleteState,
        update_mask: Vec<String>,
    ) -> Result<(), CliError> {
        let update_state_success = self
            .server_connection
            .update_state(new_state, update_mask)
            .await?;

        output_debug!("Got update success: {:?}", update_state_success);

        // [impl->swdd~cli-requests-update-state-with-watch-error~1]
        let update_state_success = ParsedUpdateStateSuccess::try_from(update_state_success)
            .map_err(|error| {
                CliError::ExecutionError(format!(
                    "Could not parse UpdateStateSuccess message: {error}"
                ))
            })?;

        if self.no_wait {
            Ok(())
        } else {
            // [impl->swdd~cli-requests-update-state-with-watch-success~1]
            self.wait_for_complete(update_state_success).await
        }
    }

    // [impl->swdd~cli-watches-workloads~1]
    async fn wait_for_complete(
        &mut self,
        update_state_success: ParsedUpdateStateSuccess,
    ) -> Result<(), CliError> {
        let mut changed_workloads =
            HashSet::from_iter(update_state_success.added_workloads.iter().cloned());
        changed_workloads.extend(update_state_success.deleted_workloads.iter().cloned());

        if changed_workloads.is_empty() {
            output!("No workloads to update");
            return Ok(());
        } else {
            output!("Applied successfully the manifest(s). Waiting for target workload states (press Ctrl+C to interrupt waiting).\n");
        }

        let states_of_all_workloads = self.get_workloads().await.unwrap();
        let states_of_changed_workloads = states_of_all_workloads
            .into_iter()
            .filter(|x| changed_workloads.contains(&x.0))
            .collect::<Vec<_>>();

        let mut wait_list = WaitList::new(
            update_state_success,
            WaitListDisplay {
                data: states_of_changed_workloads.into_iter().collect(),
                spinner: Default::default(),
                not_completed: changed_workloads,
            },
        );

        let missed_workload_states = self
            .server_connection
            .take_missed_from_server_messages()
            .into_iter()
            .filter_map(|m| {
                if let FromServer::UpdateWorkloadState(u) = m {
                    Some(u)
                } else {
                    None
                }
            })
            .flat_map(|u| u.workload_states);

        wait_list.update(missed_workload_states);
        let mut spinner_interval = interval(Duration::from_millis(100));

        while !wait_list.is_empty() {
            tokio::select! {
                update_workload_state = self.server_connection.read_next_update_workload_state() => {
                    let update_workload_state = update_workload_state?;
                    output_debug!("Got update workload state: {:?}", update_workload_state);
                    wait_list.update(update_workload_state.workload_states);
                }
                _ = spinner_interval.tick() => {
                    wait_list.step_spinner();
                }
            }
        }
        Ok(())
    }

    // [impl->swdd~cli-apply-accepts-list-of-ankaios-manifests~1]
    pub async fn apply_manifests(&mut self, apply_args: ApplyArgs) -> Result<(), CliError> {
        use apply_manifests::*;
        match apply_args.get_input_sources() {
            Ok(mut manifests) => {
                let (complete_state_req_obj, filter_masks) =
                    generate_state_obj_and_filter_masks_from_manifests(&mut manifests, &apply_args)
                        .map_err(CliError::ExecutionError)?;

                // [impl->swdd~cli-apply-send-update-state~1]
                self.update_state_and_wait_for_complete(complete_state_req_obj, filter_masks)
                    .await
            }
            Err(err) => Err(CliError::ExecutionError(err.to_string())),
        }
    }
}

//////////////////////////////////////////////////////////////////////////////
//                 ########  #######    #########  #########                //
//                    ##     ##        ##             ##                    //
//                    ##     #####     #########      ##                    //
//                    ##     ##                ##     ##                    //
//                    ##     #######   #########      ##                    //
//////////////////////////////////////////////////////////////////////////////
#[cfg(test)]
mod tests {
    use common::{
        commands::{Response, UpdateStateSuccess, UpdateWorkloadState},
        from_server_interface::{FromServer, FromServerSender},
        objects::{
            self, generate_test_workload_spec_with_param, CompleteState, ExecutionState,
            RunningSubstate, State, StoredWorkloadSpec, Tag, WorkloadState,
        },
        state_manipulation::{Object, Path},
        test_utils::{self, generate_test_complete_state},
        to_server_interface::ToServerReceiver,
    };
    use mockall::predicate::eq;
    use std::io;
    use tabled::{settings::Style, Table};

    use super::apply_manifests::{
        create_filter_masks_from_paths, generate_state_obj_and_filter_masks_from_manifests,
        handle_agent_overwrite, parse_manifest, update_request_obj, InputSourcePair,
    };
    use crate::{
        cli::OutputFormat,
        cli_commands::{
            generate_compact_state_output, get_filtered_value,
            server_connection::MockServerConnection, update_compact_state, ApplyArgs,
            GetWorkloadTableDisplay,
        },
    };
    use serde_yaml::Value;
    use std::io::Read;

    use super::CliCommands;

    use url::Url;

    const RESPONSE_TIMEOUT_MS: u64 = 3000;

    const EXAMPLE_STATE_INPUT: &str = r#"{
        "desiredState": {
            "workloads": {
                "nginx": {
                    "restartPolicy": ALWAYS,
                    "agent": "agent_A"
                },
                "hello1": {
                    "agent": "agent_B"
                }
            }
        }
    }"#;
    const OTHER_REQUEST_ID: &str = "other_request_id";

    mockall::lazy_static! {
        pub static ref FAKE_READ_TO_STRING_MOCK_RESULT_LIST: tokio::sync::Mutex<std::collections::VecDeque<io::Result<String>>>  =
        tokio::sync::Mutex::new(std::collections::VecDeque::new());

        pub static ref FAKE_OPEN_MANIFEST_MOCK_RESULT_LIST: std::sync::Mutex<std::collections::VecDeque<io::Result<InputSourcePair>>>  =
        std::sync::Mutex::new(std::collections::VecDeque::new());
    }

    pub async fn read_to_string_mock(_file: String) -> io::Result<String> {
        FAKE_READ_TO_STRING_MOCK_RESULT_LIST
            .lock()
            .await
            .pop_front()
            .unwrap()
    }

    mockall::mock! {
        pub GRPCCommunicationsClient {
            pub fn new_cli_communication(name: String, server_address: Url) -> Self;
            pub async fn run(
                &mut self,
                mut server_rx: ToServerReceiver,
                agent_tx: FromServerSender,
            ) -> Result<(), String>;
        }
    }

    pub fn open_manifest_mock(
        _file_path: &str,
    ) -> io::Result<(String, Box<dyn io::Read + Send + Sync + 'static>)> {
        FAKE_OPEN_MANIFEST_MOCK_RESULT_LIST
            .lock()
            .unwrap()
            .pop_front()
            .unwrap()
    }

    // [utest->swdd~cli-shall-present-workloads-as-table~1]
    #[tokio::test]
    async fn utest_get_workloads_empty_table() {
        let mut mock_server_connection = MockServerConnection::default();
        mock_server_connection
            .expect_get_complete_state()
            .with(eq(vec![]))
            .return_once(|_| Ok(Box::new(test_utils::generate_test_complete_state(vec![]))));
        let mut cmd = CliCommands {
            _response_timeout_ms: RESPONSE_TIMEOUT_MS,
            no_wait: false,
            server_connection: mock_server_connection,
        };

        let cmd_text = cmd.get_workloads_table(None, None, Vec::new()).await;
        assert!(cmd_text.is_ok());

        let expected_empty_table: Vec<GetWorkloadTableDisplay> = Vec::new();
        let expected_table_text = Table::new(expected_empty_table)
            .with(Style::blank())
            .to_string();

        assert_eq!(cmd_text.unwrap(), expected_table_text);
    }

    // [utest->swdd~cli-provides-list-of-workloads~1]
    // [utest->swdd~cli-blocks-until-ankaios-server-responds-list-workloads~1]
    // [utest->swdd~cli-shall-present-list-of-workloads~1]
    // [utest->swdd~cli-shall-present-workloads-as-table~1]
    // [utest->swdd~cli-shall-sort-list-of-workloads~1]
    #[tokio::test]
    async fn utest_get_workloads_no_filtering() {
        let test_data = test_utils::generate_test_complete_state(vec![
            generate_test_workload_spec_with_param(
                "agent_A".to_string(),
                "name1".to_string(),
                "runtime".to_string(),
            ),
            generate_test_workload_spec_with_param(
                "agent_B".to_string(),
                "name2".to_string(),
                "runtime".to_string(),
            ),
            generate_test_workload_spec_with_param(
                "agent_B".to_string(),
                "name3".to_string(),
                "runtime".to_string(),
            ),
        ]);

        let mut mock_server_connection = MockServerConnection::default();
        mock_server_connection
            .expect_get_complete_state()
            .with(eq(vec![]))
            .return_once(|_| Ok(Box::new(test_data)));
        let mut cmd = CliCommands {
            _response_timeout_ms: RESPONSE_TIMEOUT_MS,
            no_wait: false,
            server_connection: mock_server_connection,
        };

        let cmd_text = cmd.get_workloads_table(None, None, Vec::new()).await;
        assert!(cmd_text.is_ok());

        let expected_table: Vec<GetWorkloadTableDisplay> = vec![
            GetWorkloadTableDisplay::new(
                "name1",
                "agent_A",
                "runtime",
                &ExecutionState::running().state.to_string(),
                Default::default(),
            ),
            GetWorkloadTableDisplay::new(
                "name2",
                "agent_B",
                "runtime",
                &ExecutionState::running().state.to_string(),
                Default::default(),
            ),
            GetWorkloadTableDisplay::new(
                "name3",
                "agent_B",
                "runtime",
                &ExecutionState::running().state.to_string(),
                Default::default(),
            ),
        ];
        let expected_table_text = Table::new(expected_table).with(Style::blank()).to_string();
        assert_eq!(cmd_text.unwrap(), expected_table_text);
    }

    // [utest->swdd~cli-shall-filter-list-of-workloads~1]
    #[tokio::test]
    async fn utest_get_workloads_filter_workload_name() {
        let test_data = test_utils::generate_test_complete_state(vec![
            generate_test_workload_spec_with_param(
                "agent_A".to_string(),
                "name1".to_string(),
                "runtime".to_string(),
            ),
            generate_test_workload_spec_with_param(
                "agent_B".to_string(),
                "name2".to_string(),
                "runtime".to_string(),
            ),
            generate_test_workload_spec_with_param(
                "agent_B".to_string(),
                "name3".to_string(),
                "runtime".to_string(),
            ),
        ]);

        let mut mock_server_connection = MockServerConnection::default();
        mock_server_connection
            .expect_get_complete_state()
            .with(eq(vec![]))
            .return_once(|_| Ok(Box::new(test_data)));
        let mut cmd = CliCommands {
            _response_timeout_ms: RESPONSE_TIMEOUT_MS,
            no_wait: false,
            server_connection: mock_server_connection,
        };

        let cmd_text = cmd
            .get_workloads_table(None, None, vec!["name1".to_string()])
            .await;
        assert!(cmd_text.is_ok());

        let expected_table: Vec<GetWorkloadTableDisplay> = vec![GetWorkloadTableDisplay::new(
            "name1",
            "agent_A",
            "runtime",
            &ExecutionState::running().state.to_string(),
            Default::default(),
        )];
        let expected_table_text = Table::new(expected_table).with(Style::blank()).to_string();
        assert_eq!(cmd_text.unwrap(), expected_table_text);
    }

    // [utest->swdd~cli-shall-filter-list-of-workloads~1]
    #[tokio::test]
    async fn utest_get_workloads_filter_agent() {
        let test_data = test_utils::generate_test_complete_state(vec![
            generate_test_workload_spec_with_param(
                "agent_A".to_string(),
                "name1".to_string(),
                "runtime".to_string(),
            ),
            generate_test_workload_spec_with_param(
                "agent_B".to_string(),
                "name2".to_string(),
                "runtime".to_string(),
            ),
            generate_test_workload_spec_with_param(
                "agent_B".to_string(),
                "name3".to_string(),
                "runtime".to_string(),
            ),
        ]);

        let mut mock_server_connection = MockServerConnection::default();
        mock_server_connection
            .expect_get_complete_state()
            .with(eq(vec![]))
            .return_once(|_| Ok(Box::new(test_data)));
        let mut cmd = CliCommands {
            _response_timeout_ms: RESPONSE_TIMEOUT_MS,
            no_wait: false,
            server_connection: mock_server_connection,
        };
        let cmd_text = cmd
            .get_workloads_table(Some("agent_B".to_string()), None, Vec::new())
            .await;
        assert!(cmd_text.is_ok());

        let expected_table: Vec<GetWorkloadTableDisplay> = vec![
            GetWorkloadTableDisplay::new(
                "name2",
                "agent_B",
                "runtime",
                &ExecutionState::running().state.to_string(),
                Default::default(),
            ),
            GetWorkloadTableDisplay::new(
                "name3",
                "agent_B",
                "runtime",
                &ExecutionState::running().state.to_string(),
                Default::default(),
            ),
        ];
        let expected_table_text = Table::new(expected_table).with(Style::blank()).to_string();
        assert_eq!(cmd_text.unwrap(), expected_table_text);
    }

    // [utest->swdd~cli-shall-filter-list-of-workloads~1]
    #[tokio::test]
    async fn utest_get_workloads_filter_state() {
        let test_data = test_utils::generate_test_complete_state(vec![
            generate_test_workload_spec_with_param(
                "agent_A".to_string(),
                "name1".to_string(),
                "runtime".to_string(),
            ),
            generate_test_workload_spec_with_param(
                "agent_B".to_string(),
                "name2".to_string(),
                "runtime".to_string(),
            ),
            generate_test_workload_spec_with_param(
                "agent_B".to_string(),
                "name3".to_string(),
                "runtime".to_string(),
            ),
        ]);

        let mut mock_server_connection = MockServerConnection::default();
        mock_server_connection
            .expect_get_complete_state()
            .with(eq(vec![]))
            .return_once(|_| Ok(Box::new(test_data)));
        let mut cmd = CliCommands {
            _response_timeout_ms: RESPONSE_TIMEOUT_MS,
            no_wait: false,
            server_connection: mock_server_connection,
        };
        let cmd_text = cmd
            .get_workloads_table(None, Some("Failed".to_string()), Vec::new())
            .await;
        assert!(cmd_text.is_ok());

        let expected_table: Vec<GetWorkloadTableDisplay> = Vec::new();
        let expected_table_text = Table::new(expected_table).with(Style::blank()).to_string();
        assert_eq!(cmd_text.unwrap(), expected_table_text);
    }

    // [utest->swdd~cli-shall-present-workloads-as-table~1]
    #[tokio::test]
    async fn utest_get_workloads_deleted_workload() {
        let test_data = objects::CompleteState {
            workload_states: vec![common::objects::generate_test_workload_state_with_agent(
                "Workload_1",
                "agent_A",
                ExecutionState::removed(),
            )],
            ..Default::default()
        };

        let mut mock_server_connection = MockServerConnection::default();
        mock_server_connection
            .expect_get_complete_state()
            .with(eq(vec![]))
            .return_once(|_| Ok(Box::new(test_data)));
        let mut cmd = CliCommands {
            _response_timeout_ms: RESPONSE_TIMEOUT_MS,
            no_wait: false,
            server_connection: mock_server_connection,
        };

        let cmd_text = cmd.get_workloads_table(None, None, Vec::new()).await;
        assert!(cmd_text.is_ok());

        let expected_empty_table: Vec<GetWorkloadTableDisplay> =
            vec![GetWorkloadTableDisplay::new(
                "Workload_1",
                "agent_A",
                Default::default(),
                "Removed",
                Default::default(),
            )];
        let expected_table_text = Table::new(expected_empty_table)
            .with(Style::blank())
            .to_string();

        assert_eq!(cmd_text.unwrap(), expected_table_text);
    }

    // [utest->swdd~cli-provides-delete-workload~1]
    // [utest->swdd~cli-blocks-until-ankaios-server-responds-delete-workload~2]
    #[tokio::test]
<<<<<<< HEAD
    async fn utest_delete_workloads_two_workloads() {
        let startup_state = test_utils::generate_test_complete_state(vec![
            generate_test_workload_spec_with_param(
                "agent_A".to_string(),
                "name1".to_string(),
                "runtime".to_string(),
            ),
            generate_test_workload_spec_with_param(
                "agent_B".to_string(),
                "name2".to_string(),
                "runtime".to_string(),
            ),
            generate_test_workload_spec_with_param(
                "agent_B".to_string(),
                "name3".to_string(),
                "runtime".to_string(),
            ),
        ]);
        let updated_state =
            test_utils::generate_test_complete_state(vec![generate_test_workload_spec_with_param(
                "agent_B".to_string(),
                "name3".to_string(),
                "runtime".to_string(),
            )]);

        let mut mock_server_connection = MockServerConnection::default();
        mock_server_connection
            .expect_get_complete_state()
            .with(eq(vec![]))
            .return_once(|_| Ok(Box::new(startup_state)));
        mock_server_connection
            .expect_update_state()
            .with(eq(updated_state), eq(vec!["desiredState".to_string()]))
            .return_once(|_, _| {
                Ok(UpdateStateSuccess {
                    added_workloads: vec![],
                    deleted_workloads: vec![],
                })
            });
        let mut cmd = CliCommands {
            _response_timeout_ms: RESPONSE_TIMEOUT_MS,
            no_wait: false,
            server_connection: mock_server_connection,
        };
=======
    async fn delete_workloads_two_workloads() {
        let _guard = crate::test_helper::MOCKALL_CONTEXT_SYNC
            .get_lock_async()
            .await;

        let complete_state_update = CompleteState::default();

        let mut mock_client_builder = MockGRPCCommunicationClientBuilder::default();
        mock_client_builder.expect_receive_request(
            "update_state_request",
            RequestContent::UpdateStateRequest(Box::new(UpdateStateRequest {
                state: complete_state_update.clone(),
                update_mask: vec![
                    "desiredState.workloads.name1".to_string(),
                    "desiredState.workloads.name2".to_string(),
                ],
            })),
        );
        mock_client_builder.will_send_response(
            "update_state_request",
            ResponseContent::UpdateStateSuccess(UpdateStateSuccess {
                added_workloads: vec![],
                deleted_workloads: vec![
                    "name1.abc.agent_B".to_string(),
                    "name2.abc.agent_B".to_string(),
                ],
            }),
        );
        // mock wait_for_complete
        mock_client_builder.expect_receive_request(
            "wait_for_complete_complete_state_request",
            RequestContent::CompleteStateRequest(CompleteStateRequest { field_mask: vec![] }),
        );
        mock_client_builder.will_send_response(
            "wait_for_complete_complete_state_request",
            ResponseContent::CompleteState(Box::new(complete_state_update)),
        );
        mock_client_builder.will_send_message(FromServer::UpdateWorkloadState(
            UpdateWorkloadState {
                workload_states: vec![
                    WorkloadState {
                        instance_name: "name1.abc.agent_B".try_into().unwrap(),
                        execution_state: ExecutionState {
                            state: objects::ExecutionStateEnum::Removed,
                            additional_info: "".to_string(),
                        },
                    },
                    WorkloadState {
                        instance_name: "name2.abc.agent_B".try_into().unwrap(),
                        execution_state: ExecutionState {
                            state: objects::ExecutionStateEnum::Removed,
                            additional_info: "".to_string(),
                        },
                    },
                ],
            },
        ));

        let mock_client = mock_client_builder.build();

        let mock_new = MockGRPCCommunicationsClient::new_cli_communication_context();
        mock_new
            .expect()
            .return_once(move |_name, _server_address| mock_client);

        let mut cmd = CliCommands::init(
            RESPONSE_TIMEOUT_MS,
            "TestCli".to_string(),
            Url::parse("http://localhost").unwrap(),
            false,
        );
>>>>>>> 9369460e

        let delete_result = cmd
            .delete_workloads(vec!["name1".to_string(), "name2".to_string()])
            .await;
        assert!(delete_result.is_ok());
    }

    // [utest->swdd~cli-provides-delete-workload~1]
    // [utest->swdd~cli-blocks-until-ankaios-server-responds-delete-workload~2]
    #[tokio::test]
<<<<<<< HEAD
    async fn utest_delete_workloads_unknown_workload() {
        let startup_state = test_utils::generate_test_complete_state(vec![
            generate_test_workload_spec_with_param(
                "agent_A".to_string(),
                "name1".to_string(),
                "runtime".to_string(),
            ),
            generate_test_workload_spec_with_param(
                "agent_B".to_string(),
                "name2".to_string(),
                "runtime".to_string(),
            ),
            generate_test_workload_spec_with_param(
                "agent_B".to_string(),
                "name3".to_string(),
                "runtime".to_string(),
            ),
        ]);
        let updated_state = startup_state.clone();

        let mut mock_server_connection = MockServerConnection::default();
        mock_server_connection
            .expect_get_complete_state()
            .with(eq(vec![]))
            .return_once(|_| Ok(Box::new(startup_state)));
        mock_server_connection
            .expect_update_state()
            .with(eq(updated_state), eq(vec!["desiredState".to_string()]))
            .return_once(|_, _| {
                Ok(UpdateStateSuccess {
                    added_workloads: vec![],
                    deleted_workloads: vec![],
                })
            });
=======
    async fn delete_workloads_unknown_workload() {
        let _guard = crate::test_helper::MOCKALL_CONTEXT_SYNC
            .get_lock_async()
            .await;

        let complete_state_update = CompleteState::default();

        let mut mock_client_builder = MockGRPCCommunicationClientBuilder::default();
        mock_client_builder.expect_receive_request(
            "update_state_request",
            RequestContent::UpdateStateRequest(Box::new(UpdateStateRequest {
                state: complete_state_update,
                update_mask: vec!["desiredState.workloads.unknown_workload".to_string()],
            })),
        );
        mock_client_builder.will_send_response(
            "update_state_request",
            ResponseContent::UpdateStateSuccess(UpdateStateSuccess {
                added_workloads: vec![],
                deleted_workloads: vec![],
            }),
        );

        let mock_client = mock_client_builder.build();

        let mock_new = MockGRPCCommunicationsClient::new_cli_communication_context();
        mock_new
            .expect()
            .return_once(move |_name, _server_address| mock_client);
>>>>>>> 9369460e

        let mut cmd = CliCommands {
            _response_timeout_ms: RESPONSE_TIMEOUT_MS,
            no_wait: false,
            server_connection: mock_server_connection,
        };

        let delete_result = cmd
            .delete_workloads(vec!["unknown_workload".to_string()])
            .await;
        assert!(delete_result.is_ok());
    }

    // [utest -> swdd~cli-returns-desired-state-from-server~1]
    // [utest -> swdd~cli-shall-support-desired-state-yaml~1]
    // [utest->swdd~cli-blocks-until-ankaios-server-responds-get-desired-state~1]
    // [utest->swdd~cli-provides-get-desired-state~1]
    #[tokio::test]
    async fn utest_get_state_complete_desired_state_yaml() {
        let test_data = test_utils::generate_test_complete_state(vec![
            generate_test_workload_spec_with_param(
                "agent_A".to_string(),
                "name1".to_string(),
                "runtime".to_string(),
            ),
            generate_test_workload_spec_with_param(
                "agent_B".to_string(),
                "name2".to_string(),
                "runtime".to_string(),
            ),
            generate_test_workload_spec_with_param(
                "agent_B".to_string(),
                "name3".to_string(),
                "runtime".to_string(),
            ),
        ]);

        let mut mock_server_connection = MockServerConnection::default();
        let test_data_clone = test_data.clone();
        mock_server_connection
            .expect_get_complete_state()
            .with(eq(vec![]))
            .return_once(|_| Ok(Box::new(test_data_clone)));
        let mut cmd = CliCommands {
            _response_timeout_ms: RESPONSE_TIMEOUT_MS,
            no_wait: false,
            server_connection: mock_server_connection,
        };

        let cmd_text = cmd
            .get_state(vec![], crate::cli::OutputFormat::Yaml)
            .await
            .unwrap();
        let expected_text = serde_yaml::to_string(&test_data).unwrap();
        assert_eq!(cmd_text, expected_text);
    }

    // [utest -> swdd~cli-shall-support-desired-state-json~1]
    #[tokio::test]
    async fn utest_get_state_complete_desired_state_json() {
        let test_data = test_utils::generate_test_complete_state(vec![
            generate_test_workload_spec_with_param(
                "agent_A".to_string(),
                "name1".to_string(),
                "runtime".to_string(),
            ),
            generate_test_workload_spec_with_param(
                "agent_B".to_string(),
                "name2".to_string(),
                "runtime".to_string(),
            ),
            generate_test_workload_spec_with_param(
                "agent_B".to_string(),
                "name3".to_string(),
                "runtime".to_string(),
            ),
        ]);

        let mut mock_server_connection = MockServerConnection::default();
        let cloned_test_data = test_data.clone();
        mock_server_connection
            .expect_get_complete_state()
            .return_once(|_| Ok(Box::new(cloned_test_data)));

        let mut cmd = CliCommands {
            _response_timeout_ms: 0,
            no_wait: false,
            server_connection: mock_server_connection,
        };

        let cmd_text = cmd
            .get_state(vec![], crate::cli::OutputFormat::Json)
            .await
            .unwrap();

        let expected_text = serde_json::to_string_pretty(&test_data).unwrap();
        assert_eq!(cmd_text, expected_text);
    }

    // [utest->swdd~cli-returns-api-version-with-startup-state~1]
    #[tokio::test]
    async fn utest_get_state_startup_state() {
        let test_data = CompleteState::default();

        let mut mock_server_connection = MockServerConnection::default();
        mock_server_connection
            .expect_get_complete_state()
            .with(eq(vec!["startupState".to_owned()]))
            .return_once(|_| Ok(Box::new(test_data)));
        let mut cmd = CliCommands {
            _response_timeout_ms: RESPONSE_TIMEOUT_MS,
            no_wait: false,
            server_connection: mock_server_connection,
        };

        let cmd_text = cmd
            .get_state(
                vec!["startupState".to_owned()],
                crate::cli::OutputFormat::Yaml,
            )
            .await
            .unwrap();

        let expected_single_field_result_text =
            "startupState:\n  apiVersion: v0.1\n  workloads: {}\n";

        assert_eq!(cmd_text, expected_single_field_result_text);
    }

    // [utest -> swdd~cli-returns-desired-state-from-server~1]
    // [utest->swdd~cli-returns-api-version-with-desired-state~1]
    #[tokio::test]
    async fn utest_get_state_single_field_of_desired_state() {
        let test_data = test_utils::generate_test_complete_state(vec![
            generate_test_workload_spec_with_param(
                "agent_A".to_string(),
                "name1".to_string(),
                "runtime".to_string(),
            ),
            generate_test_workload_spec_with_param(
                "agent_B".to_string(),
                "name2".to_string(),
                "runtime".to_string(),
            ),
            generate_test_workload_spec_with_param(
                "agent_B".to_string(),
                "name3".to_string(),
                "runtime".to_string(),
            ),
        ]);

        let mut mock_server_connection = MockServerConnection::default();
        mock_server_connection
            .expect_get_complete_state()
            .with(eq(vec!["desiredState.workloads.name3.runtime".into()]))
            .return_once(|_| Ok(Box::new(test_data)));

        let mut cmd = CliCommands {
            _response_timeout_ms: RESPONSE_TIMEOUT_MS,
            no_wait: false,
            server_connection: mock_server_connection,
        };

        let cmd_text = cmd
            .get_state(
                vec!["desiredState.workloads.name3.runtime".to_owned()],
                crate::cli::OutputFormat::Yaml,
            )
            .await
            .unwrap();

        let expected_single_field_result_text =
            "desiredState:\n  workloads:\n    name3:\n      runtime: runtime\n";

        assert_eq!(cmd_text, expected_single_field_result_text);
    }

    // [utest->swdd~cli-provides-object-field-mask-arg-to-get-partial-desired-state~1]
    // [utest->swdd~cli-returns-compact-state-object-when-object-field-mask-provided~1]
    // [utest->swdd~cli-returns-api-version-with-desired-state~1]
    #[tokio::test]
    async fn utest_get_state_multiple_fields_of_desired_state() {
        let test_data = test_utils::generate_test_complete_state(vec![
            generate_test_workload_spec_with_param(
                "agent_A".to_string(),
                "name1".to_string(),
                "runtime".to_string(),
            ),
            generate_test_workload_spec_with_param(
                "agent_B".to_string(),
                "name2".to_string(),
                "runtime".to_string(),
            ),
            generate_test_workload_spec_with_param(
                "agent_B".to_string(),
                "name3".to_string(),
                "runtime".to_string(),
            ),
        ]);

        let mut mock_server_connection = MockServerConnection::default();
        mock_server_connection
            .expect_get_complete_state()
            .with(eq(vec![
                "desiredState.workloads.name1.runtime".into(),
                "desiredState.workloads.name2.runtime".into(),
            ]))
            .return_once(|_| Ok(Box::new(test_data)));

        let mut cmd = CliCommands {
            _response_timeout_ms: RESPONSE_TIMEOUT_MS,
            no_wait: false,
            server_connection: mock_server_connection,
        };

        let cmd_text = cmd
            .get_state(
                vec![
                    "desiredState.workloads.name1.runtime".to_owned(),
                    "desiredState.workloads.name2.runtime".to_owned(),
                ],
                crate::cli::OutputFormat::Yaml,
            )
            .await
            .unwrap();
        assert!(matches!(cmd_text,
            txt if txt == *"desiredState:\n  workloads:\n    name1:\n      runtime: runtime\n    name2:\n      runtime: runtime\n" ||
            txt == *"desiredState:\n  workloads:\n    name2:\n      runtime: runtime\n    name1:\n      runtime: runtime\n"));
    }

    #[tokio::test]
    async fn utest_get_state_single_field_without_api_version() {
        let test_data = test_utils::generate_test_complete_state(Vec::new());

        let mut mock_server_connection = MockServerConnection::default();
        mock_server_connection
            .expect_get_complete_state()
            .with(eq(vec!["workloadStates".to_owned()]))
            .return_once(|_| Ok(Box::new(test_data)));
        let mut cmd = CliCommands {
            _response_timeout_ms: RESPONSE_TIMEOUT_MS,
            no_wait: false,
            server_connection: mock_server_connection,
        };

        let cmd_text = cmd
            .get_state(
                vec!["workloadStates".to_owned()],
                crate::cli::OutputFormat::Yaml,
            )
            .await
            .unwrap();

        assert_eq!(cmd_text, "workloadStates: []\n");
    }

    // [utest->swdd~cli-provides-run-workload~1]
    // [utest->swdd~cli-blocks-until-ankaios-server-responds-run-workload~2]
    #[tokio::test]
    async fn utest_run_workload_one_new_workload() {
        let test_workload_name = "name4".to_string();
        let test_workload_agent = "agent_B".to_string();
        let test_workload_runtime_name = "runtime2".to_string();
        let test_workload_runtime_cfg = "some config".to_string();

<<<<<<< HEAD
        let startup_state = test_utils::generate_test_complete_state(vec![
            generate_test_workload_spec_with_param(
                "agent_A".to_string(),
                "name1".to_string(),
                "runtime".to_string(),
            ),
            generate_test_workload_spec_with_param(
                "agent_B".to_string(),
                "name2".to_string(),
                "runtime".to_string(),
            ),
            generate_test_workload_spec_with_param(
                "agent_B".to_string(),
                "name3".to_string(),
                "runtime".to_string(),
            ),
        ]);

        // The "run workload" command shall add one new workload to the startup state.
=======
        let _guard = crate::test_helper::MOCKALL_CONTEXT_SYNC
            .get_lock_async()
            .await;

>>>>>>> 9369460e
        let new_workload = StoredWorkloadSpec {
            agent: test_workload_agent.to_owned(),
            runtime: test_workload_runtime_name.clone(),
            tags: vec![Tag {
                key: "key".to_string(),
                value: "value".to_string(),
            }],
            runtime_config: test_workload_runtime_cfg.clone(),
            ..Default::default()
        };
        let mut complete_state_update = CompleteState::default();
        complete_state_update
            .desired_state
            .workloads
            .insert(test_workload_name.clone(), new_workload);

<<<<<<< HEAD
        let mut mock_server_connection = MockServerConnection::default();
        mock_server_connection
            .expect_get_complete_state()
            .with(eq(vec![]))
            .once()
            .return_once(|_| Ok(Box::new(startup_state)));
        mock_server_connection
            .expect_update_state()
            .with(
                eq(updated_state.clone()),
                eq(vec!["desiredState".to_string()]),
            )
            .return_once(|_, _| {
                Ok(UpdateStateSuccess {
                    added_workloads: vec![format!("name4.abc.agent_B")],
                    deleted_workloads: vec![],
                })
            });
        mock_server_connection
            .expect_get_complete_state()
            .with(eq(vec![]))
            .once()
            .return_once(|_| Ok(Box::new(updated_state)));
        mock_server_connection
            .expect_take_missed_from_server_messages()
            .return_once(Vec::new);
        mock_server_connection
            .expect_read_next_update_workload_state()
            .return_once(|| {
                Ok(UpdateWorkloadState {
                    workload_states: vec![WorkloadState {
                        instance_name: "name4.abc.agent_B".try_into().unwrap(),
                        execution_state: ExecutionState {
                            state: objects::ExecutionStateEnum::Running(
                                objects::RunningSubstate::Ok,
                            ),
                            additional_info: "".to_string(),
                        },
                    }],
                })
            });
        let mut cmd = CliCommands {
            _response_timeout_ms: 0,
            no_wait: false,
            server_connection: mock_server_connection,
        };
=======
        let mut mock_client_builder = MockGRPCCommunicationClientBuilder::default();
        mock_client_builder.expect_receive_request(
            "update_state_request",
            RequestContent::UpdateStateRequest(Box::new(commands::UpdateStateRequest {
                state: complete_state_update.clone(),
                update_mask: vec![format!("desiredState.workloads.{}", test_workload_name)],
            })),
        );
        mock_client_builder.will_send_response(
            "update_state_request",
            ResponseContent::UpdateStateSuccess(UpdateStateSuccess {
                added_workloads: vec![format!("{}.abc.agent_B", test_workload_name)],
                deleted_workloads: vec![],
            }),
        );
        mock_client_builder.expect_receive_request(
            "wait_for_complete_complete_state_request",
            RequestContent::CompleteStateRequest(CompleteStateRequest { field_mask: vec![] }),
        );
        mock_client_builder.will_send_response(
            "wait_for_complete_complete_state_request",
            ResponseContent::CompleteState(Box::new(complete_state_update)),
        );
        mock_client_builder.will_send_message(FromServer::UpdateWorkloadState(
            UpdateWorkloadState {
                workload_states: vec![WorkloadState {
                    instance_name: "name4.abc.agent_B".try_into().unwrap(),
                    execution_state: ExecutionState {
                        state: objects::ExecutionStateEnum::Running(objects::RunningSubstate::Ok),
                        additional_info: "".to_string(),
                    },
                }],
            },
        ));
        let mock_client = mock_client_builder.build();

        let mock_new = MockGRPCCommunicationsClient::new_cli_communication_context();
        mock_new
            .expect()
            .return_once(move |_name, _server_address| mock_client);

        let mut cmd = CliCommands::init(
            RESPONSE_TIMEOUT_MS,
            "TestCli".to_string(),
            Url::parse("http://localhost").unwrap(),
            false,
        );
>>>>>>> 9369460e

        let run_workload_result = cmd
            .run_workload(
                test_workload_name,
                test_workload_runtime_name,
                test_workload_runtime_cfg,
                test_workload_agent,
                vec![("key".to_string(), "value".to_string())],
            )
            .await;
        assert!(run_workload_result.is_ok());
    }

    #[test]
    fn utest_generate_compact_state_output_empty_filter_masks() {
        let input_state = generate_test_complete_state(vec![
            generate_test_workload_spec_with_param(
                "agent_A".to_string(),
                "name1".to_string(),
                "podman".to_string(),
            ),
            generate_test_workload_spec_with_param(
                "agent_B".to_string(),
                "name2".to_string(),
                "podman".to_string(),
            ),
            generate_test_workload_spec_with_param(
                "agent_B".to_string(),
                "name3".to_string(),
                "podman".to_string(),
            ),
        ]);

        let cli_output =
            generate_compact_state_output(&input_state, vec![], OutputFormat::Yaml).unwrap();

        // state shall remain unchanged
        assert_eq!(cli_output, serde_yaml::to_string(&input_state).unwrap());
    }

    #[test]
    fn utest_generate_compact_state_output_single_filter_mask() {
        let input_state = generate_test_complete_state(vec![
            generate_test_workload_spec_with_param(
                "agent_A".to_string(),
                "name1".to_string(),
                "podman".to_string(),
            ),
            generate_test_workload_spec_with_param(
                "agent_B".to_string(),
                "name2".to_string(),
                "podman".to_string(),
            ),
            generate_test_workload_spec_with_param(
                "agent_B".to_string(),
                "name3".to_string(),
                "podman".to_string(),
            ),
        ]);

        let expected_state = r#"{
            "desiredState": {
                "workloads": {
                  "name1": {
                    "agent": "agent_A",
                    "tags": [
                        {
                        "key": "key",
                        "value": "value"
                        }
                    ],
                    "dependencies": {
                        "workload A": "ADD_COND_RUNNING",
                        "workload C": "ADD_COND_SUCCEEDED"
                    },
                    "restartPolicy": "ALWAYS",
                    "runtime": "podman",
                    "runtimeConfig": "generalOptions: [\"--version\"]\ncommandOptions: [\"--network=host\"]\nimage: alpine:latest\ncommandArgs: [\"bash\"]\n"
                    }
                }
            }
        }"#;

        let cli_output = generate_compact_state_output(
            &input_state,
            vec!["desiredState.workloads.name1".to_string()],
            OutputFormat::Yaml,
        )
        .unwrap();

        let expected_value: serde_yaml::Value = serde_yaml::from_str(expected_state).unwrap();

        assert_eq!(cli_output, serde_yaml::to_string(&expected_value).unwrap());
    }

    #[test]
    fn utest_generate_compact_state_output_multiple_filter_masks() {
        let input_state = generate_test_complete_state(vec![
            generate_test_workload_spec_with_param(
                "agent_A".to_string(),
                "name1".to_string(),
                "podman".to_string(),
            ),
            generate_test_workload_spec_with_param(
                "agent_B".to_string(),
                "name2".to_string(),
                "podman".to_string(),
            ),
            generate_test_workload_spec_with_param(
                "agent_B".to_string(),
                "name3".to_string(),
                "podman".to_string(),
            ),
        ]);

        let expected_state = r#"{
            "desiredState": {
                "workloads": {
                    "name1": {
                        "agent": "agent_A",
                        "tags": [
                            {
                            "key": "key",
                            "value": "value"
                            }
                        ],
                        "dependencies": {
                            "workload A": "ADD_COND_RUNNING",
                            "workload C": "ADD_COND_SUCCEEDED"
                        },
                        "restartPolicy": "ALWAYS",
                        "runtime": "podman",
                        "runtimeConfig": "generalOptions: [\"--version\"]\ncommandOptions: [\"--network=host\"]\nimage: alpine:latest\ncommandArgs: [\"bash\"]\n"
                    },
                    "name2": {
                        "agent": "agent_B"
                    }
                }
            }
        }"#;

        let cli_output = generate_compact_state_output(
            &input_state,
            vec![
                "desiredState.workloads.name1".to_string(),
                "desiredState.workloads.name2.agent".to_string(),
            ],
            OutputFormat::Yaml,
        )
        .unwrap();

        let expected_value: serde_yaml::Value = serde_yaml::from_str(expected_state).unwrap();

        assert_eq!(cli_output, serde_yaml::to_string(&expected_value).unwrap());
    }

    #[test]
    fn utest_get_filtered_value_filter_key_with_mapping() {
        let deserialized_map: serde_yaml::Value =
            serde_yaml::from_str(EXAMPLE_STATE_INPUT).unwrap();
        let result =
            get_filtered_value(&deserialized_map, &["desiredState", "workloads", "nginx"]).unwrap();
        assert_eq!(
            result.get("restartPolicy").unwrap(),
            &serde_yaml::Value::String("ALWAYS".into())
        );
    }

    #[test]
    fn utest_get_filtered_value_filter_key_without_mapping() {
        let deserialized_map: serde_yaml::Value =
            serde_yaml::from_str(EXAMPLE_STATE_INPUT).unwrap();
        let result = get_filtered_value(
            &deserialized_map,
            &["desiredState", "workloads", "nginx", "agent"],
        )
        .unwrap();
        let expected = serde_yaml::Value::String("agent_A".to_string());
        assert_eq!(result, &expected);
    }

    #[test]
    fn utest_get_filtered_value_empty_mask() {
        let deserialized_map: serde_yaml::Value =
            serde_yaml::from_str(EXAMPLE_STATE_INPUT).unwrap();
        let result = get_filtered_value(&deserialized_map, &[]).unwrap();
        assert!(result.get("desiredState").is_some());
    }

    #[test]
    fn utest_get_filtered_value_not_existing_keys() {
        let deserialized_map: serde_yaml::Value =
            serde_yaml::from_str(EXAMPLE_STATE_INPUT).unwrap();

        let result = get_filtered_value(
            &deserialized_map,
            &["desiredState", "workloads", "notExistingWorkload", "nginx"],
        );
        assert!(result.is_none());

        let result = get_filtered_value(
            &deserialized_map,
            &[
                "desiredState",
                "workloads",
                "notExistingWorkload",
                "notExistingField",
            ],
        );
        assert!(result.is_none());

        let result = get_filtered_value(
            &deserialized_map,
            &[
                "desiredState",
                "workloads",
                "nginx",
                "agent",
                "notExistingField",
            ],
        );
        assert!(result.is_none());
    }

    #[test]
    fn utest_update_compact_state_create_two_keys() {
        let mut deserialized_map: serde_yaml::Value =
            serde_yaml::from_str(EXAMPLE_STATE_INPUT).unwrap();

        // update by inserting two new nested keys and a new empty mapping as value
        update_compact_state(
            &mut deserialized_map,
            &[
                "desiredState",
                "workloads",
                "createThisKey",
                "createThisKey",
            ],
            serde_yaml::Value::Mapping(Default::default()),
        );

        assert!(deserialized_map
            .get("desiredState")
            .and_then(|next| next.get("workloads").and_then(|next| next
                .get("createThisKey")
                .and_then(|next| next.get("createThisKey"))))
            .is_some());
    }

    #[test]
    fn utest_update_compact_state_keep_value_of_existing_key() {
        let mut deserialized_map: serde_yaml::Value =
            serde_yaml::from_str(EXAMPLE_STATE_INPUT).unwrap();
        // do not update value of existing key
        update_compact_state(
            &mut deserialized_map,
            &[
                "desiredState",
                "workloads",
                "nginx",
                "restartPolicy",
                "createThisKey",
            ],
            serde_yaml::Value::Mapping(Default::default()),
        );

        assert_eq!(
            deserialized_map
                .get("desiredState")
                .and_then(|next| next
                    .get("workloads")
                    .and_then(|next| next.get("nginx").and_then(|next| next.get("restartPolicy"))))
                .unwrap(),
            &serde_yaml::Value::String("ALWAYS".into())
        );
    }

    #[test]
    fn utest_update_compact_state_insert_into_empty_map() {
        // insert keys nested into empty map and add empty mapping as value
        let mut empty_map = serde_yaml::Value::Mapping(Default::default());
        update_compact_state(
            &mut empty_map,
            &["desiredState", "workloads", "nginx"],
            serde_yaml::Value::Mapping(Default::default()),
        );

        assert!(empty_map
            .get("desiredState")
            .and_then(|next| next.get("workloads").and_then(|next| next.get("nginx")))
            .is_some());
    }

    #[test]
    fn utest_update_compact_state_do_not_update_on_empty_mask() {
        let mut empty_map = serde_yaml::Value::Mapping(Default::default());
        empty_map.as_mapping_mut().unwrap().insert(
            "desiredState".into(),
            serde_yaml::Value::Mapping(Default::default()),
        );
        let expected_map = empty_map.clone();

        // do not update map if no masks are provided
        update_compact_state(
            &mut empty_map,
            &[],
            serde_yaml::Value::Mapping(Default::default()),
        );
        assert_eq!(empty_map, expected_map);
    }

    // [utest->swdd~cli-apply-accepts-list-of-ankaios-manifests~1]
    #[tokio::test]
    async fn utest_apply_args_get_input_sources_manifest_files_ok() {
        let _guard = crate::test_helper::MOCKALL_CONTEXT_SYNC
            .get_lock_async()
            .await;

        let _dummy_content = io::Cursor::new(b"manifest content");
        for i in 1..3 {
            FAKE_OPEN_MANIFEST_MOCK_RESULT_LIST
                .lock()
                .unwrap()
                .push_back(Ok((
                    format!("manifest{i}.yml"),
                    Box::new(_dummy_content.clone()),
                )));
        }

        let args = ApplyArgs {
            manifest_files: vec!["manifest1.yml".to_owned(), "manifest2.yml".to_owned()],
            agent_name: None,
            delete_mode: false,
        };
        let expected = vec!["manifest1.yml".to_owned(), "manifest2.yml".to_owned()];
        let actual = args.get_input_sources().unwrap();

        let get_file_name = |item: &InputSourcePair| -> String { item.0.to_owned() };
        assert_eq!(
            expected,
            actual.iter().map(get_file_name).collect::<Vec<String>>()
        )
    }

    #[tokio::test]
    async fn utest_apply_args_get_input_sources_manifest_files_error() {
        let _guard = crate::test_helper::MOCKALL_CONTEXT_SYNC
            .get_lock_async()
            .await;

        let _dummy_content = io::Cursor::new(b"manifest content");
        FAKE_OPEN_MANIFEST_MOCK_RESULT_LIST
            .lock()
            .unwrap()
            .push_back(Err(io::Error::other(
                "Some error occurred during open the manifest file!",
            )));

        let args = ApplyArgs {
            manifest_files: vec!["manifest1.yml".to_owned()],
            agent_name: None,
            delete_mode: false,
        };

        assert!(args.get_input_sources().is_err(), "Expected an error");
    }

    // [utest->swdd~cli-apply-accepts-ankaios-manifest-content-from-stdin~1]
    #[test]
    fn utest_apply_args_get_input_sources_valid_manifest_stdin() {
        let args = ApplyArgs {
            manifest_files: vec!["-".to_owned()],
            agent_name: None,
            delete_mode: false,
        };
        let expected = vec!["stdin".to_owned()];
        let actual = args.get_input_sources().unwrap();

        let get_file_name = |item: &InputSourcePair| -> String { item.0.to_owned() };
        assert_eq!(
            expected,
            actual.iter().map(get_file_name).collect::<Vec<String>>()
        )
    }

    // [utest->swdd~cli-apply-supports-ankaios-manifest~1]
    #[test]
    fn utest_parse_manifest_ok() {
        let manifest_content = io::Cursor::new(
            b"apiVersion: \"v0.1\"\nworkloads:
        simple:
          runtime: podman
          agent: agent_A
          runtimeConfig: |
            image: docker.io/nginx:latest
            commandOptions: [\"-p\", \"8081:80\"]",
        );

        assert!(parse_manifest(&mut (
            "valid_manifest_content".to_string(),
            Box::new(manifest_content)
        ))
        .is_ok());
    }

    #[test]
    fn utest_parse_manifest_invalid_manifest_content() {
        let manifest_content = io::Cursor::new(b"invalid manifest content");

        let (obj, paths) = parse_manifest(&mut (
            "invalid_manifest_content".to_string(),
            Box::new(manifest_content),
        ))
        .unwrap();

        assert!(TryInto::<State>::try_into(obj).is_err());
        assert!(paths.is_empty());
    }

    #[test]
    fn utest_update_request_obj_ok() {
        let mut req_obj = Object::default();
        let content_value: Value = serde_yaml::from_str(
            r#"
        workloads:
         simple:
            agent: agent1
         complex:
            agent: agent1
        "#,
        )
        .unwrap();
        let cur_obj = Object::try_from(&content_value).unwrap();
        let paths = vec![
            Path::from("workloads.simple"),
            Path::from("workloads.complex"),
        ];
        let expected_obj = Object::try_from(&content_value).unwrap();

        assert!(update_request_obj(&mut req_obj, &cur_obj, &paths,).is_ok());
        assert_eq!(expected_obj, req_obj);
    }

    #[test]
    fn utest_update_request_obj_failed_same_workload_names() {
        let content_value: Value = serde_yaml::from_str(
            r#"
        workloads:
         same_workload_name: {}
        "#,
        )
        .unwrap();
        let cur_obj = Object::try_from(&content_value).unwrap();

        // simulates the workload 'same_workload_name' is already there
        let mut req_obj = Object::try_from(&content_value).unwrap();

        let paths = vec![Path::from("workloads.same_workload_name")];

        assert!(update_request_obj(&mut req_obj, &cur_obj, &paths,).is_err());
    }

    #[test]
    fn utest_update_request_obj_delete_mode_on_ok() {
        let mut req_obj = Object::default();
        let content_value: Value = serde_yaml::from_str(
            r#"
        workloads:
         simple:
            agent: agent1
         complex:
            agent: agent1
        "#,
        )
        .unwrap();
        let cur_obj = Object::try_from(&content_value).unwrap();
        let paths = vec![
            Path::from("workloads.simple"),
            Path::from("workloads.complex"),
        ];

        assert!(update_request_obj(&mut req_obj, &cur_obj, &paths).is_ok());
    }

    #[test]
    fn utest_create_filter_masks_from_paths_unique_ok() {
        let paths = vec![
            Path::from("workloads.simple"),
            Path::from("workloads.simple"),
        ];
        assert_eq!(
            vec!["currentState.workloads.simple"],
            create_filter_masks_from_paths(&paths, "currentState")
        );
    }

    #[test]
    fn utest_handle_agent_overwrite_agent_name_provided_through_agent_flag() {
        let state = test_utils::generate_test_state_from_workloads(vec![
            generate_test_workload_spec_with_param(
                "agent_A".to_string(),
                "wl1".to_string(),
                "runtime_X".to_string(),
            ),
        ]);

        let expected_state = test_utils::generate_test_state_from_workloads(vec![
            generate_test_workload_spec_with_param(
                "overwritten_agent_name".to_string(),
                "wl1".to_string(),
                "runtime_X".to_string(),
            ),
        ]);

        assert_eq!(
            handle_agent_overwrite(
                &vec!["workloads.wl1".into()],
                &Some("overwritten_agent_name".to_string()),
                state.try_into().unwrap(),
            )
            .unwrap(),
            expected_state
        );
    }

    #[test]
    fn utest_handle_agent_overwrite_one_agent_name_provided_in_workload_specs() {
        let state = test_utils::generate_test_state_from_workloads(vec![
            generate_test_workload_spec_with_param(
                "agent_A".to_string(),
                "wl1".to_string(),
                "runtime_X".to_string(),
            ),
        ]);

        assert_eq!(
            handle_agent_overwrite(
                &vec!["workloads.wl1".into()],
                &None,
                state.clone().try_into().unwrap(),
            )
            .unwrap(),
            state
        );
    }

    #[test]
    fn utest_handle_agent_overwrite_multiple_agent_names_provided_in_workload_specs() {
        let state = test_utils::generate_test_state_from_workloads(vec![
            generate_test_workload_spec_with_param(
                "agent_A".to_string(),
                "wl1".to_string(),
                "runtime_X".to_string(),
            ),
            generate_test_workload_spec_with_param(
                "agent_B".to_string(),
                "wl2".to_string(),
                "runtime_X".to_string(),
            ),
        ]);

        assert_eq!(
            handle_agent_overwrite(
                &vec!["workloads.wl1".into(), "workloads.wl2".into()],
                &None,
                state.clone().try_into().unwrap(),
            )
            .unwrap(),
            state
        );
    }

    // [utest->swdd~cli-apply-ankaios-manifest-error-on-agent-name-absence~1]
    #[test]
    fn utest_handle_agent_overwrite_no_agent_name_provided_at_all() {
        let state = test_utils::generate_test_state_from_workloads(vec![
            generate_test_workload_spec_with_param(
                "agent_A".to_string(),
                "wl1".to_string(),
                "runtime_X".to_string(),
            ),
        ]);

        let mut obj: Object = state.try_into().unwrap();

        obj.remove(&"workloads.wl1.agent".into()).unwrap();

        assert_eq!(
            Err("No agent name specified -> use '--agent' option to specify!".to_string()),
            handle_agent_overwrite(&vec!["workloads.wl1".into()], &None, obj)
        );
    }

    #[test]
    fn utest_handle_agent_overwrite_missing_agent_name() {
        let state = test_utils::generate_test_state_from_workloads(vec![
            generate_test_workload_spec_with_param(
                "agent_A".to_string(),
                "wl1".to_string(),
                "runtime_X".to_string(),
            ),
        ]);

        let expected_state = test_utils::generate_test_state_from_workloads(vec![
            generate_test_workload_spec_with_param(
                "overwritten_agent_name".to_string(),
                "wl1".to_string(),
                "runtime_X".to_string(),
            ),
        ]);

        let mut obj: Object = state.try_into().unwrap();

        obj.remove(&"workloads.wl1.agent".into()).unwrap();

        assert_eq!(
            handle_agent_overwrite(
                &vec!["workloads.wl1".into()],
                &Some("overwritten_agent_name".to_string()),
                obj,
            )
            .unwrap(),
            expected_state
        );
    }

    // [utest->swdd~cli-apply-generates-state-object-from-ankaios-manifests~1]
    // [utest->swdd~cli-apply-generates-filter-masks-from-ankaios-manifests~1]
    #[test]
    fn utest_generate_state_obj_and_filter_masks_from_manifests_ok() {
        let manifest_file_name = "manifest.yaml";
        let manifest_content = io::Cursor::new(
            b"apiVersion: \"v0.1\"\nworkloads:
        simple:
          runtime: podman
          agent: agent_A
          restartPolicy: ALWAYS
          updateStrategy: AT_MOST_ONCE
          accessRights:
            allow: []
            deny: []
          tags:
            - key: owner
              value: Ankaios team
          runtimeConfig: |
            image: docker.io/nginx:latest
            commandOptions: [\"-p\", \"8081:80\"]",
        );

        let mut data = String::new();
        let _ = manifest_content.clone().read_to_string(&mut data);
        let expected_complete_state_obj = CompleteState {
            desired_state: serde_yaml::from_str(&data).unwrap(),
            ..Default::default()
        };

        let expected_filter_masks = vec!["desiredState.workloads.simple".to_string()];

        let mut manifests: Vec<InputSourcePair> =
            vec![(manifest_file_name.to_string(), Box::new(manifest_content))];

        assert_eq!(
            Ok((expected_complete_state_obj, expected_filter_masks)),
            generate_state_obj_and_filter_masks_from_manifests(
                &mut manifests[..],
                &ApplyArgs {
                    agent_name: None,
                    manifest_files: vec![manifest_file_name.to_string()],
                    delete_mode: false,
                },
            )
        );
    }

    // [utest->swdd~cli-apply-generates-state-object-from-ankaios-manifests~1]
    // [utest->swdd~cli-apply-generates-filter-masks-from-ankaios-manifests~1]
    #[test]
    fn utest_generate_state_obj_and_filter_masks_from_manifests_delete_mode_ok() {
        let manifest_file_name = "manifest.yaml";
        let manifest_content = io::Cursor::new(
            b"apiVersion: \"v0.1\"\nworkloads:
        simple:
          runtime: podman
          agent: agent_A
          runtimeConfig: |
            image: docker.io/nginx:latest
            commandOptions: [\"-p\", \"8081:80\"]",
        );

        let expected_complete_state_obj = CompleteState {
            ..Default::default()
        };

        let expected_filter_masks = vec!["desiredState.workloads.simple".to_string()];

        let mut manifests: Vec<InputSourcePair> =
            vec![(manifest_file_name.to_string(), Box::new(manifest_content))];

        assert_eq!(
            Ok((expected_complete_state_obj, expected_filter_masks)),
            generate_state_obj_and_filter_masks_from_manifests(
                &mut manifests[..],
                &ApplyArgs {
                    agent_name: None,
                    manifest_files: vec![manifest_file_name.to_string()],
                    delete_mode: true,
                },
            )
        );
    }

    #[test]
    fn utest_generate_state_obj_and_filter_masks_from_manifests_no_workload_provided() {
        let manifest_file_name = "manifest.yaml";
        let manifest_content = io::Cursor::new(b"apiVersion: \"v0.1\"");
        let mut manifests: Vec<InputSourcePair> =
            vec![(manifest_file_name.to_string(), Box::new(manifest_content))];

        assert_eq!(
            Err("No workload provided in manifests!".to_string()),
            generate_state_obj_and_filter_masks_from_manifests(
                &mut manifests[..],
                &ApplyArgs {
                    agent_name: None,
                    manifest_files: vec![manifest_file_name.to_string()],
                    delete_mode: true,
                },
            )
        );
    }

    //[utest->swdd~cli-apply-send-update-state~1]
    #[tokio::test]
    async fn utest_apply_manifests_delete_mode_ok() {
        let _guard = crate::test_helper::MOCKALL_CONTEXT_SYNC
            .get_lock_async()
            .await;

        let manifest_content = io::Cursor::new(
            b"apiVersion: \"v0.1\"\nworkloads:
    simple_manifest1:
      runtime: podman
      agent: agent_A
      runtimeConfig: |
            image: docker.io/nginx:latest
            commandOptions: [\"-p\", \"8081:80\"]",
        );

        let mut manifest_data = String::new();
        let _ = manifest_content.clone().read_to_string(&mut manifest_data);

        FAKE_OPEN_MANIFEST_MOCK_RESULT_LIST
            .lock()
            .unwrap()
            .push_back(Ok(("manifest.yml".to_string(), Box::new(manifest_content))));

        let updated_state = CompleteState {
            ..Default::default()
        };

<<<<<<< HEAD
        let mut mock_server_connection = MockServerConnection::default();
        mock_server_connection
            .expect_update_state()
            .with(
                eq(updated_state.clone()),
                eq(vec!["desiredState.workloads.simple_manifest1".to_string()]),
            )
            .return_once(|_, _| {
                Ok(UpdateStateSuccess {
                    added_workloads: vec![],
                    deleted_workloads: vec![format!("name4.abc.agent_B")],
                })
            });
        mock_server_connection
            .expect_get_complete_state()
            .with(eq(vec![]))
            .return_once(|_| Ok(Box::new(updated_state)));
        mock_server_connection
            .expect_take_missed_from_server_messages()
            .return_once(Vec::new);
        mock_server_connection
            .expect_read_next_update_workload_state()
            .return_once(|| {
                Ok(UpdateWorkloadState {
                    workload_states: vec![WorkloadState {
                        instance_name: "name4.abc.agent_B".try_into().unwrap(),
                        execution_state: ExecutionState {
                            state: objects::ExecutionStateEnum::Removed,
                            ..Default::default()
                        },
                    }],
                })
            });
=======
        let mut mock_client_builder = MockGRPCCommunicationClientBuilder::default();
        mock_client_builder.expect_receive_request(
            "update_state_request",
            RequestContent::UpdateStateRequest(Box::new(commands::UpdateStateRequest {
                state: updated_state.clone(),
                update_mask: vec!["desiredState.workloads.simple_manifest1".to_string()],
            })),
        );
        mock_client_builder.will_send_response(
            "update_state_request",
            ResponseContent::UpdateStateSuccess(UpdateStateSuccess {
                added_workloads: vec![],
                deleted_workloads: vec!["name4.abc.agent_B".to_string()],
            }),
        );

        mock_client_builder.expect_receive_request(
            "complete_state_request",
            RequestContent::CompleteStateRequest(CompleteStateRequest { field_mask: vec![] }),
        );
        mock_client_builder.will_send_response(
            "complete_state_request",
            ResponseContent::CompleteState(Box::new(updated_state)),
        );
        mock_client_builder.will_send_message(FromServer::UpdateWorkloadState(
            UpdateWorkloadState {
                workload_states: vec![WorkloadState {
                    instance_name: "name4.abc.agent_B".try_into().unwrap(),
                    execution_state: ExecutionState {
                        state: objects::ExecutionStateEnum::Removed,
                        ..Default::default()
                    },
                }],
            },
        ));

        let mock_client = mock_client_builder.build();

        let mock_new = MockGRPCCommunicationsClient::new_cli_communication_context();
        mock_new
            .expect()
            .return_once(move |_name, _server_address| mock_client);
>>>>>>> 9369460e

        let mut cmd = CliCommands {
            _response_timeout_ms: RESPONSE_TIMEOUT_MS,
            no_wait: false,
            server_connection: mock_server_connection,
        };

        let apply_result = cmd
            .apply_manifests(ApplyArgs {
                agent_name: None,
                delete_mode: true,
                manifest_files: vec!["manifest_yaml".to_string()],
            })
            .await;
        assert!(apply_result.is_ok());
    }

    //[utest->swdd~cli-apply-send-update-state~1]
    #[tokio::test]
    async fn utest_apply_manifests_ok() {
        let _guard = crate::test_helper::MOCKALL_CONTEXT_SYNC
            .get_lock_async()
            .await;

        let manifest_content = io::Cursor::new(
            b"apiVersion: \"v0.1\"\nworkloads:
        simple_manifest1:
          runtime: podman
          agent: agent_A
          runtimeConfig: \"\"
            ",
        );

        let mut manifest_data = String::new();
        let _ = manifest_content.clone().read_to_string(&mut manifest_data);

        FAKE_OPEN_MANIFEST_MOCK_RESULT_LIST
            .lock()
            .unwrap()
            .push_back(Ok(("manifest.yml".to_string(), Box::new(manifest_content))));

        let updated_state = CompleteState {
            desired_state: serde_yaml::from_str(&manifest_data).unwrap(),
            ..Default::default()
        };

        let mut mock_server_connection = MockServerConnection::default();
        mock_server_connection
            .expect_update_state()
            .with(
                eq(updated_state.clone()),
                eq(vec!["desiredState.workloads.simple_manifest1".to_string()]),
            )
            .return_once(|_, _| {
                Ok(UpdateStateSuccess {
                    added_workloads: vec!["simple_manifest1.abc.agent_B".to_string()],
                    deleted_workloads: vec![],
                })
            });
        mock_server_connection
            .expect_get_complete_state()
            .with(eq(vec![]))
            .return_once(|_| {
                Ok(Box::new(CompleteState {
                    desired_state: updated_state.desired_state,
                    ..Default::default()
                }))
            });
        mock_server_connection
            .expect_take_missed_from_server_messages()
            .return_once(|| {
                vec![
                    FromServer::Response(Response {
                        request_id: OTHER_REQUEST_ID.into(),
                        response_content: common::commands::ResponseContent::Error(
                            Default::default(),
                        ),
                    }),
                    FromServer::UpdateWorkloadState(UpdateWorkloadState {
                        workload_states: vec![WorkloadState {
                            instance_name: "simple_manifest1.abc.agent_B".try_into().unwrap(),
                            execution_state: ExecutionState {
                                state: objects::ExecutionStateEnum::Running(RunningSubstate::Ok),
                                ..Default::default()
                            },
                        }],
                    }),
                ]
            });
        mock_server_connection
            .expect_read_next_update_workload_state()
            .return_once(|| {
                Ok(UpdateWorkloadState {
                    workload_states: vec![WorkloadState {
                        instance_name: "simple_manifest1.abc.agent_B".try_into().unwrap(),
                        execution_state: ExecutionState {
                            state: objects::ExecutionStateEnum::Running(RunningSubstate::Ok),
                            ..Default::default()
                        },
                    }],
                })
            });

        let mut cmd = CliCommands {
            _response_timeout_ms: RESPONSE_TIMEOUT_MS,
            no_wait: false,
            server_connection: mock_server_connection,
        };

        let apply_result = cmd
            .apply_manifests(ApplyArgs {
                agent_name: None,
                delete_mode: false,
                manifest_files: vec!["manifest_yaml".to_string()],
            })
            .await;
        assert!(apply_result.is_ok());
    }
}<|MERGE_RESOLUTION|>--- conflicted
+++ resolved
@@ -525,14 +525,7 @@
     // [impl->swdd~cli-provides-delete-workload~1]
     // [impl->swdd~cli-blocks-until-ankaios-server-responds-delete-workload~2]
     pub async fn delete_workloads(&mut self, workload_names: Vec<String>) -> Result<(), CliError> {
-<<<<<<< HEAD
-        let complete_state = self
-            .server_connection
-            .get_complete_state(&Vec::new())
-            .await?;
-=======
         let complete_state_update = CompleteState::default();
->>>>>>> 9369460e
 
         let update_mask = workload_names
             .into_iter()
@@ -574,20 +567,10 @@
         };
         output_debug!("Request to run new workload: {:?}", new_workload);
 
-<<<<<<< HEAD
-        let res_complete_state = self
-            .server_connection
-            .get_complete_state(&Vec::new())
-            .await?;
-        output_debug!("Got current state: {:?}", res_complete_state);
-        let mut new_state = *res_complete_state.clone();
-        new_state
-=======
         let update_mask = vec![format!("desiredState.workloads.{}", workload_name)];
 
         let mut complete_state_update = CompleteState::default();
         complete_state_update
->>>>>>> 9369460e
             .desired_state
             .workloads
             .insert(workload_name, new_workload);
@@ -1087,200 +1070,95 @@
     // [utest->swdd~cli-provides-delete-workload~1]
     // [utest->swdd~cli-blocks-until-ankaios-server-responds-delete-workload~2]
     #[tokio::test]
-<<<<<<< HEAD
-    async fn utest_delete_workloads_two_workloads() {
-        let startup_state = test_utils::generate_test_complete_state(vec![
-            generate_test_workload_spec_with_param(
-                "agent_A".to_string(),
-                "name1".to_string(),
-                "runtime".to_string(),
-            ),
-            generate_test_workload_spec_with_param(
-                "agent_B".to_string(),
-                "name2".to_string(),
-                "runtime".to_string(),
-            ),
-            generate_test_workload_spec_with_param(
-                "agent_B".to_string(),
-                "name3".to_string(),
-                "runtime".to_string(),
-            ),
-        ]);
-        let updated_state =
-            test_utils::generate_test_complete_state(vec![generate_test_workload_spec_with_param(
-                "agent_B".to_string(),
-                "name3".to_string(),
-                "runtime".to_string(),
-            )]);
+    async fn delete_workloads_two_workloads() {
+        let _guard = crate::test_helper::MOCKALL_CONTEXT_SYNC
+            .get_lock_async()
+            .await;
+
+        let complete_state_update = CompleteState::default();
 
         let mut mock_server_connection = MockServerConnection::default();
+        mock_server_connection
+            .expect_update_state()
+            .with(
+                eq(complete_state_update.clone()),
+                eq(vec![
+                    "desiredState.workloads.name1".to_string(),
+                    "desiredState.workloads.name2".to_string(),
+                ]),
+            )
+            .return_once(|_, _| {
+                Ok(UpdateStateSuccess {
+                    added_workloads: vec![],
+                    deleted_workloads: vec![
+                        "name1.abc.agent_B".to_string(),
+                        "name2.abc.agent_B".to_string(),
+                    ],
+                })
+            });
         mock_server_connection
             .expect_get_complete_state()
             .with(eq(vec![]))
-            .return_once(|_| Ok(Box::new(startup_state)));
+            .return_once(|_| Ok(Box::new(complete_state_update)));
+
+        mock_server_connection
+            .expect_take_missed_from_server_messages()
+            .return_once(|| {
+                vec![FromServer::UpdateWorkloadState(UpdateWorkloadState {
+                    workload_states: vec![
+                        WorkloadState {
+                            instance_name: "name1.abc.agent_B".try_into().unwrap(),
+                            execution_state: ExecutionState {
+                                state: objects::ExecutionStateEnum::Removed,
+                                additional_info: "".to_string(),
+                            },
+                        },
+                        WorkloadState {
+                            instance_name: "name2.abc.agent_B".try_into().unwrap(),
+                            execution_state: ExecutionState {
+                                state: objects::ExecutionStateEnum::Removed,
+                                additional_info: "".to_string(),
+                            },
+                        },
+                    ],
+                })]
+            });
+
+        let mut cmd = CliCommands {
+            _response_timeout_ms: RESPONSE_TIMEOUT_MS,
+            no_wait: false,
+            server_connection: mock_server_connection,
+        };
+
+        let delete_result = cmd
+            .delete_workloads(vec!["name1".to_string(), "name2".to_string()])
+            .await;
+        assert!(delete_result.is_ok());
+    }
+
+    // [utest->swdd~cli-provides-delete-workload~1]
+    // [utest->swdd~cli-blocks-until-ankaios-server-responds-delete-workload~2]
+    #[tokio::test]
+    async fn delete_workloads_unknown_workload() {
+        let _guard = crate::test_helper::MOCKALL_CONTEXT_SYNC
+            .get_lock_async()
+            .await;
+
+        let complete_state_update = CompleteState::default();
+
+        let mut mock_server_connection = MockServerConnection::default();
         mock_server_connection
             .expect_update_state()
-            .with(eq(updated_state), eq(vec!["desiredState".to_string()]))
+            .with(
+                eq(complete_state_update),
+                eq(vec!["desiredState.workloads.unknown_workload".to_string()]),
+            )
             .return_once(|_, _| {
                 Ok(UpdateStateSuccess {
                     added_workloads: vec![],
                     deleted_workloads: vec![],
                 })
             });
-        let mut cmd = CliCommands {
-            _response_timeout_ms: RESPONSE_TIMEOUT_MS,
-            no_wait: false,
-            server_connection: mock_server_connection,
-        };
-=======
-    async fn delete_workloads_two_workloads() {
-        let _guard = crate::test_helper::MOCKALL_CONTEXT_SYNC
-            .get_lock_async()
-            .await;
-
-        let complete_state_update = CompleteState::default();
-
-        let mut mock_client_builder = MockGRPCCommunicationClientBuilder::default();
-        mock_client_builder.expect_receive_request(
-            "update_state_request",
-            RequestContent::UpdateStateRequest(Box::new(UpdateStateRequest {
-                state: complete_state_update.clone(),
-                update_mask: vec![
-                    "desiredState.workloads.name1".to_string(),
-                    "desiredState.workloads.name2".to_string(),
-                ],
-            })),
-        );
-        mock_client_builder.will_send_response(
-            "update_state_request",
-            ResponseContent::UpdateStateSuccess(UpdateStateSuccess {
-                added_workloads: vec![],
-                deleted_workloads: vec![
-                    "name1.abc.agent_B".to_string(),
-                    "name2.abc.agent_B".to_string(),
-                ],
-            }),
-        );
-        // mock wait_for_complete
-        mock_client_builder.expect_receive_request(
-            "wait_for_complete_complete_state_request",
-            RequestContent::CompleteStateRequest(CompleteStateRequest { field_mask: vec![] }),
-        );
-        mock_client_builder.will_send_response(
-            "wait_for_complete_complete_state_request",
-            ResponseContent::CompleteState(Box::new(complete_state_update)),
-        );
-        mock_client_builder.will_send_message(FromServer::UpdateWorkloadState(
-            UpdateWorkloadState {
-                workload_states: vec![
-                    WorkloadState {
-                        instance_name: "name1.abc.agent_B".try_into().unwrap(),
-                        execution_state: ExecutionState {
-                            state: objects::ExecutionStateEnum::Removed,
-                            additional_info: "".to_string(),
-                        },
-                    },
-                    WorkloadState {
-                        instance_name: "name2.abc.agent_B".try_into().unwrap(),
-                        execution_state: ExecutionState {
-                            state: objects::ExecutionStateEnum::Removed,
-                            additional_info: "".to_string(),
-                        },
-                    },
-                ],
-            },
-        ));
-
-        let mock_client = mock_client_builder.build();
-
-        let mock_new = MockGRPCCommunicationsClient::new_cli_communication_context();
-        mock_new
-            .expect()
-            .return_once(move |_name, _server_address| mock_client);
-
-        let mut cmd = CliCommands::init(
-            RESPONSE_TIMEOUT_MS,
-            "TestCli".to_string(),
-            Url::parse("http://localhost").unwrap(),
-            false,
-        );
->>>>>>> 9369460e
-
-        let delete_result = cmd
-            .delete_workloads(vec!["name1".to_string(), "name2".to_string()])
-            .await;
-        assert!(delete_result.is_ok());
-    }
-
-    // [utest->swdd~cli-provides-delete-workload~1]
-    // [utest->swdd~cli-blocks-until-ankaios-server-responds-delete-workload~2]
-    #[tokio::test]
-<<<<<<< HEAD
-    async fn utest_delete_workloads_unknown_workload() {
-        let startup_state = test_utils::generate_test_complete_state(vec![
-            generate_test_workload_spec_with_param(
-                "agent_A".to_string(),
-                "name1".to_string(),
-                "runtime".to_string(),
-            ),
-            generate_test_workload_spec_with_param(
-                "agent_B".to_string(),
-                "name2".to_string(),
-                "runtime".to_string(),
-            ),
-            generate_test_workload_spec_with_param(
-                "agent_B".to_string(),
-                "name3".to_string(),
-                "runtime".to_string(),
-            ),
-        ]);
-        let updated_state = startup_state.clone();
-
-        let mut mock_server_connection = MockServerConnection::default();
-        mock_server_connection
-            .expect_get_complete_state()
-            .with(eq(vec![]))
-            .return_once(|_| Ok(Box::new(startup_state)));
-        mock_server_connection
-            .expect_update_state()
-            .with(eq(updated_state), eq(vec!["desiredState".to_string()]))
-            .return_once(|_, _| {
-                Ok(UpdateStateSuccess {
-                    added_workloads: vec![],
-                    deleted_workloads: vec![],
-                })
-            });
-=======
-    async fn delete_workloads_unknown_workload() {
-        let _guard = crate::test_helper::MOCKALL_CONTEXT_SYNC
-            .get_lock_async()
-            .await;
-
-        let complete_state_update = CompleteState::default();
-
-        let mut mock_client_builder = MockGRPCCommunicationClientBuilder::default();
-        mock_client_builder.expect_receive_request(
-            "update_state_request",
-            RequestContent::UpdateStateRequest(Box::new(UpdateStateRequest {
-                state: complete_state_update,
-                update_mask: vec!["desiredState.workloads.unknown_workload".to_string()],
-            })),
-        );
-        mock_client_builder.will_send_response(
-            "update_state_request",
-            ResponseContent::UpdateStateSuccess(UpdateStateSuccess {
-                added_workloads: vec![],
-                deleted_workloads: vec![],
-            }),
-        );
-
-        let mock_client = mock_client_builder.build();
-
-        let mock_new = MockGRPCCommunicationsClient::new_cli_communication_context();
-        mock_new
-            .expect()
-            .return_once(move |_name, _server_address| mock_client);
->>>>>>> 9369460e
 
         let mut cmd = CliCommands {
             _response_timeout_ms: RESPONSE_TIMEOUT_MS,
@@ -1541,37 +1419,15 @@
     // [utest->swdd~cli-blocks-until-ankaios-server-responds-run-workload~2]
     #[tokio::test]
     async fn utest_run_workload_one_new_workload() {
-        let test_workload_name = "name4".to_string();
+        const TEST_WORKLOAD_NAME: &str = "name4";
         let test_workload_agent = "agent_B".to_string();
         let test_workload_runtime_name = "runtime2".to_string();
         let test_workload_runtime_cfg = "some config".to_string();
 
-<<<<<<< HEAD
-        let startup_state = test_utils::generate_test_complete_state(vec![
-            generate_test_workload_spec_with_param(
-                "agent_A".to_string(),
-                "name1".to_string(),
-                "runtime".to_string(),
-            ),
-            generate_test_workload_spec_with_param(
-                "agent_B".to_string(),
-                "name2".to_string(),
-                "runtime".to_string(),
-            ),
-            generate_test_workload_spec_with_param(
-                "agent_B".to_string(),
-                "name3".to_string(),
-                "runtime".to_string(),
-            ),
-        ]);
-
-        // The "run workload" command shall add one new workload to the startup state.
-=======
         let _guard = crate::test_helper::MOCKALL_CONTEXT_SYNC
             .get_lock_async()
             .await;
 
->>>>>>> 9369460e
         let new_workload = StoredWorkloadSpec {
             agent: test_workload_agent.to_owned(),
             runtime: test_workload_runtime_name.clone(),
@@ -1586,39 +1442,35 @@
         complete_state_update
             .desired_state
             .workloads
-            .insert(test_workload_name.clone(), new_workload);
-
-<<<<<<< HEAD
+            .insert(TEST_WORKLOAD_NAME.into(), new_workload);
+
         let mut mock_server_connection = MockServerConnection::default();
-        mock_server_connection
-            .expect_get_complete_state()
-            .with(eq(vec![]))
-            .once()
-            .return_once(|_| Ok(Box::new(startup_state)));
         mock_server_connection
             .expect_update_state()
             .with(
-                eq(updated_state.clone()),
-                eq(vec!["desiredState".to_string()]),
+                eq(complete_state_update.clone()),
+                eq(vec![format!(
+                    "desiredState.workloads.{}",
+                    TEST_WORKLOAD_NAME
+                )]),
             )
             .return_once(|_, _| {
                 Ok(UpdateStateSuccess {
-                    added_workloads: vec![format!("name4.abc.agent_B")],
+                    added_workloads: vec![format!(
+                        "{}.abc.agent_B",
+                        TEST_WORKLOAD_NAME.to_string()
+                    )],
                     deleted_workloads: vec![],
                 })
             });
         mock_server_connection
             .expect_get_complete_state()
             .with(eq(vec![]))
-            .once()
-            .return_once(|_| Ok(Box::new(updated_state)));
+            .return_once(|_| Ok(Box::new(complete_state_update)));
         mock_server_connection
             .expect_take_missed_from_server_messages()
-            .return_once(Vec::new);
-        mock_server_connection
-            .expect_read_next_update_workload_state()
             .return_once(|| {
-                Ok(UpdateWorkloadState {
+                vec![FromServer::UpdateWorkloadState(UpdateWorkloadState {
                     workload_states: vec![WorkloadState {
                         instance_name: "name4.abc.agent_B".try_into().unwrap(),
                         execution_state: ExecutionState {
@@ -1628,66 +1480,18 @@
                             additional_info: "".to_string(),
                         },
                     }],
-                })
+                })]
             });
+
         let mut cmd = CliCommands {
-            _response_timeout_ms: 0,
+            _response_timeout_ms: RESPONSE_TIMEOUT_MS,
             no_wait: false,
             server_connection: mock_server_connection,
         };
-=======
-        let mut mock_client_builder = MockGRPCCommunicationClientBuilder::default();
-        mock_client_builder.expect_receive_request(
-            "update_state_request",
-            RequestContent::UpdateStateRequest(Box::new(commands::UpdateStateRequest {
-                state: complete_state_update.clone(),
-                update_mask: vec![format!("desiredState.workloads.{}", test_workload_name)],
-            })),
-        );
-        mock_client_builder.will_send_response(
-            "update_state_request",
-            ResponseContent::UpdateStateSuccess(UpdateStateSuccess {
-                added_workloads: vec![format!("{}.abc.agent_B", test_workload_name)],
-                deleted_workloads: vec![],
-            }),
-        );
-        mock_client_builder.expect_receive_request(
-            "wait_for_complete_complete_state_request",
-            RequestContent::CompleteStateRequest(CompleteStateRequest { field_mask: vec![] }),
-        );
-        mock_client_builder.will_send_response(
-            "wait_for_complete_complete_state_request",
-            ResponseContent::CompleteState(Box::new(complete_state_update)),
-        );
-        mock_client_builder.will_send_message(FromServer::UpdateWorkloadState(
-            UpdateWorkloadState {
-                workload_states: vec![WorkloadState {
-                    instance_name: "name4.abc.agent_B".try_into().unwrap(),
-                    execution_state: ExecutionState {
-                        state: objects::ExecutionStateEnum::Running(objects::RunningSubstate::Ok),
-                        additional_info: "".to_string(),
-                    },
-                }],
-            },
-        ));
-        let mock_client = mock_client_builder.build();
-
-        let mock_new = MockGRPCCommunicationsClient::new_cli_communication_context();
-        mock_new
-            .expect()
-            .return_once(move |_name, _server_address| mock_client);
-
-        let mut cmd = CliCommands::init(
-            RESPONSE_TIMEOUT_MS,
-            "TestCli".to_string(),
-            Url::parse("http://localhost").unwrap(),
-            false,
-        );
->>>>>>> 9369460e
 
         let run_workload_result = cmd
             .run_workload(
-                test_workload_name,
+                TEST_WORKLOAD_NAME.into(),
                 test_workload_runtime_name,
                 test_workload_runtime_cfg,
                 test_workload_agent,
@@ -2444,7 +2248,6 @@
             ..Default::default()
         };
 
-<<<<<<< HEAD
         let mut mock_server_connection = MockServerConnection::default();
         mock_server_connection
             .expect_update_state()
@@ -2455,73 +2258,9 @@
             .return_once(|_, _| {
                 Ok(UpdateStateSuccess {
                     added_workloads: vec![],
-                    deleted_workloads: vec![format!("name4.abc.agent_B")],
+                    deleted_workloads: vec!["name4.abc.agent_B".to_string()],
                 })
             });
-        mock_server_connection
-            .expect_get_complete_state()
-            .with(eq(vec![]))
-            .return_once(|_| Ok(Box::new(updated_state)));
-        mock_server_connection
-            .expect_take_missed_from_server_messages()
-            .return_once(Vec::new);
-        mock_server_connection
-            .expect_read_next_update_workload_state()
-            .return_once(|| {
-                Ok(UpdateWorkloadState {
-                    workload_states: vec![WorkloadState {
-                        instance_name: "name4.abc.agent_B".try_into().unwrap(),
-                        execution_state: ExecutionState {
-                            state: objects::ExecutionStateEnum::Removed,
-                            ..Default::default()
-                        },
-                    }],
-                })
-            });
-=======
-        let mut mock_client_builder = MockGRPCCommunicationClientBuilder::default();
-        mock_client_builder.expect_receive_request(
-            "update_state_request",
-            RequestContent::UpdateStateRequest(Box::new(commands::UpdateStateRequest {
-                state: updated_state.clone(),
-                update_mask: vec!["desiredState.workloads.simple_manifest1".to_string()],
-            })),
-        );
-        mock_client_builder.will_send_response(
-            "update_state_request",
-            ResponseContent::UpdateStateSuccess(UpdateStateSuccess {
-                added_workloads: vec![],
-                deleted_workloads: vec!["name4.abc.agent_B".to_string()],
-            }),
-        );
-
-        mock_client_builder.expect_receive_request(
-            "complete_state_request",
-            RequestContent::CompleteStateRequest(CompleteStateRequest { field_mask: vec![] }),
-        );
-        mock_client_builder.will_send_response(
-            "complete_state_request",
-            ResponseContent::CompleteState(Box::new(updated_state)),
-        );
-        mock_client_builder.will_send_message(FromServer::UpdateWorkloadState(
-            UpdateWorkloadState {
-                workload_states: vec![WorkloadState {
-                    instance_name: "name4.abc.agent_B".try_into().unwrap(),
-                    execution_state: ExecutionState {
-                        state: objects::ExecutionStateEnum::Removed,
-                        ..Default::default()
-                    },
-                }],
-            },
-        ));
-
-        let mock_client = mock_client_builder.build();
-
-        let mock_new = MockGRPCCommunicationsClient::new_cli_communication_context();
-        mock_new
-            .expect()
-            .return_once(move |_name, _server_address| mock_client);
->>>>>>> 9369460e
 
         let mut cmd = CliCommands {
             _response_timeout_ms: RESPONSE_TIMEOUT_MS,
