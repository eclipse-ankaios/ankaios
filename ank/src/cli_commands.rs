--- conflicted
+++ resolved
@@ -32,12 +32,7 @@
 use common::{
     communications_error::CommunicationMiddlewareError,
     from_server_interface::FromServer,
-<<<<<<< HEAD
-    objects::{CompleteState, State, StoredWorkloadSpec, Tag, WorkloadInstanceName, WorkloadState},
-    state_manipulation::{Object, Path},
-=======
-    objects::{CompleteState, State, WorkloadInstanceName},
->>>>>>> b7fca70f
+    objects::{CompleteState, State, WorkloadInstanceName, WorkloadState},
 };
 
 use wait_list_display::WaitListDisplay;
@@ -127,26 +122,7 @@
             .get_complete_state(&Vec::new())
             .await?;
 
-<<<<<<< HEAD
-        let mut workload_infos: Vec<(WorkloadInstanceName, GetWorkloadTableDisplay)> =
-            Vec::<WorkloadState>::from(res_complete_state.workload_states)
-                .into_iter()
-                .map(|wl_state| {
-                    (
-                        wl_state.instance_name.clone(),
-                        GetWorkloadTableDisplay::new(
-                            wl_state.instance_name.workload_name(),
-                            wl_state.instance_name.agent_name(),
-                            Default::default(),
-                            &wl_state.execution_state.state.to_string(),
-                            &wl_state.execution_state.additional_info.to_string(),
-                        ),
-                    )
-                })
-                .collect();
-=======
-        let mut workload_infos: Vec<(WorkloadInstanceName, WorkloadTableRow)> = res_complete_state
-            .workload_states
+        let mut workload_infos: Vec<(WorkloadInstanceName, WorkloadTableRow)> = Vec::<WorkloadState>::from(res_complete_state.workload_states)
             .into_iter()
             .map(|wl_state| {
                 (
@@ -161,7 +137,6 @@
                 )
             })
             .collect();
->>>>>>> b7fca70f
 
         // [impl->swdd~cli-shall-filter-list-of-workloads~1]
         for wi in &mut workload_infos {
@@ -279,22 +254,6 @@
 //////////////////////////////////////////////////////////////////////////////
 #[cfg(test)]
 mod tests {
-<<<<<<< HEAD
-    use common::{
-        commands::{Response, UpdateStateSuccess, UpdateWorkloadState},
-        from_server_interface::{FromServer, FromServerSender},
-        objects::{
-            self, generate_test_workload_spec_with_param,
-            generate_test_workload_states_map_with_data, CompleteState, ExecutionState,
-            RunningSubstate, State, StoredWorkloadSpec, Tag, WorkloadState,
-        },
-        state_manipulation::{Object, Path},
-        test_utils::{self, generate_test_complete_state},
-        to_server_interface::ToServerReceiver,
-    };
-    use mockall::predicate::eq;
-=======
->>>>>>> b7fca70f
     use std::io;
 
     use super::{get_input_sources, InputSourcePair};
@@ -315,199 +274,7 @@
     }
 
     #[tokio::test]
-<<<<<<< HEAD
-    async fn utest_get_workloads_filter_workload_name() {
-        let test_data = test_utils::generate_test_complete_state(vec![
-            generate_test_workload_spec_with_param(
-                "agent_A".to_string(),
-                "name1".to_string(),
-                "runtime".to_string(),
-            ),
-            generate_test_workload_spec_with_param(
-                "agent_B".to_string(),
-                "name2".to_string(),
-                "runtime".to_string(),
-            ),
-            generate_test_workload_spec_with_param(
-                "agent_B".to_string(),
-                "name3".to_string(),
-                "runtime".to_string(),
-            ),
-        ]);
-
-        let mut mock_server_connection = MockServerConnection::default();
-        mock_server_connection
-            .expect_get_complete_state()
-            .with(eq(vec![]))
-            .return_once(|_| Ok(Box::new(test_data)));
-        let mut cmd = CliCommands {
-            _response_timeout_ms: RESPONSE_TIMEOUT_MS,
-            no_wait: false,
-            server_connection: mock_server_connection,
-        };
-
-        let cmd_text = cmd
-            .get_workloads_table(None, None, vec!["name1".to_string()])
-            .await;
-        assert!(cmd_text.is_ok());
-
-        let expected_table: Vec<GetWorkloadTableDisplay> = vec![GetWorkloadTableDisplay::new(
-            "name1",
-            "agent_A",
-            "runtime",
-            &ExecutionState::running().state.to_string(),
-            Default::default(),
-        )];
-        let expected_table_text = Table::new(expected_table).with(Style::blank()).to_string();
-        assert_eq!(cmd_text.unwrap(), expected_table_text);
-    }
-
-    // [utest->swdd~cli-shall-filter-list-of-workloads~1]
-    #[tokio::test]
-    async fn utest_get_workloads_filter_agent() {
-        let test_data = test_utils::generate_test_complete_state(vec![
-            generate_test_workload_spec_with_param(
-                "agent_A".to_string(),
-                "name1".to_string(),
-                "runtime".to_string(),
-            ),
-            generate_test_workload_spec_with_param(
-                "agent_B".to_string(),
-                "name2".to_string(),
-                "runtime".to_string(),
-            ),
-            generate_test_workload_spec_with_param(
-                "agent_B".to_string(),
-                "name3".to_string(),
-                "runtime".to_string(),
-            ),
-        ]);
-
-        let mut mock_server_connection = MockServerConnection::default();
-        mock_server_connection
-            .expect_get_complete_state()
-            .with(eq(vec![]))
-            .return_once(|_| Ok(Box::new(test_data)));
-        let mut cmd = CliCommands {
-            _response_timeout_ms: RESPONSE_TIMEOUT_MS,
-            no_wait: false,
-            server_connection: mock_server_connection,
-        };
-        let cmd_text = cmd
-            .get_workloads_table(Some("agent_B".to_string()), None, Vec::new())
-            .await;
-        assert!(cmd_text.is_ok());
-
-        let expected_table: Vec<GetWorkloadTableDisplay> = vec![
-            GetWorkloadTableDisplay::new(
-                "name2",
-                "agent_B",
-                "runtime",
-                &ExecutionState::running().state.to_string(),
-                Default::default(),
-            ),
-            GetWorkloadTableDisplay::new(
-                "name3",
-                "agent_B",
-                "runtime",
-                &ExecutionState::running().state.to_string(),
-                Default::default(),
-            ),
-        ];
-        let expected_table_text = Table::new(expected_table).with(Style::blank()).to_string();
-        assert_eq!(cmd_text.unwrap(), expected_table_text);
-    }
-
-    // [utest->swdd~cli-shall-filter-list-of-workloads~1]
-    #[tokio::test]
-    async fn utest_get_workloads_filter_state() {
-        let test_data = test_utils::generate_test_complete_state(vec![
-            generate_test_workload_spec_with_param(
-                "agent_A".to_string(),
-                "name1".to_string(),
-                "runtime".to_string(),
-            ),
-            generate_test_workload_spec_with_param(
-                "agent_B".to_string(),
-                "name2".to_string(),
-                "runtime".to_string(),
-            ),
-            generate_test_workload_spec_with_param(
-                "agent_B".to_string(),
-                "name3".to_string(),
-                "runtime".to_string(),
-            ),
-        ]);
-
-        let mut mock_server_connection = MockServerConnection::default();
-        mock_server_connection
-            .expect_get_complete_state()
-            .with(eq(vec![]))
-            .return_once(|_| Ok(Box::new(test_data)));
-        let mut cmd = CliCommands {
-            _response_timeout_ms: RESPONSE_TIMEOUT_MS,
-            no_wait: false,
-            server_connection: mock_server_connection,
-        };
-        let cmd_text = cmd
-            .get_workloads_table(None, Some("Failed".to_string()), Vec::new())
-            .await;
-        assert!(cmd_text.is_ok());
-
-        let expected_table: Vec<GetWorkloadTableDisplay> = Vec::new();
-        let expected_table_text = Table::new(expected_table).with(Style::blank()).to_string();
-        assert_eq!(cmd_text.unwrap(), expected_table_text);
-    }
-
-    // [utest->swdd~cli-shall-present-workloads-as-table~1]
-    #[tokio::test]
-    async fn utest_get_workloads_deleted_workload() {
-        let test_data = objects::CompleteState {
-            workload_states: generate_test_workload_states_map_with_data(
-                "agent_A",
-                "Workload_1",
-                "ID_X",
-                ExecutionState::removed(),
-            ),
-            ..Default::default()
-        };
-
-        let mut mock_server_connection = MockServerConnection::default();
-        mock_server_connection
-            .expect_get_complete_state()
-            .with(eq(vec![]))
-            .return_once(|_| Ok(Box::new(test_data)));
-        let mut cmd = CliCommands {
-            _response_timeout_ms: RESPONSE_TIMEOUT_MS,
-            no_wait: false,
-            server_connection: mock_server_connection,
-        };
-
-        let cmd_text = cmd.get_workloads_table(None, None, Vec::new()).await;
-        assert!(cmd_text.is_ok());
-
-        let expected_empty_table: Vec<GetWorkloadTableDisplay> =
-            vec![GetWorkloadTableDisplay::new(
-                "Workload_1",
-                "agent_A",
-                Default::default(),
-                "Removed",
-                Default::default(),
-            )];
-        let expected_table_text = Table::new(expected_empty_table)
-            .with(Style::blank())
-            .to_string();
-
-        assert_eq!(cmd_text.unwrap(), expected_table_text);
-    }
-
-    // [utest->swdd~cli-provides-delete-workload~1]
-    // [utest->swdd~cli-blocks-until-ankaios-server-responds-delete-workload~2]
-    #[tokio::test]
-    async fn utest_delete_workloads_two_workloads() {
-=======
     async fn utest_apply_args_get_input_sources_manifest_files_error() {
->>>>>>> b7fca70f
         let _guard = crate::test_helper::MOCKALL_CONTEXT_SYNC
             .get_lock_async()
             .await;
@@ -557,641 +324,8 @@
                 )));
         }
 
-<<<<<<< HEAD
-        let delete_result = cmd
-            .delete_workloads(vec!["unknown_workload".to_string()])
-            .await;
-        assert!(delete_result.is_ok());
-    }
-
-    // [utest -> swdd~cli-returns-desired-state-from-server~1]
-    // [utest -> swdd~cli-shall-support-desired-state-yaml~1]
-    // [utest->swdd~cli-blocks-until-ankaios-server-responds-get-desired-state~1]
-    // [utest->swdd~cli-provides-get-desired-state~1]
-    #[tokio::test]
-    async fn utest_get_state_complete_desired_state_yaml() {
-        let test_data = test_utils::generate_test_complete_state(vec![
-            generate_test_workload_spec_with_param(
-                "agent_A".to_string(),
-                "name1".to_string(),
-                "runtime".to_string(),
-            ),
-            generate_test_workload_spec_with_param(
-                "agent_B".to_string(),
-                "name2".to_string(),
-                "runtime".to_string(),
-            ),
-            generate_test_workload_spec_with_param(
-                "agent_B".to_string(),
-                "name3".to_string(),
-                "runtime".to_string(),
-            ),
-        ]);
-
-        let mut mock_server_connection = MockServerConnection::default();
-        let test_data_clone = test_data.clone();
-        mock_server_connection
-            .expect_get_complete_state()
-            .with(eq(vec![]))
-            .return_once(|_| Ok(Box::new(test_data_clone)));
-        let mut cmd = CliCommands {
-            _response_timeout_ms: RESPONSE_TIMEOUT_MS,
-            no_wait: false,
-            server_connection: mock_server_connection,
-        };
-
-        let cmd_text = cmd
-            .get_state(vec![], crate::cli::OutputFormat::Yaml)
-            .await
-            .unwrap();
-        let expected_text = serde_yaml::to_string(&test_data).unwrap();
-        assert_eq!(cmd_text, expected_text);
-    }
-
-    // [utest -> swdd~cli-shall-support-desired-state-json~1]
-    #[tokio::test]
-    async fn utest_get_state_complete_desired_state_json() {
-        let test_data = test_utils::generate_test_complete_state(vec![
-            generate_test_workload_spec_with_param(
-                "agent_A".to_string(),
-                "name1".to_string(),
-                "runtime".to_string(),
-            ),
-            generate_test_workload_spec_with_param(
-                "agent_B".to_string(),
-                "name2".to_string(),
-                "runtime".to_string(),
-            ),
-            generate_test_workload_spec_with_param(
-                "agent_B".to_string(),
-                "name3".to_string(),
-                "runtime".to_string(),
-            ),
-        ]);
-
-        let mut mock_server_connection = MockServerConnection::default();
-        let cloned_test_data = test_data.clone();
-        mock_server_connection
-            .expect_get_complete_state()
-            .return_once(|_| Ok(Box::new(cloned_test_data)));
-
-        let mut cmd = CliCommands {
-            _response_timeout_ms: 0,
-            no_wait: false,
-            server_connection: mock_server_connection,
-        };
-
-        let cmd_text = cmd
-            .get_state(vec![], crate::cli::OutputFormat::Json)
-            .await
-            .unwrap();
-
-        let expected_text = serde_json::to_string_pretty(&test_data).unwrap();
-        assert_eq!(cmd_text, expected_text);
-    }
-
-    // [utest -> swdd~cli-returns-desired-state-from-server~1]
-    // [utest->swdd~cli-returns-api-version-with-desired-state~1]
-    #[tokio::test]
-    async fn utest_get_state_single_field_of_desired_state() {
-        let test_data = test_utils::generate_test_complete_state(vec![
-            generate_test_workload_spec_with_param(
-                "agent_A".to_string(),
-                "name1".to_string(),
-                "runtime".to_string(),
-            ),
-            generate_test_workload_spec_with_param(
-                "agent_B".to_string(),
-                "name2".to_string(),
-                "runtime".to_string(),
-            ),
-            generate_test_workload_spec_with_param(
-                "agent_B".to_string(),
-                "name3".to_string(),
-                "runtime".to_string(),
-            ),
-        ]);
-
-        let mut mock_server_connection = MockServerConnection::default();
-        mock_server_connection
-            .expect_get_complete_state()
-            .with(eq(vec!["desiredState.workloads.name3.runtime".into()]))
-            .return_once(|_| Ok(Box::new(test_data)));
-
-        let mut cmd = CliCommands {
-            _response_timeout_ms: RESPONSE_TIMEOUT_MS,
-            no_wait: false,
-            server_connection: mock_server_connection,
-        };
-
-        let cmd_text = cmd
-            .get_state(
-                vec!["desiredState.workloads.name3.runtime".to_owned()],
-                crate::cli::OutputFormat::Yaml,
-            )
-            .await
-            .unwrap();
-
-        let expected_single_field_result_text =
-            "desiredState:\n  workloads:\n    name3:\n      runtime: runtime\n";
-
-        assert_eq!(cmd_text, expected_single_field_result_text);
-    }
-
-    // [utest->swdd~cli-provides-object-field-mask-arg-to-get-partial-desired-state~1]
-    // [utest->swdd~cli-returns-compact-state-object-when-object-field-mask-provided~1]
-    // [utest->swdd~cli-returns-api-version-with-desired-state~1]
-    #[tokio::test]
-    async fn utest_get_state_multiple_fields_of_desired_state() {
-        let test_data = test_utils::generate_test_complete_state(vec![
-            generate_test_workload_spec_with_param(
-                "agent_A".to_string(),
-                "name1".to_string(),
-                "runtime".to_string(),
-            ),
-            generate_test_workload_spec_with_param(
-                "agent_B".to_string(),
-                "name2".to_string(),
-                "runtime".to_string(),
-            ),
-            generate_test_workload_spec_with_param(
-                "agent_B".to_string(),
-                "name3".to_string(),
-                "runtime".to_string(),
-            ),
-        ]);
-
-        let mut mock_server_connection = MockServerConnection::default();
-        mock_server_connection
-            .expect_get_complete_state()
-            .with(eq(vec![
-                "desiredState.workloads.name1.runtime".into(),
-                "desiredState.workloads.name2.runtime".into(),
-            ]))
-            .return_once(|_| Ok(Box::new(test_data)));
-
-        let mut cmd = CliCommands {
-            _response_timeout_ms: RESPONSE_TIMEOUT_MS,
-            no_wait: false,
-            server_connection: mock_server_connection,
-        };
-
-        let cmd_text = cmd
-            .get_state(
-                vec![
-                    "desiredState.workloads.name1.runtime".to_owned(),
-                    "desiredState.workloads.name2.runtime".to_owned(),
-                ],
-                crate::cli::OutputFormat::Yaml,
-            )
-            .await
-            .unwrap();
-        assert!(matches!(cmd_text,
-            txt if txt == *"desiredState:\n  workloads:\n    name1:\n      runtime: runtime\n    name2:\n      runtime: runtime\n" ||
-            txt == *"desiredState:\n  workloads:\n    name2:\n      runtime: runtime\n    name1:\n      runtime: runtime\n"));
-    }
-
-    #[tokio::test]
-    async fn utest_get_state_single_field_without_api_version() {
-        let test_data = test_utils::generate_test_complete_state(Vec::new());
-
-        let mut mock_server_connection = MockServerConnection::default();
-        mock_server_connection
-            .expect_get_complete_state()
-            .with(eq(vec!["workloadStates".to_owned()]))
-            .return_once(|_| Ok(Box::new(test_data)));
-        let mut cmd = CliCommands {
-            _response_timeout_ms: RESPONSE_TIMEOUT_MS,
-            no_wait: false,
-            server_connection: mock_server_connection,
-        };
-
-        let cmd_text = cmd
-            .get_state(
-                vec!["workloadStates".to_owned()],
-                crate::cli::OutputFormat::Yaml,
-            )
-            .await
-            .unwrap();
-
-        assert_eq!(cmd_text, "workloadStates: {}\n");
-    }
-
-    // [utest->swdd~cli-provides-run-workload~1]
-    // [utest->swdd~cli-blocks-until-ankaios-server-responds-run-workload~2]
-    #[tokio::test]
-    async fn utest_run_workload_one_new_workload() {
-        const TEST_WORKLOAD_NAME: &str = "name4";
-        let test_workload_agent = "agent_B".to_string();
-        let test_workload_runtime_name = "runtime2".to_string();
-        let test_workload_runtime_cfg = "some config".to_string();
-
-        let _guard = crate::test_helper::MOCKALL_CONTEXT_SYNC
-            .get_lock_async()
-            .await;
-
-        let new_workload = StoredWorkloadSpec {
-            agent: test_workload_agent.to_owned(),
-            runtime: test_workload_runtime_name.clone(),
-            tags: vec![Tag {
-                key: "key".to_string(),
-                value: "value".to_string(),
-            }],
-            runtime_config: test_workload_runtime_cfg.clone(),
-            ..Default::default()
-        };
-        let mut complete_state_update = CompleteState::default();
-        complete_state_update
-            .desired_state
-            .workloads
-            .insert(TEST_WORKLOAD_NAME.into(), new_workload);
-
-        let mut mock_server_connection = MockServerConnection::default();
-        mock_server_connection
-            .expect_update_state()
-            .with(
-                eq(complete_state_update.clone()),
-                eq(vec![format!(
-                    "desiredState.workloads.{}",
-                    TEST_WORKLOAD_NAME
-                )]),
-            )
-            .return_once(|_, _| {
-                Ok(UpdateStateSuccess {
-                    added_workloads: vec![format!(
-                        "{}.abc.agent_B",
-                        TEST_WORKLOAD_NAME.to_string()
-                    )],
-                    deleted_workloads: vec![],
-                })
-            });
-        mock_server_connection
-            .expect_get_complete_state()
-            .with(eq(vec![]))
-            .return_once(|_| Ok(Box::new(complete_state_update)));
-        mock_server_connection
-            .expect_take_missed_from_server_messages()
-            .return_once(|| {
-                vec![FromServer::UpdateWorkloadState(UpdateWorkloadState {
-                    workload_states: vec![WorkloadState {
-                        instance_name: "name4.abc.agent_B".try_into().unwrap(),
-                        execution_state: ExecutionState {
-                            state: objects::ExecutionStateEnum::Running(
-                                objects::RunningSubstate::Ok,
-                            ),
-                            additional_info: "".to_string(),
-                        },
-                    }],
-                })]
-            });
-
-        let mut cmd = CliCommands {
-            _response_timeout_ms: RESPONSE_TIMEOUT_MS,
-            no_wait: false,
-            server_connection: mock_server_connection,
-        };
-
-        let run_workload_result = cmd
-            .run_workload(
-                TEST_WORKLOAD_NAME.into(),
-                test_workload_runtime_name,
-                test_workload_runtime_cfg,
-                test_workload_agent,
-                vec![("key".to_string(), "value".to_string())],
-            )
-            .await;
-        assert!(run_workload_result.is_ok());
-    }
-
-    #[test]
-    fn utest_generate_compact_state_output_empty_filter_masks() {
-        let input_state = generate_test_complete_state(vec![
-            generate_test_workload_spec_with_param(
-                "agent_A".to_string(),
-                "name1".to_string(),
-                "podman".to_string(),
-            ),
-            generate_test_workload_spec_with_param(
-                "agent_B".to_string(),
-                "name2".to_string(),
-                "podman".to_string(),
-            ),
-            generate_test_workload_spec_with_param(
-                "agent_B".to_string(),
-                "name3".to_string(),
-                "podman".to_string(),
-            ),
-        ]);
-
-        let cli_output =
-            generate_compact_state_output(&input_state, vec![], OutputFormat::Yaml).unwrap();
-
-        // state shall remain unchanged
-        assert_eq!(cli_output, serde_yaml::to_string(&input_state).unwrap());
-    }
-
-    #[test]
-    fn utest_generate_compact_state_output_single_filter_mask() {
-        let input_state = generate_test_complete_state(vec![
-            generate_test_workload_spec_with_param(
-                "agent_A".to_string(),
-                "name1".to_string(),
-                "podman".to_string(),
-            ),
-            generate_test_workload_spec_with_param(
-                "agent_B".to_string(),
-                "name2".to_string(),
-                "podman".to_string(),
-            ),
-            generate_test_workload_spec_with_param(
-                "agent_B".to_string(),
-                "name3".to_string(),
-                "podman".to_string(),
-            ),
-        ]);
-
-        let expected_state = r#"{
-            "desiredState": {
-                "workloads": {
-                    "name1": {
-                        "agent": "agent_A",
-                        "tags": [{
-                            "key": "key",
-                            "value": "value"
-                        }],
-                        "dependencies": {
-                            "workload A": "ADD_COND_RUNNING",
-                            "workload C": "ADD_COND_SUCCEEDED"
-                        },
-                        "restartPolicy": "ALWAYS",
-                        "runtime": "podman",
-                        "runtimeConfig": "generalOptions: [\"--version\"]\ncommandOptions: [\"--network=host\"]\nimage: alpine:latest\ncommandArgs: [\"bash\"]\n",
-                        "controlInterfaceAccess": {
-                            "allowRules": [],
-                            "denyRules": []
-                        }
-                    }
-                }
-            }
-        }"#;
-
-        let cli_output = generate_compact_state_output(
-            &input_state,
-            vec!["desiredState.workloads.name1".to_string()],
-            OutputFormat::Yaml,
-        )
-        .unwrap();
-
-        let expected_value: serde_yaml::Value = serde_yaml::from_str(expected_state).unwrap();
-
-        assert_eq!(cli_output, serde_yaml::to_string(&expected_value).unwrap());
-    }
-
-    #[test]
-    fn utest_generate_compact_state_output_multiple_filter_masks() {
-        let input_state = generate_test_complete_state(vec![
-            generate_test_workload_spec_with_param(
-                "agent_A".to_string(),
-                "name1".to_string(),
-                "podman".to_string(),
-            ),
-            generate_test_workload_spec_with_param(
-                "agent_B".to_string(),
-                "name2".to_string(),
-                "podman".to_string(),
-            ),
-            generate_test_workload_spec_with_param(
-                "agent_B".to_string(),
-                "name3".to_string(),
-                "podman".to_string(),
-            ),
-        ]);
-
-        let expected_state = r#"{
-            "desiredState": {
-                "workloads": {
-                    "name1": {
-                        "agent": "agent_A",
-                        "tags": [
-                            {
-                            "key": "key",
-                            "value": "value"
-                            }
-                        ],
-                        "dependencies": {
-                            "workload A": "ADD_COND_RUNNING",
-                            "workload C": "ADD_COND_SUCCEEDED"
-                        },
-                        "restartPolicy": "ALWAYS",
-                        "runtime": "podman",
-                        "runtimeConfig": "generalOptions: [\"--version\"]\ncommandOptions: [\"--network=host\"]\nimage: alpine:latest\ncommandArgs: [\"bash\"]\n",
-                        "controlInterfaceAccess": {
-                            allowRules: [],
-                            denyRules: [],
-                        }
-                    },
-                    "name2": {
-                        "agent": "agent_B"
-                    }
-                }
-            }
-        }"#;
-
-        let cli_output = generate_compact_state_output(
-            &input_state,
-            vec![
-                "desiredState.workloads.name1".to_string(),
-                "desiredState.workloads.name2.agent".to_string(),
-            ],
-            OutputFormat::Yaml,
-        )
-        .unwrap();
-
-        let expected_value: serde_yaml::Value = serde_yaml::from_str(expected_state).unwrap();
-
-        assert_eq!(cli_output, serde_yaml::to_string(&expected_value).unwrap());
-    }
-
-    #[test]
-    fn utest_get_filtered_value_filter_key_with_mapping() {
-        let deserialized_map: serde_yaml::Value =
-            serde_yaml::from_str(EXAMPLE_STATE_INPUT).unwrap();
-        let result =
-            get_filtered_value(&deserialized_map, &["desiredState", "workloads", "nginx"]).unwrap();
-        assert_eq!(
-            result.get("restartPolicy").unwrap(),
-            &serde_yaml::Value::String("ALWAYS".into())
-        );
-    }
-
-    #[test]
-    fn utest_get_filtered_value_filter_key_without_mapping() {
-        let deserialized_map: serde_yaml::Value =
-            serde_yaml::from_str(EXAMPLE_STATE_INPUT).unwrap();
-        let result = get_filtered_value(
-            &deserialized_map,
-            &["desiredState", "workloads", "nginx", "agent"],
-        )
-        .unwrap();
-        let expected = serde_yaml::Value::String("agent_A".to_string());
-        assert_eq!(result, &expected);
-    }
-
-    #[test]
-    fn utest_get_filtered_value_empty_mask() {
-        let deserialized_map: serde_yaml::Value =
-            serde_yaml::from_str(EXAMPLE_STATE_INPUT).unwrap();
-        let result = get_filtered_value(&deserialized_map, &[]).unwrap();
-        assert!(result.get("desiredState").is_some());
-    }
-
-    #[test]
-    fn utest_get_filtered_value_not_existing_keys() {
-        let deserialized_map: serde_yaml::Value =
-            serde_yaml::from_str(EXAMPLE_STATE_INPUT).unwrap();
-
-        let result = get_filtered_value(
-            &deserialized_map,
-            &["desiredState", "workloads", "notExistingWorkload", "nginx"],
-        );
-        assert!(result.is_none());
-
-        let result = get_filtered_value(
-            &deserialized_map,
-            &[
-                "desiredState",
-                "workloads",
-                "notExistingWorkload",
-                "notExistingField",
-            ],
-        );
-        assert!(result.is_none());
-
-        let result = get_filtered_value(
-            &deserialized_map,
-            &[
-                "desiredState",
-                "workloads",
-                "nginx",
-                "agent",
-                "notExistingField",
-            ],
-        );
-        assert!(result.is_none());
-    }
-
-    #[test]
-    fn utest_update_compact_state_create_two_keys() {
-        let mut deserialized_map: serde_yaml::Value =
-            serde_yaml::from_str(EXAMPLE_STATE_INPUT).unwrap();
-
-        // update by inserting two new nested keys and a new empty mapping as value
-        update_compact_state(
-            &mut deserialized_map,
-            &[
-                "desiredState",
-                "workloads",
-                "createThisKey",
-                "createThisKey",
-            ],
-            serde_yaml::Value::Mapping(Default::default()),
-        );
-
-        assert!(deserialized_map
-            .get("desiredState")
-            .and_then(|next| next.get("workloads").and_then(|next| next
-                .get("createThisKey")
-                .and_then(|next| next.get("createThisKey"))))
-            .is_some());
-    }
-
-    #[test]
-    fn utest_update_compact_state_keep_value_of_existing_key() {
-        let mut deserialized_map: serde_yaml::Value =
-            serde_yaml::from_str(EXAMPLE_STATE_INPUT).unwrap();
-        // do not update value of existing key
-        update_compact_state(
-            &mut deserialized_map,
-            &[
-                "desiredState",
-                "workloads",
-                "nginx",
-                "restartPolicy",
-                "createThisKey",
-            ],
-            serde_yaml::Value::Mapping(Default::default()),
-        );
-
-        assert_eq!(
-            deserialized_map
-                .get("desiredState")
-                .and_then(|next| next
-                    .get("workloads")
-                    .and_then(|next| next.get("nginx").and_then(|next| next.get("restartPolicy"))))
-                .unwrap(),
-            &serde_yaml::Value::String("ALWAYS".into())
-        );
-    }
-
-    #[test]
-    fn utest_update_compact_state_insert_into_empty_map() {
-        // insert keys nested into empty map and add empty mapping as value
-        let mut empty_map = serde_yaml::Value::Mapping(Default::default());
-        update_compact_state(
-            &mut empty_map,
-            &["desiredState", "workloads", "nginx"],
-            serde_yaml::Value::Mapping(Default::default()),
-        );
-
-        assert!(empty_map
-            .get("desiredState")
-            .and_then(|next| next.get("workloads").and_then(|next| next.get("nginx")))
-            .is_some());
-    }
-
-    #[test]
-    fn utest_update_compact_state_do_not_update_on_empty_mask() {
-        let mut empty_map = serde_yaml::Value::Mapping(Default::default());
-        empty_map.as_mapping_mut().unwrap().insert(
-            "desiredState".into(),
-            serde_yaml::Value::Mapping(Default::default()),
-        );
-        let expected_map = empty_map.clone();
-
-        // do not update map if no masks are provided
-        update_compact_state(
-            &mut empty_map,
-            &[],
-            serde_yaml::Value::Mapping(Default::default()),
-        );
-        assert_eq!(empty_map, expected_map);
-    }
-
-    // [utest->swdd~cli-apply-accepts-list-of-ankaios-manifests~1]
-    #[tokio::test]
-    async fn utest_apply_args_get_input_sources_manifest_files_ok() {
-        let _guard = crate::test_helper::MOCKALL_CONTEXT_SYNC
-            .get_lock_async()
-            .await;
-
-        let _dummy_content = io::Cursor::new(b"manifest content");
-        for i in 1..3 {
-            FAKE_OPEN_MANIFEST_MOCK_RESULT_LIST
-                .lock()
-                .unwrap()
-                .push_back(Ok((
-                    format!("manifest{i}.yml"),
-                    Box::new(_dummy_content.clone()),
-                )));
-        }
-
-        let args = ApplyArgs {
-            manifest_files: vec!["manifest1.yml".to_owned(), "manifest2.yml".to_owned()],
-            agent_name: None,
-            delete_mode: false,
-        };
         let expected = vec!["manifest1.yml".to_owned(), "manifest2.yml".to_owned()];
-        let actual = args.get_input_sources().unwrap();
+        let actual = get_input_sources(&expected).unwrap();
 
         let get_file_name = |item: &InputSourcePair| -> String { item.0.to_owned() };
         assert_eq!(
@@ -1199,49 +333,4 @@
             actual.iter().map(get_file_name).collect::<Vec<String>>()
         )
     }
-
-    #[tokio::test]
-    async fn utest_apply_args_get_input_sources_manifest_files_error() {
-        let _guard = crate::test_helper::MOCKALL_CONTEXT_SYNC
-            .get_lock_async()
-            .await;
-
-        let _dummy_content = io::Cursor::new(b"manifest content");
-        FAKE_OPEN_MANIFEST_MOCK_RESULT_LIST
-            .lock()
-            .unwrap()
-            .push_back(Err(io::Error::other(
-                "Some error occurred during open the manifest file!",
-            )));
-
-        let args = ApplyArgs {
-            manifest_files: vec!["manifest1.yml".to_owned()],
-            agent_name: None,
-            delete_mode: false,
-        };
-
-        assert!(args.get_input_sources().is_err(), "Expected an error");
-    }
-
-    // [utest->swdd~cli-apply-accepts-ankaios-manifest-content-from-stdin~1]
-    #[test]
-    fn utest_apply_args_get_input_sources_valid_manifest_stdin() {
-        let args = ApplyArgs {
-            manifest_files: vec!["-".to_owned()],
-            agent_name: None,
-            delete_mode: false,
-        };
-        let expected = vec!["stdin".to_owned()];
-        let actual = args.get_input_sources().unwrap();
-=======
-        let expected = vec!["manifest1.yml".to_owned(), "manifest2.yml".to_owned()];
-        let actual = get_input_sources(&expected).unwrap();
->>>>>>> b7fca70f
-
-        let get_file_name = |item: &InputSourcePair| -> String { item.0.to_owned() };
-        assert_eq!(
-            expected,
-            actual.iter().map(get_file_name).collect::<Vec<String>>()
-        )
-    }
 }