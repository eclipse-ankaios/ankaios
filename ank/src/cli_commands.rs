--- conflicted
+++ resolved
@@ -173,272 +173,6 @@
     Some(())
 }
 
-<<<<<<< HEAD
-// [impl->swdd~server-handle-cli-communication~1]
-// [impl->swdd~cli-communication-over-middleware~1]
-fn setup_cli_communication(
-    cli_name: &str,
-    server_url: Url,
-    tls_config: Option<TLSConfig>,
-) -> (
-    tokio::task::JoinHandle<()>,
-    ToServerSender,
-    FromServerReceiver,
-) // (task,sender,receiver)
-{
-    let mut grpc_communications_client = GRPCCommunicationsClient::new_cli_communication(
-        cli_name.to_owned(),
-        server_url,
-        tls_config,
-    );
-
-    let (to_cli, cli_receiver) = tokio::sync::mpsc::channel::<FromServer>(BUFFER_SIZE);
-    let (to_server, server_receiver) = tokio::sync::mpsc::channel::<ToServer>(BUFFER_SIZE);
-
-    let communications_task = tokio::spawn(async move {
-        if let Err(err) = grpc_communications_client
-            .run(server_receiver, to_cli.clone())
-            .await
-        {
-            output_and_error!("{err}");
-        }
-    });
-    (communications_task, to_server, cli_receiver)
-}
-
-mod apply_manifests {
-    use crate::cli_commands::{ApplyManifestTableDisplay, State};
-    use crate::{cli::ApplyArgs, output_debug};
-    use common::objects::CompleteState;
-    use common::state_manipulation::{Object, Path};
-    use std::{collections::HashSet, io};
-
-    pub type InputSourcePair = (String, Box<dyn io::Read + Send + Sync + 'static>);
-    pub type InputSources = Result<Vec<InputSourcePair>, String>;
-
-    #[cfg(not(test))]
-    pub fn open_manifest(
-        file_path: &str,
-    ) -> io::Result<(String, Box<dyn io::Read + Send + Sync + 'static>)> {
-        use std::fs::File;
-        match File::open(file_path) {
-            Ok(open_file) => Ok((file_path.to_owned(), Box::new(open_file))),
-            Err(err) => Err(err),
-        }
-    }
-    #[cfg(test)]
-    use super::tests::open_manifest_mock as open_manifest;
-
-    // [impl->swdd~cli-apply-supports-ankaios-manifest~1]
-    pub fn parse_manifest(manifest: &mut InputSourcePair) -> Result<(Object, Vec<Path>), String> {
-        let state_obj_parsing_check: serde_yaml::Value =
-            serde_yaml::from_reader(&mut manifest.1)
-                .map_err(|err| format!("Invalid manifest data provided: {}", err))?;
-        match Object::try_from(&state_obj_parsing_check) {
-            Err(err) => Err(format!(
-                "Error while parsing the manifest data.\nError: {err}"
-            )),
-            Ok(obj) => {
-                let mut workload_paths: HashSet<Path> = HashSet::new();
-                for path in Vec::<Path>::from(&obj) {
-                    let parts = path.parts();
-                    if parts.len() > 1 {
-                        let _ = &mut workload_paths
-                            .insert(Path::from(format!("{}.{}", parts[0], parts[1])));
-                    }
-                }
-
-                Ok((obj, workload_paths.into_iter().collect()))
-            }
-        }
-    }
-
-    // [impl->swdd~cli-apply-ankaios-manifest-agent-name-overwrite~1]
-    pub fn handle_agent_overwrite(
-        filter_masks: &Vec<common::state_manipulation::Path>,
-        desired_agent: &Option<String>,
-        mut state_obj: Object,
-        table_output: &mut [ApplyManifestTableDisplay],
-    ) -> Result<State, String> {
-        // No agent name specified through cli!
-        if desired_agent.is_none() {
-            // [impl->swdd~cli-apply-ankaios-manifest-error-on-agent-name-absence~1]
-            for field in filter_masks {
-                let path = &format!("{}.agent", String::from(field));
-                if state_obj.get(&path.into()).is_none() {
-                    return Err(
-                        "No agent name specified -> use '--agent' option to specify!".to_owned(),
-                    );
-                }
-            }
-        }
-        // An agent name specified through cli -> do an agent name overwrite!
-        else {
-            let desired_agent_name = desired_agent.as_ref().unwrap().to_string();
-            for field in filter_masks {
-                let path = &format!("{}.agent", String::from(field));
-                if state_obj
-                    .set(
-                        &path.into(),
-                        serde_yaml::Value::String(desired_agent_name.to_owned()),
-                    )
-                    .is_err()
-                {
-                    return Err("Could not find workload to update.".to_owned());
-                }
-            }
-            table_output.iter_mut().for_each(|row| {
-                row.base_info.agent = desired_agent_name.to_string();
-            })
-        }
-
-        state_obj
-            .try_into()
-            .map_err(|err| format!("Invalid manifest data provided: {}", err))
-    }
-
-    pub fn update_request_obj(
-        req_obj: &mut Object,
-        cur_obj: &Object,
-        paths: &[Path],
-        manifest_file_name: &str,
-        delete_mode: bool,
-        table_output: &mut Vec<ApplyManifestTableDisplay>,
-    ) -> Result<(), String> {
-        for workload_path in paths.iter() {
-            let workload_name = &workload_path.parts()[1];
-            let cur_workload_spec = cur_obj.get(workload_path).unwrap().clone();
-            if req_obj.get(workload_path).is_none() {
-                let _ = req_obj.set(workload_path, cur_workload_spec.clone());
-                let mapping_default = serde_yaml::Mapping::default();
-                let value_default = serde_yaml::Value::default();
-                let mut agent_name = "";
-
-                if !delete_mode {
-                    agent_name = cur_workload_spec
-                        .as_mapping()
-                        .unwrap_or(&mapping_default)
-                        .get("agent")
-                        .unwrap_or(&value_default)
-                        .as_str()
-                        .unwrap_or_default()
-                };
-
-                table_output.push(ApplyManifestTableDisplay::new(
-                    workload_name,
-                    agent_name,
-                    if delete_mode {
-                        super::ApplyManifestOperation::Remove
-                    } else {
-                        super::ApplyManifestOperation::AddOrUpdate
-                    },
-                    manifest_file_name,
-                ));
-            } else {
-                return Err(format!(
-                    "Multiple workloads with the same name '{}' found!",
-                    workload_name
-                ));
-            }
-        }
-
-        Ok(())
-    }
-
-    pub fn create_filter_masks_from_paths(
-        paths: &[common::state_manipulation::Path],
-        prefix: &str,
-    ) -> Vec<String> {
-        let mut filter_masks = paths
-            .iter()
-            .map(|path| format!("{}.{}", prefix, String::from(path)))
-            .collect::<Vec<String>>();
-        filter_masks.sort();
-        filter_masks.dedup();
-        filter_masks
-    }
-    // [impl->swdd~cli-apply-generates-state-object-from-ankaios-manifests~1]
-    // [impl->swdd~cli-apply-generates-filter-masks-from-ankaios-manifests~1]
-    pub fn generate_state_obj_and_filter_masks_from_manifests(
-        manifests: &mut [InputSourcePair],
-        apply_args: &ApplyArgs,
-        table_output: &mut Vec<ApplyManifestTableDisplay>,
-    ) -> Result<(CompleteState, Vec<String>), String> {
-        let mut req_obj: Object = State::default().try_into().unwrap();
-        let mut req_paths: Vec<common::state_manipulation::Path> = Vec::new();
-        for manifest in manifests.iter_mut() {
-            let (cur_obj, mut cur_workload_paths) = parse_manifest(manifest)?;
-
-            update_request_obj(
-                &mut req_obj,
-                &cur_obj,
-                &cur_workload_paths,
-                &manifest.0,
-                apply_args.delete_mode,
-                table_output,
-            )?;
-
-            req_paths.append(&mut cur_workload_paths);
-        }
-
-        if req_paths.is_empty() {
-            return Err("No workload provided in manifests!".to_owned());
-        }
-
-        let filter_masks = create_filter_masks_from_paths(&req_paths, "desiredState");
-        output_debug!("\nfilter_masks:\n{:?}\n", filter_masks);
-
-        let complete_state_req_obj = if apply_args.delete_mode {
-            CompleteState {
-                ..Default::default()
-            }
-        } else {
-            let state_from_req_obj =
-                handle_agent_overwrite(&req_paths, &apply_args.agent_name, req_obj, table_output)?;
-            CompleteState {
-                desired_state: state_from_req_obj,
-                ..Default::default()
-            }
-        };
-        output_debug!("\nstate_obj:\n{:?}\n", complete_state_req_obj);
-
-        Ok((complete_state_req_obj, filter_masks))
-    }
-
-    impl ApplyArgs {
-        pub fn get_input_sources(&self) -> InputSources {
-            if let Some(first_arg) = self.manifest_files.first() {
-                match first_arg.as_str() {
-                    // [impl->swdd~cli-apply-accepts-ankaios-manifest-content-from-stdin~1]
-                    "-" => Ok(vec![("stdin".to_owned(), Box::new(io::stdin()))]),
-                    // [impl->swdd~cli-apply-accepts-list-of-ankaios-manifests~1]
-                    _ => {
-                        let mut res: InputSources = Ok(vec![]);
-                        for file_path in self.manifest_files.iter() {
-                            match open_manifest(file_path) {
-                                Ok(open_file) => res.as_mut().unwrap().push(open_file),
-                                Err(err) => {
-                                    res = Err(match err.kind() {
-                                        io::ErrorKind::NotFound => {
-                                            format!("File '{}' not found!", file_path)
-                                        }
-                                        _ => err.to_string(),
-                                    });
-                                    break;
-                                }
-                            }
-                        }
-                        res
-                    }
-                }
-            } else {
-                Ok(vec![])
-            }
-        }
-    }
-}
-=======
->>>>>>> 3990c93c
 #[derive(Debug, Tabled, Clone)]
 #[tabled(rename_all = "UPPERCASE")]
 struct GetWorkloadTableDisplay {
@@ -586,15 +320,16 @@
         no_wait: bool,
         tls_config: Option<TLSConfig>,
     ) -> Self {
-<<<<<<< HEAD
-        let (task, to_server, from_server) =
-            setup_cli_communication(cli_name.as_str(), server_url.clone(), tls_config);
-=======
->>>>>>> 3990c93c
+        // let (task, to_server, from_server) =
+        //     setup_cli_communication(cli_name.as_str(), server_url.clone(), tls_config);
         Self {
             _response_timeout_ms: response_timeout_ms,
             no_wait,
-            server_connection: ServerConnection::new(cli_name.as_str(), server_url.clone()),
+            server_connection: ServerConnection::new(
+                cli_name.as_str(),
+                server_url.clone(),
+                tls_config,
+            ),
         }
     }
 
@@ -986,13 +721,10 @@
         test_utils::{self, generate_test_complete_state},
         to_server_interface::ToServerReceiver,
     };
-<<<<<<< HEAD
     use grpc::security::TLSConfig;
-    use std::{collections::HashMap, io, thread};
-=======
     use mockall::predicate::eq;
     use std::io;
->>>>>>> 3990c93c
+    use std::{collections::HashMap, io, thread};
     use tabled::{settings::Style, Table};
 
     use super::apply_manifests::{
