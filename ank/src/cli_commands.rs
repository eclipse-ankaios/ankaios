// Copyright (c) 2023 Elektrobit Automotive GmbH
//
// This program and the accompanying materials are made available under the
// terms of the Apache License, Version 2.0 which is available at
// https://www.apache.org/licenses/LICENSE-2.0.
//
// Unless required by applicable law or agreed to in writing, software
// distributed under the License is distributed on an "AS IS" BASIS, WITHOUT
// WARRANTIES OR CONDITIONS OF ANY KIND, either express or implied. See the
// License for the specific language governing permissions and limitations
// under the License.
//
// SPDX-License-Identifier: Apache-2.0

use std::{
    collections::{HashMap, HashSet},
    fmt::{self, Display},
    time::Duration,
};
mod apply_manifests;
mod server_connection;
mod wait_list;
use grpc::security::TLSConfig;
use tokio::time::interval;
use wait_list::WaitList;

#[cfg(not(test))]
async fn read_file_to_string(file: String) -> std::io::Result<String> {
    std::fs::read_to_string(file)
}
#[cfg(test)]
use tests::read_to_string_mock as read_file_to_string;

use common::{
    communications_error::CommunicationMiddlewareError, from_server_interface::FromServer, objects::{CompleteState, State, StoredWorkloadSpec, Tag, WorkloadInstanceName}, state_manipulation::{Object, Path}
};

use tabled::{settings::Style, Table, Tabled};

#[cfg_attr(test, mockall_double::double)]
use self::server_connection::ServerConnection;
use self::wait_list::WaitListDisplayTrait;
use crate::{
    cli::{ApplyArgs, OutputFormat},
    cli_commands::wait_list::ParsedUpdateStateSuccess,
    output, output_and_error, output_debug,
};

const SPINNER_SYMBOLS: [&str; 4] = ["|", "/", "-", "\\"];
pub(crate) const COMPLETED_SYMBOL: &str = " ";

#[derive(Debug, Clone, PartialEq)]
pub enum CliError {
    YamlSerialization(String),
    JsonSerialization(String),
    ExecutionError(String),
}

impl fmt::Display for CliError {
    fn fmt(&self, f: &mut fmt::Formatter) -> fmt::Result {
        match self {
            CliError::YamlSerialization(message) => {
                write!(f, "Could not serialize YAML object: '{message}'")
            }
            CliError::JsonSerialization(message) => {
                write!(f, "Could not serialize JSON object: '{message}'")
            }
            CliError::ExecutionError(message) => {
                write!(f, "Command failed: '{}'", message)
            }
        }
    }
}

impl From<serde_yaml::Error> for CliError {
    fn from(value: serde_yaml::Error) -> Self {
        CliError::YamlSerialization(format!("{value}"))
    }
}

impl From<serde_json::Error> for CliError {
    fn from(value: serde_json::Error) -> Self {
        CliError::JsonSerialization(format!("{value}"))
    }
}

impl From<server_connection::ServerConnectionError> for CliError {
    fn from(value: server_connection::ServerConnectionError) -> Self {
        match value {
            server_connection::ServerConnectionError::ExecutionError(message) => {
                CliError::ExecutionError(message)
            }
        }
    }
}

fn generate_compact_state_output(
    state: &CompleteState,
    object_field_mask: Vec<String>,
    output_format: OutputFormat,
) -> Result<String, CliError> {
    let convert_to_output = |map: serde_yaml::Value| -> Result<String, CliError> {
        match output_format {
            // [impl -> swdd~cli-shall-support-desired-state-yaml~1]
            OutputFormat::Yaml => Ok(serde_yaml::to_string(&map)?),
            // [impl -> swdd~cli-shall-support-desired-state-json~1]
            OutputFormat::Json => Ok(serde_json::to_string_pretty(&map)?),
        }
    };

    let deserialized_state: serde_yaml::Value = serde_yaml::to_value(state)?;

    if object_field_mask.is_empty() {
        return convert_to_output(deserialized_state);
    }

    let mut compact_state = serde_yaml::Value::Mapping(Default::default());
    for mask in object_field_mask {
        let splitted_masks: Vec<&str> = mask.split('.').collect();
        if let Some(filtered_mapping) = get_filtered_value(&deserialized_state, &splitted_masks) {
            update_compact_state(
                &mut compact_state,
                &splitted_masks,
                filtered_mapping.to_owned(),
            );
        }
    }

    convert_to_output(compact_state)
}

fn get_filtered_value<'a>(
    map: &'a serde_yaml::Value,
    mask: &[&str],
) -> Option<&'a serde_yaml::Value> {
    mask.iter()
        .try_fold(map, |current_level, mask_part| current_level.get(mask_part))
}

fn update_compact_state(
    new_compact_state: &mut serde_yaml::Value,
    mask: &[&str],
    new_mapping: serde_yaml::Value,
) -> Option<()> {
    if mask.is_empty() {
        return Some(());
    }

    let mut current_level = new_compact_state;

    for mask_part in mask {
        if current_level.get(mask_part).is_some() {
            current_level = current_level.get_mut(mask_part)?;
            continue;
        }

        if let serde_yaml::Value::Mapping(current_mapping) = current_level {
            current_mapping.insert(
                (*mask_part).into(),
                serde_yaml::Value::Mapping(Default::default()),
            );

            current_level = current_mapping.get_mut(mask_part)?;
        } else {
            return None;
        }
    }

    *current_level = new_mapping;
    Some(())
}

#[derive(Debug, Tabled, Clone)]
#[tabled(rename_all = "UPPERCASE")]
struct GetWorkloadTableDisplay {
    #[tabled(rename = "WORKLOAD NAME")]
    name: String,
    agent: String,
    runtime: String,
    #[tabled(rename = "EXECUTION STATE")]
    execution_state: String,
    #[tabled(rename = "ADDITIONAL INFO")]
    additional_info: String,
}

struct GetWorkloadTableDisplayWithSpinner<'a> {
    data: &'a GetWorkloadTableDisplay,
    spinner: &'a str,
}

impl GetWorkloadTableDisplay {
    const EXECUTION_STATE_POS: usize = 3;
}

impl<'a> Tabled for GetWorkloadTableDisplayWithSpinner<'a> {
    const LENGTH: usize = GetWorkloadTableDisplay::LENGTH;

    fn fields(&self) -> Vec<std::borrow::Cow<'_, str>> {
        let mut fields = self.data.fields();
        *(fields[GetWorkloadTableDisplay::EXECUTION_STATE_POS].to_mut()) = format!(
            "{} {}",
            self.spinner,
            fields[GetWorkloadTableDisplay::EXECUTION_STATE_POS]
        );
        fields
    }

    fn headers() -> Vec<std::borrow::Cow<'static, str>> {
        let mut headers = GetWorkloadTableDisplay::headers();
        *(headers[GetWorkloadTableDisplay::EXECUTION_STATE_POS].to_mut()) = format!(
            "  {}",
            headers[GetWorkloadTableDisplay::EXECUTION_STATE_POS]
        );
        headers
    }
}

struct WaitListDisplay {
    data: HashMap<WorkloadInstanceName, GetWorkloadTableDisplay>,
    not_completed: HashSet<WorkloadInstanceName>,
    spinner: Spinner,
}

impl Display for WaitListDisplay {
    fn fmt(&self, f: &mut fmt::Formatter<'_>) -> fmt::Result {
        let current_spinner = self.spinner.to_string();
        let mut data: Vec<_> = self
            .data
            .iter()
            .map(|(workload_name, table_entry)| {
                let update_state_symbol = if self.not_completed.contains(workload_name) {
                    &current_spinner
                } else {
                    COMPLETED_SYMBOL
                };
                GetWorkloadTableDisplayWithSpinner {
                    data: table_entry,
                    spinner: update_state_symbol,
                }
            })
            .collect();
        data.sort_by_key(|x| &x.data.name);

        // [impl->swdd~cli-shall-present-workloads-as-table~1]
        write!(
            f,
            "{}",
            Table::new(data).with(tabled::settings::Style::blank())
        )
    }
}

impl WaitListDisplayTrait for WaitListDisplay {
    fn update(&mut self, workload_state: &common::objects::WorkloadState) {
        if let Some(entry) = self.data.get_mut(&workload_state.instance_name) {
            entry.execution_state = workload_state.execution_state.state.to_string();
            entry
                .additional_info
                .clone_from(&workload_state.execution_state.additional_info);
        }
    }

    fn set_complete(&mut self, workload: &WorkloadInstanceName) {
        self.not_completed.remove(workload);
    }

    fn step_spinner(&mut self) {
        self.spinner.step();
    }
}

#[derive(Default)]
struct Spinner {
    pos: usize,
}

impl Spinner {
    pub fn step(&mut self) {
        self.pos = (self.pos + 1) % SPINNER_SYMBOLS.len();
    }
}

impl Display for Spinner {
    fn fmt(&self, f: &mut fmt::Formatter<'_>) -> fmt::Result {
        write!(f, "{}", SPINNER_SYMBOLS[self.pos])
    }
}

impl GetWorkloadTableDisplay {
    fn new(
        name: &str,
        agent: &str,
        runtime: &str,
        execution_state: &str,
        additional_info: &str,
    ) -> Self {
        GetWorkloadTableDisplay {
            name: name.to_string(),
            agent: agent.to_string(),
            runtime: runtime.to_string(),
            execution_state: execution_state.to_string(),
            additional_info: additional_info.to_string(),
        }
    }
}

pub struct CliCommands {
    // Left here for the future use.
    _response_timeout_ms: u64,
    no_wait: bool,
    server_connection: ServerConnection,
}

impl CliCommands {
    pub fn init(
        response_timeout_ms: u64,
        cli_name: String,
        server_url: String,
        no_wait: bool,
<<<<<<< HEAD
        tls_config: Option<TLSConfig>,
    ) -> Self {
        Self {
            _response_timeout_ms: response_timeout_ms,
            no_wait,
            server_connection: ServerConnection::new(
                cli_name.as_str(),
                server_url.clone(),
                tls_config,
            ),
        }
=======
    ) -> Result<Self, CommunicationMiddlewareError> {
        Ok(Self {
            _response_timeout_ms: response_timeout_ms,
            no_wait,
            server_connection: ServerConnection::new(cli_name.as_str(), server_url.clone())?,
        })
>>>>>>> 2457598f
    }

    pub async fn shut_down(self) {
        self.server_connection.shut_down().await
    }

    pub async fn get_state(
        &mut self,
        object_field_mask: Vec<String>,
        output_format: OutputFormat,
    ) -> Result<String, CliError> {
        output_debug!(
            "Got: object_field_mask={:?} output_format={:?}",
            object_field_mask,
            output_format
        );

        let res_complete_state = self
            .server_connection
            .get_complete_state(&object_field_mask)
            .await?;
        // [impl->swdd~cli-returns-api-version-with-desired-state~1]
        // [impl->swdd~cli-returns-compact-state-object-when-object-field-mask-provided~1]
        match generate_compact_state_output(&res_complete_state, object_field_mask, output_format) {
            Ok(res) => Ok(res),
            Err(err) => {
                output_and_error!(
                    "Error occurred during processing response from server.\nError: {err}"
                );
            }
        }
    }

    fn add_default_workload_spec_per_update_mask(
        update_mask: &Vec<String>,
        complete_state: &mut CompleteState,
    ) {
        for field_mask in update_mask {
            let path: Path = field_mask.into();

            // if we want to set an attribute of a workload create a default object for the workload
            if path.parts().len() >= 4
                && path.parts()[0] == "desiredState"
                && path.parts()[1] == "workloads"
            {
                let stored_workload = StoredWorkloadSpec {
                    agent: "".to_string(),
                    runtime: "".to_string(),
                    runtime_config: "".to_string(),
                    ..Default::default()
                };

                complete_state
                    .desired_state
                    .workloads
                    .insert(path.parts()[2].to_string(), stored_workload);
            }
        }
    }

    pub async fn set_state(
        &mut self,
        object_field_mask: Vec<String>,
        state_object_file: Option<String>,
    ) -> Result<(), CliError> {
        output_debug!(
            "Got: object_field_mask={:?} state_object_file={:?}",
            object_field_mask,
            state_object_file
        );

        let mut complete_state = CompleteState::default();
        if let Some(state_object_file) = state_object_file {
            let state_object_data =
                read_file_to_string(state_object_file)
                    .await
                    .unwrap_or_else(|error| {
                        panic!("Could not read the state object file.\nError: {}", error)
                    });
            let value: serde_yaml::Value = serde_yaml::from_str(&state_object_data)?;
            let x = Object::try_from(&value)?;

            // This here is a workaround for the default workload specs
            Self::add_default_workload_spec_per_update_mask(
                &object_field_mask,
                &mut complete_state,
            );

            // now overwrite with the values from the field mask
            let mut complete_state_object: Object = complete_state.try_into()?;
            for field_mask in &object_field_mask {
                let path: Path = field_mask.into();

                complete_state_object
                    .set(
                        &path,
                        x.get(&path)
                            .ok_or(CliError::ExecutionError(format!(
                                "Specified update mask '{field_mask}' not found in the input config.",
                            )))?
                            .clone(),
                    )
                    .map_err(|err| CliError::ExecutionError(err.to_string()))?;
            }
            complete_state = complete_state_object.try_into()?;
        }

        output_debug!(
            "Send UpdateState request with the CompleteState {:?}",
            complete_state
        );

        // [impl->swdd~cli-blocks-until-ankaios-server-responds-set-desired-state~2]
        self.update_state_and_wait_for_complete(complete_state, object_field_mask)
            .await
    }

    // [impl->swdd~cli-provides-list-of-workloads~1]
    pub async fn get_workloads_table(
        &mut self,
        agent_name: Option<String>,
        state: Option<String>,
        workload_name: Vec<String>,
    ) -> Result<String, CliError> {
        // [impl->swdd~cli-blocks-until-ankaios-server-responds-list-workloads~1]
        let mut workload_infos = self.get_workloads().await?;
        output_debug!("The table before filtering:\n{:?}", workload_infos);

        // [impl->swdd~cli-shall-filter-list-of-workloads~1]
        if let Some(agent_name) = agent_name {
            workload_infos.retain(|wi| wi.1.agent == agent_name);
        }

        // [impl->swdd~cli-shall-filter-list-of-workloads~1]
        if let Some(state) = state {
            workload_infos.retain(|wi| wi.1.execution_state.to_lowercase() == state.to_lowercase());
        }

        // [impl->swdd~cli-shall-filter-list-of-workloads~1]
        if !workload_name.is_empty() {
            workload_infos.retain(|wi| workload_name.iter().any(|wn| wn == &wi.1.name));
        }

        // The order of workloads in RequestCompleteState is not sable -> make sure that the user sees always the same order.
        // [impl->swdd~cli-shall-sort-list-of-workloads~1]
        workload_infos.sort_by_key(|wi| wi.1.name.clone());

        output_debug!("The table after filtering:\n{:?}", workload_infos);

        // [impl->swdd~cli-shall-present-list-of-workloads~1]
        // [impl->swdd~cli-shall-present-workloads-as-table~1]
        Ok(Table::new(workload_infos.iter().map(|x| &x.1))
            .with(Style::blank())
            .to_string())
    }

    async fn get_workloads(
        &mut self,
    ) -> Result<Vec<(WorkloadInstanceName, GetWorkloadTableDisplay)>, CliError> {
        let res_complete_state = self
            .server_connection
            .get_complete_state(&Vec::new())
            .await?;

        let mut workload_infos: Vec<(WorkloadInstanceName, GetWorkloadTableDisplay)> =
            res_complete_state
                .workload_states
                .into_iter()
                .map(|wl_state| {
                    (
                        wl_state.instance_name.clone(),
                        GetWorkloadTableDisplay::new(
                            wl_state.instance_name.workload_name(),
                            wl_state.instance_name.agent_name(),
                            Default::default(),
                            &wl_state.execution_state.state.to_string(),
                            &wl_state.execution_state.additional_info.to_string(),
                        ),
                    )
                })
                .collect();

        // [impl->swdd~cli-shall-filter-list-of-workloads~1]
        for wi in &mut workload_infos {
            if let Some((_found_wl_name, found_wl_spec)) = res_complete_state
                .desired_state
                .workloads
                .iter()
                .find(|&(wl_name, wl_spec)| *wl_name == wi.1.name && wl_spec.agent == wi.1.agent)
            {
                wi.1.runtime.clone_from(&found_wl_spec.runtime);
            }
        }

        Ok(workload_infos)
    }

    // [impl->swdd~cli-provides-delete-workload~1]
    // [impl->swdd~cli-blocks-until-ankaios-server-responds-delete-workload~2]
    pub async fn delete_workloads(&mut self, workload_names: Vec<String>) -> Result<(), CliError> {
        let complete_state_update = CompleteState::default();

        let update_mask = workload_names
            .into_iter()
            .map(|name_of_workload_to_delete| {
                format!("desiredState.workloads.{}", name_of_workload_to_delete)
            })
            .collect();

        output_debug!(
            "Updating with empty complete state and update mask {:?}",
            update_mask
        );

        self.update_state_and_wait_for_complete(complete_state_update, update_mask)
            .await
    }

    // [impl->swdd~cli-provides-run-workload~1]
    // [impl->swdd~cli-blocks-until-ankaios-server-responds-run-workload~2]
    pub async fn run_workload(
        &mut self,
        workload_name: String,
        runtime_name: String,
        runtime_config: String,
        agent_name: String,
        tags_strings: Vec<(String, String)>,
    ) -> Result<(), CliError> {
        let tags: Vec<Tag> = tags_strings
            .into_iter()
            .map(|(k, v)| Tag { key: k, value: v })
            .collect();

        let new_workload = StoredWorkloadSpec {
            agent: agent_name,
            runtime: runtime_name,
            tags,
            runtime_config,
            ..Default::default()
        };
        output_debug!("Request to run new workload: {:?}", new_workload);

        let update_mask = vec![format!("desiredState.workloads.{}", workload_name)];

        let mut complete_state_update = CompleteState::default();
        complete_state_update
            .desired_state
            .workloads
            .insert(workload_name, new_workload);

        output_debug!(
            "The complete state update: {:?}, update mask {:?}",
            complete_state_update,
            update_mask
        );
        self.update_state_and_wait_for_complete(complete_state_update, update_mask)
            .await
    }

    // [impl->swdd~cli-requests-update-state-with-watch~1]
    async fn update_state_and_wait_for_complete(
        &mut self,
        new_state: CompleteState,
        update_mask: Vec<String>,
    ) -> Result<(), CliError> {
        let update_state_success = self
            .server_connection
            .update_state(new_state, update_mask)
            .await?;

        output_debug!("Got update success: {:?}", update_state_success);

        // [impl->swdd~cli-requests-update-state-with-watch-error~1]
        let update_state_success = ParsedUpdateStateSuccess::try_from(update_state_success)
            .map_err(|error| {
                CliError::ExecutionError(format!(
                    "Could not parse UpdateStateSuccess message: {error}"
                ))
            })?;

        if self.no_wait {
            Ok(())
        } else {
            // [impl->swdd~cli-requests-update-state-with-watch-success~1]
            self.wait_for_complete(update_state_success).await
        }
    }

    // [impl->swdd~cli-watches-workloads~1]
    async fn wait_for_complete(
        &mut self,
        update_state_success: ParsedUpdateStateSuccess,
    ) -> Result<(), CliError> {
        let mut changed_workloads =
            HashSet::from_iter(update_state_success.added_workloads.iter().cloned());
        changed_workloads.extend(update_state_success.deleted_workloads.iter().cloned());

        if changed_workloads.is_empty() {
            output!("No workloads to update");
            return Ok(());
        } else {
            output!("Successfully applied the manifest(s).\nWaiting for workload(s) to reach desired states (press Ctrl+C to interrupt).\n");
        }

        let states_of_all_workloads = self.get_workloads().await.unwrap();
        let states_of_changed_workloads = states_of_all_workloads
            .into_iter()
            .filter(|x| changed_workloads.contains(&x.0))
            .collect::<Vec<_>>();

        let mut wait_list = WaitList::new(
            update_state_success,
            WaitListDisplay {
                data: states_of_changed_workloads.into_iter().collect(),
                spinner: Default::default(),
                not_completed: changed_workloads,
            },
        );

        let missed_workload_states = self
            .server_connection
            .take_missed_from_server_messages()
            .into_iter()
            .filter_map(|m| {
                if let FromServer::UpdateWorkloadState(u) = m {
                    Some(u)
                } else {
                    None
                }
            })
            .flat_map(|u| u.workload_states);

        wait_list.update(missed_workload_states);
        let mut spinner_interval = interval(Duration::from_millis(100));

        while !wait_list.is_empty() {
            tokio::select! {
                update_workload_state = self.server_connection.read_next_update_workload_state() => {
                    let update_workload_state = update_workload_state?;
                    output_debug!("Got update workload state: {:?}", update_workload_state);
                    wait_list.update(update_workload_state.workload_states);
                }
                _ = spinner_interval.tick() => {
                    wait_list.step_spinner();
                }
            }
        }
        Ok(())
    }

    // [impl->swdd~cli-apply-accepts-list-of-ankaios-manifests~1]
    pub async fn apply_manifests(&mut self, apply_args: ApplyArgs) -> Result<(), CliError> {
        use apply_manifests::*;
        match apply_args.get_input_sources() {
            Ok(mut manifests) => {
                let (complete_state_req_obj, filter_masks) =
                    generate_state_obj_and_filter_masks_from_manifests(&mut manifests, &apply_args)
                        .map_err(CliError::ExecutionError)?;

                // [impl->swdd~cli-apply-send-update-state~1]
                self.update_state_and_wait_for_complete(complete_state_req_obj, filter_masks)
                    .await
            }
            Err(err) => Err(CliError::ExecutionError(err.to_string())),
        }
    }
}

//////////////////////////////////////////////////////////////////////////////
//                 ########  #######    #########  #########                //
//                    ##     ##        ##             ##                    //
//                    ##     #####     #########      ##                    //
//                    ##     ##                ##     ##                    //
//                    ##     #######   #########      ##                    //
//////////////////////////////////////////////////////////////////////////////
#[cfg(test)]
mod tests {
    use common::{
        commands::{Response, UpdateStateSuccess, UpdateWorkloadState},
        from_server_interface::{FromServer, FromServerSender},
        objects::{
            self, generate_test_workload_spec_with_param, CompleteState, ExecutionState,
            RunningSubstate, State, StoredWorkloadSpec, Tag, WorkloadState,
        },
        state_manipulation::{Object, Path},
        test_utils::{self, generate_test_complete_state},
        to_server_interface::ToServerReceiver,
    };
    use grpc::security::TLSConfig;
    use mockall::predicate::eq;
    use std::io;
    use tabled::{settings::Style, Table};

    use super::apply_manifests::{
        create_filter_masks_from_paths, generate_state_obj_and_filter_masks_from_manifests,
        handle_agent_overwrite, parse_manifest, update_request_obj, InputSourcePair,
    };
    use crate::{
        cli::OutputFormat,
        cli_commands::{
            generate_compact_state_output, get_filtered_value,
            server_connection::MockServerConnection, update_compact_state, ApplyArgs,
            GetWorkloadTableDisplay,
        },
    };
    use serde_yaml::Value;
    use std::io::Read;

    use super::CliCommands;

    const RESPONSE_TIMEOUT_MS: u64 = 3000;

    const EXAMPLE_STATE_INPUT: &str = r#"{
        "desiredState": {
            "workloads": {
                "nginx": {
                    "restartPolicy": ALWAYS,
                    "agent": "agent_A"
                },
                "hello1": {
                    "agent": "agent_B"
                }
            }
        }
    }"#;
    const OTHER_REQUEST_ID: &str = "other_request_id";

    mockall::lazy_static! {
        pub static ref FAKE_READ_TO_STRING_MOCK_RESULT_LIST: tokio::sync::Mutex<std::collections::VecDeque<io::Result<String>>>  =
        tokio::sync::Mutex::new(std::collections::VecDeque::new());

        pub static ref FAKE_OPEN_MANIFEST_MOCK_RESULT_LIST: std::sync::Mutex<std::collections::VecDeque<io::Result<InputSourcePair>>>  =
        std::sync::Mutex::new(std::collections::VecDeque::new());
    }

    pub async fn read_to_string_mock(_file: String) -> io::Result<String> {
        FAKE_READ_TO_STRING_MOCK_RESULT_LIST
            .lock()
            .await
            .pop_front()
            .unwrap()
    }

    mockall::mock! {
        pub GRPCCommunicationsClient {
<<<<<<< HEAD
            pub fn new_cli_communication(name: String, server_address: Url, tls_config: Option<TLSConfig>) -> Self;
=======
            pub fn new_cli_communication(name: String, server_address: String) -> Self;
>>>>>>> 2457598f
            pub async fn run(
                &mut self,
                mut server_rx: ToServerReceiver,
                agent_tx: FromServerSender,
            ) -> Result<(), String>;
        }
    }

    pub fn open_manifest_mock(
        _file_path: &str,
    ) -> io::Result<(String, Box<dyn io::Read + Send + Sync + 'static>)> {
        FAKE_OPEN_MANIFEST_MOCK_RESULT_LIST
            .lock()
            .unwrap()
            .pop_front()
            .unwrap()
    }

    // [utest->swdd~cli-shall-present-workloads-as-table~1]
    #[tokio::test]
    async fn utest_get_workloads_empty_table() {
        let mut mock_server_connection = MockServerConnection::default();
        mock_server_connection
            .expect_get_complete_state()
            .with(eq(vec![]))
            .return_once(|_| Ok(Box::new(test_utils::generate_test_complete_state(vec![]))));
        let mut cmd = CliCommands {
            _response_timeout_ms: RESPONSE_TIMEOUT_MS,
            no_wait: false,
            server_connection: mock_server_connection,
        };

        let cmd_text = cmd.get_workloads_table(None, None, Vec::new()).await;
        assert!(cmd_text.is_ok());

        let expected_empty_table: Vec<GetWorkloadTableDisplay> = Vec::new();
        let expected_table_text = Table::new(expected_empty_table)
            .with(Style::blank())
            .to_string();

        assert_eq!(cmd_text.unwrap(), expected_table_text);
    }

    // [utest->swdd~cli-provides-list-of-workloads~1]
    // [utest->swdd~cli-blocks-until-ankaios-server-responds-list-workloads~1]
    // [utest->swdd~cli-shall-present-list-of-workloads~1]
    // [utest->swdd~cli-shall-present-workloads-as-table~1]
    // [utest->swdd~cli-shall-sort-list-of-workloads~1]
    #[tokio::test]
    async fn utest_get_workloads_no_filtering() {
        let test_data = test_utils::generate_test_complete_state(vec![
            generate_test_workload_spec_with_param(
                "agent_A".to_string(),
                "name1".to_string(),
                "runtime".to_string(),
            ),
            generate_test_workload_spec_with_param(
                "agent_B".to_string(),
                "name2".to_string(),
                "runtime".to_string(),
            ),
            generate_test_workload_spec_with_param(
                "agent_B".to_string(),
                "name3".to_string(),
                "runtime".to_string(),
            ),
        ]);

        let mut mock_server_connection = MockServerConnection::default();
        mock_server_connection
            .expect_get_complete_state()
            .with(eq(vec![]))
            .return_once(|_| Ok(Box::new(test_data)));
        let mut cmd = CliCommands {
            _response_timeout_ms: RESPONSE_TIMEOUT_MS,
            no_wait: false,
            server_connection: mock_server_connection,
        };

        let cmd_text = cmd.get_workloads_table(None, None, Vec::new()).await;
        assert!(cmd_text.is_ok());

        let expected_table: Vec<GetWorkloadTableDisplay> = vec![
            GetWorkloadTableDisplay::new(
                "name1",
                "agent_A",
                "runtime",
                &ExecutionState::running().state.to_string(),
                Default::default(),
            ),
            GetWorkloadTableDisplay::new(
                "name2",
                "agent_B",
                "runtime",
                &ExecutionState::running().state.to_string(),
                Default::default(),
            ),
            GetWorkloadTableDisplay::new(
                "name3",
                "agent_B",
                "runtime",
                &ExecutionState::running().state.to_string(),
                Default::default(),
            ),
        ];
        let expected_table_text = Table::new(expected_table).with(Style::blank()).to_string();
        assert_eq!(cmd_text.unwrap(), expected_table_text);
    }

    // [utest->swdd~cli-shall-filter-list-of-workloads~1]
    #[tokio::test]
    async fn utest_get_workloads_filter_workload_name() {
        let test_data = test_utils::generate_test_complete_state(vec![
            generate_test_workload_spec_with_param(
                "agent_A".to_string(),
                "name1".to_string(),
                "runtime".to_string(),
            ),
            generate_test_workload_spec_with_param(
                "agent_B".to_string(),
                "name2".to_string(),
                "runtime".to_string(),
            ),
            generate_test_workload_spec_with_param(
                "agent_B".to_string(),
                "name3".to_string(),
                "runtime".to_string(),
            ),
        ]);

        let mut mock_server_connection = MockServerConnection::default();
        mock_server_connection
            .expect_get_complete_state()
            .with(eq(vec![]))
            .return_once(|_| Ok(Box::new(test_data)));
        let mut cmd = CliCommands {
            _response_timeout_ms: RESPONSE_TIMEOUT_MS,
            no_wait: false,
            server_connection: mock_server_connection,
        };

        let cmd_text = cmd
            .get_workloads_table(None, None, vec!["name1".to_string()])
            .await;
        assert!(cmd_text.is_ok());

        let expected_table: Vec<GetWorkloadTableDisplay> = vec![GetWorkloadTableDisplay::new(
            "name1",
            "agent_A",
            "runtime",
            &ExecutionState::running().state.to_string(),
            Default::default(),
        )];
        let expected_table_text = Table::new(expected_table).with(Style::blank()).to_string();
        assert_eq!(cmd_text.unwrap(), expected_table_text);
    }

    // [utest->swdd~cli-shall-filter-list-of-workloads~1]
    #[tokio::test]
    async fn utest_get_workloads_filter_agent() {
        let test_data = test_utils::generate_test_complete_state(vec![
            generate_test_workload_spec_with_param(
                "agent_A".to_string(),
                "name1".to_string(),
                "runtime".to_string(),
            ),
            generate_test_workload_spec_with_param(
                "agent_B".to_string(),
                "name2".to_string(),
                "runtime".to_string(),
            ),
            generate_test_workload_spec_with_param(
                "agent_B".to_string(),
                "name3".to_string(),
                "runtime".to_string(),
            ),
        ]);

        let mut mock_server_connection = MockServerConnection::default();
        mock_server_connection
            .expect_get_complete_state()
            .with(eq(vec![]))
            .return_once(|_| Ok(Box::new(test_data)));
        let mut cmd = CliCommands {
            _response_timeout_ms: RESPONSE_TIMEOUT_MS,
            no_wait: false,
            server_connection: mock_server_connection,
        };
        let cmd_text = cmd
            .get_workloads_table(Some("agent_B".to_string()), None, Vec::new())
            .await;
        assert!(cmd_text.is_ok());

        let expected_table: Vec<GetWorkloadTableDisplay> = vec![
            GetWorkloadTableDisplay::new(
                "name2",
                "agent_B",
                "runtime",
                &ExecutionState::running().state.to_string(),
                Default::default(),
            ),
            GetWorkloadTableDisplay::new(
                "name3",
                "agent_B",
                "runtime",
                &ExecutionState::running().state.to_string(),
                Default::default(),
            ),
        ];
        let expected_table_text = Table::new(expected_table).with(Style::blank()).to_string();
        assert_eq!(cmd_text.unwrap(), expected_table_text);
    }

    // [utest->swdd~cli-shall-filter-list-of-workloads~1]
    #[tokio::test]
    async fn utest_get_workloads_filter_state() {
        let test_data = test_utils::generate_test_complete_state(vec![
            generate_test_workload_spec_with_param(
                "agent_A".to_string(),
                "name1".to_string(),
                "runtime".to_string(),
            ),
            generate_test_workload_spec_with_param(
                "agent_B".to_string(),
                "name2".to_string(),
                "runtime".to_string(),
            ),
            generate_test_workload_spec_with_param(
                "agent_B".to_string(),
                "name3".to_string(),
                "runtime".to_string(),
            ),
        ]);

        let mut mock_server_connection = MockServerConnection::default();
        mock_server_connection
            .expect_get_complete_state()
            .with(eq(vec![]))
            .return_once(|_| Ok(Box::new(test_data)));
        let mut cmd = CliCommands {
            _response_timeout_ms: RESPONSE_TIMEOUT_MS,
            no_wait: false,
            server_connection: mock_server_connection,
        };
        let cmd_text = cmd
            .get_workloads_table(None, Some("Failed".to_string()), Vec::new())
            .await;
        assert!(cmd_text.is_ok());

        let expected_table: Vec<GetWorkloadTableDisplay> = Vec::new();
        let expected_table_text = Table::new(expected_table).with(Style::blank()).to_string();
        assert_eq!(cmd_text.unwrap(), expected_table_text);
    }

    // [utest->swdd~cli-shall-present-workloads-as-table~1]
    #[tokio::test]
    async fn utest_get_workloads_deleted_workload() {
        let test_data = objects::CompleteState {
            workload_states: vec![common::objects::generate_test_workload_state_with_agent(
                "Workload_1",
                "agent_A",
                ExecutionState::removed(),
            )],
            ..Default::default()
        };

        let mut mock_server_connection = MockServerConnection::default();
        mock_server_connection
            .expect_get_complete_state()
            .with(eq(vec![]))
            .return_once(|_| Ok(Box::new(test_data)));
        let mut cmd = CliCommands {
            _response_timeout_ms: RESPONSE_TIMEOUT_MS,
            no_wait: false,
            server_connection: mock_server_connection,
        };

        let cmd_text = cmd.get_workloads_table(None, None, Vec::new()).await;
        assert!(cmd_text.is_ok());

        let expected_empty_table: Vec<GetWorkloadTableDisplay> =
            vec![GetWorkloadTableDisplay::new(
                "Workload_1",
                "agent_A",
                Default::default(),
                "Removed",
                Default::default(),
            )];
        let expected_table_text = Table::new(expected_empty_table)
            .with(Style::blank())
            .to_string();

        assert_eq!(cmd_text.unwrap(), expected_table_text);
    }

    // [utest->swdd~cli-provides-delete-workload~1]
    // [utest->swdd~cli-blocks-until-ankaios-server-responds-delete-workload~2]
    #[tokio::test]
    async fn utest_delete_workloads_two_workloads() {
        let _guard = crate::test_helper::MOCKALL_CONTEXT_SYNC
            .get_lock_async()
            .await;

        let complete_state_update = CompleteState::default();

        let mut mock_server_connection = MockServerConnection::default();
        mock_server_connection
            .expect_update_state()
            .with(
                eq(complete_state_update.clone()),
                eq(vec![
                    "desiredState.workloads.name1".to_string(),
                    "desiredState.workloads.name2".to_string(),
                ]),
            )
            .return_once(|_, _| {
                Ok(UpdateStateSuccess {
                    added_workloads: vec![],
                    deleted_workloads: vec![
                        "name1.abc.agent_B".to_string(),
                        "name2.abc.agent_B".to_string(),
                    ],
                })
            });
        mock_server_connection
            .expect_get_complete_state()
            .with(eq(vec![]))
            .return_once(|_| Ok(Box::new(complete_state_update)));

        mock_server_connection
            .expect_take_missed_from_server_messages()
            .return_once(|| {
                vec![FromServer::UpdateWorkloadState(UpdateWorkloadState {
                    workload_states: vec![
                        WorkloadState {
                            instance_name: "name1.abc.agent_B".try_into().unwrap(),
                            execution_state: ExecutionState {
                                state: objects::ExecutionStateEnum::Removed,
                                additional_info: "".to_string(),
                            },
                        },
                        WorkloadState {
                            instance_name: "name2.abc.agent_B".try_into().unwrap(),
                            execution_state: ExecutionState {
                                state: objects::ExecutionStateEnum::Removed,
                                additional_info: "".to_string(),
                            },
                        },
                    ],
                })]
            });

        let mut cmd = CliCommands {
            _response_timeout_ms: RESPONSE_TIMEOUT_MS,
            no_wait: false,
            server_connection: mock_server_connection,
        };

        let delete_result = cmd
            .delete_workloads(vec!["name1".to_string(), "name2".to_string()])
            .await;
        assert!(delete_result.is_ok());
    }

    // [utest->swdd~cli-provides-delete-workload~1]
    // [utest->swdd~cli-blocks-until-ankaios-server-responds-delete-workload~2]
    #[tokio::test]
    async fn utest_delete_workloads_unknown_workload() {
        let _guard = crate::test_helper::MOCKALL_CONTEXT_SYNC
            .get_lock_async()
            .await;

        let complete_state_update = CompleteState::default();

        let mut mock_server_connection = MockServerConnection::default();
        mock_server_connection
            .expect_update_state()
            .with(
                eq(complete_state_update),
                eq(vec!["desiredState.workloads.unknown_workload".to_string()]),
            )
            .return_once(|_, _| {
                Ok(UpdateStateSuccess {
                    added_workloads: vec![],
                    deleted_workloads: vec![],
                })
            });

        let mut cmd = CliCommands {
            _response_timeout_ms: RESPONSE_TIMEOUT_MS,
            no_wait: false,
            server_connection: mock_server_connection,
        };

        let delete_result = cmd
            .delete_workloads(vec!["unknown_workload".to_string()])
            .await;
        assert!(delete_result.is_ok());
    }

    // [utest -> swdd~cli-returns-desired-state-from-server~1]
    // [utest -> swdd~cli-shall-support-desired-state-yaml~1]
    // [utest->swdd~cli-blocks-until-ankaios-server-responds-get-desired-state~1]
    // [utest->swdd~cli-provides-get-desired-state~1]
    #[tokio::test]
    async fn utest_get_state_complete_desired_state_yaml() {
        let test_data = test_utils::generate_test_complete_state(vec![
            generate_test_workload_spec_with_param(
                "agent_A".to_string(),
                "name1".to_string(),
                "runtime".to_string(),
            ),
            generate_test_workload_spec_with_param(
                "agent_B".to_string(),
                "name2".to_string(),
                "runtime".to_string(),
            ),
            generate_test_workload_spec_with_param(
                "agent_B".to_string(),
                "name3".to_string(),
                "runtime".to_string(),
            ),
        ]);

        let mut mock_server_connection = MockServerConnection::default();
        let test_data_clone = test_data.clone();
        mock_server_connection
            .expect_get_complete_state()
            .with(eq(vec![]))
            .return_once(|_| Ok(Box::new(test_data_clone)));
        let mut cmd = CliCommands {
            _response_timeout_ms: RESPONSE_TIMEOUT_MS,
            no_wait: false,
            server_connection: mock_server_connection,
        };

        let cmd_text = cmd
            .get_state(vec![], crate::cli::OutputFormat::Yaml)
            .await
            .unwrap();
        let expected_text = serde_yaml::to_string(&test_data).unwrap();
        assert_eq!(cmd_text, expected_text);
    }

    // [utest -> swdd~cli-shall-support-desired-state-json~1]
    #[tokio::test]
    async fn utest_get_state_complete_desired_state_json() {
        let test_data = test_utils::generate_test_complete_state(vec![
            generate_test_workload_spec_with_param(
                "agent_A".to_string(),
                "name1".to_string(),
                "runtime".to_string(),
            ),
            generate_test_workload_spec_with_param(
                "agent_B".to_string(),
                "name2".to_string(),
                "runtime".to_string(),
            ),
            generate_test_workload_spec_with_param(
                "agent_B".to_string(),
                "name3".to_string(),
                "runtime".to_string(),
            ),
        ]);

        let mut mock_server_connection = MockServerConnection::default();
        let cloned_test_data = test_data.clone();
        mock_server_connection
            .expect_get_complete_state()
            .return_once(|_| Ok(Box::new(cloned_test_data)));

        let mut cmd = CliCommands {
            _response_timeout_ms: 0,
            no_wait: false,
            server_connection: mock_server_connection,
        };

        let cmd_text = cmd
            .get_state(vec![], crate::cli::OutputFormat::Json)
            .await
            .unwrap();

        let expected_text = serde_json::to_string_pretty(&test_data).unwrap();
        assert_eq!(cmd_text, expected_text);
    }

    // [utest -> swdd~cli-returns-desired-state-from-server~1]
    // [utest->swdd~cli-returns-api-version-with-desired-state~1]
    #[tokio::test]
    async fn utest_get_state_single_field_of_desired_state() {
        let test_data = test_utils::generate_test_complete_state(vec![
            generate_test_workload_spec_with_param(
                "agent_A".to_string(),
                "name1".to_string(),
                "runtime".to_string(),
            ),
            generate_test_workload_spec_with_param(
                "agent_B".to_string(),
                "name2".to_string(),
                "runtime".to_string(),
            ),
            generate_test_workload_spec_with_param(
                "agent_B".to_string(),
                "name3".to_string(),
                "runtime".to_string(),
            ),
        ]);

        let mut mock_server_connection = MockServerConnection::default();
        mock_server_connection
            .expect_get_complete_state()
            .with(eq(vec!["desiredState.workloads.name3.runtime".into()]))
            .return_once(|_| Ok(Box::new(test_data)));

        let mut cmd = CliCommands {
            _response_timeout_ms: RESPONSE_TIMEOUT_MS,
            no_wait: false,
            server_connection: mock_server_connection,
        };

        let cmd_text = cmd
            .get_state(
                vec!["desiredState.workloads.name3.runtime".to_owned()],
                crate::cli::OutputFormat::Yaml,
            )
            .await
            .unwrap();

        let expected_single_field_result_text =
            "desiredState:\n  workloads:\n    name3:\n      runtime: runtime\n";

        assert_eq!(cmd_text, expected_single_field_result_text);
    }

    // [utest->swdd~cli-provides-object-field-mask-arg-to-get-partial-desired-state~1]
    // [utest->swdd~cli-returns-compact-state-object-when-object-field-mask-provided~1]
    // [utest->swdd~cli-returns-api-version-with-desired-state~1]
    #[tokio::test]
    async fn utest_get_state_multiple_fields_of_desired_state() {
        let test_data = test_utils::generate_test_complete_state(vec![
            generate_test_workload_spec_with_param(
                "agent_A".to_string(),
                "name1".to_string(),
                "runtime".to_string(),
            ),
            generate_test_workload_spec_with_param(
                "agent_B".to_string(),
                "name2".to_string(),
                "runtime".to_string(),
            ),
            generate_test_workload_spec_with_param(
                "agent_B".to_string(),
                "name3".to_string(),
                "runtime".to_string(),
            ),
        ]);

        let mut mock_server_connection = MockServerConnection::default();
        mock_server_connection
            .expect_get_complete_state()
            .with(eq(vec![
                "desiredState.workloads.name1.runtime".into(),
                "desiredState.workloads.name2.runtime".into(),
            ]))
            .return_once(|_| Ok(Box::new(test_data)));

        let mut cmd = CliCommands {
            _response_timeout_ms: RESPONSE_TIMEOUT_MS,
            no_wait: false,
            server_connection: mock_server_connection,
        };

        let cmd_text = cmd
            .get_state(
                vec![
                    "desiredState.workloads.name1.runtime".to_owned(),
                    "desiredState.workloads.name2.runtime".to_owned(),
                ],
                crate::cli::OutputFormat::Yaml,
            )
            .await
            .unwrap();
        assert!(matches!(cmd_text,
            txt if txt == *"desiredState:\n  workloads:\n    name1:\n      runtime: runtime\n    name2:\n      runtime: runtime\n" ||
            txt == *"desiredState:\n  workloads:\n    name2:\n      runtime: runtime\n    name1:\n      runtime: runtime\n"));
    }

    #[tokio::test]
    async fn utest_get_state_single_field_without_api_version() {
        let test_data = test_utils::generate_test_complete_state(Vec::new());

        let mut mock_server_connection = MockServerConnection::default();
        mock_server_connection
            .expect_get_complete_state()
            .with(eq(vec!["workloadStates".to_owned()]))
            .return_once(|_| Ok(Box::new(test_data)));
        let mut cmd = CliCommands {
            _response_timeout_ms: RESPONSE_TIMEOUT_MS,
            no_wait: false,
            server_connection: mock_server_connection,
        };

        let cmd_text = cmd
            .get_state(
                vec!["workloadStates".to_owned()],
                crate::cli::OutputFormat::Yaml,
            )
            .await
            .unwrap();

        assert_eq!(cmd_text, "workloadStates: []\n");
    }

    // [utest->swdd~cli-provides-run-workload~1]
    // [utest->swdd~cli-blocks-until-ankaios-server-responds-run-workload~2]
    #[tokio::test]
    async fn utest_run_workload_one_new_workload() {
        const TEST_WORKLOAD_NAME: &str = "name4";
        let test_workload_agent = "agent_B".to_string();
        let test_workload_runtime_name = "runtime2".to_string();
        let test_workload_runtime_cfg = "some config".to_string();

        let _guard = crate::test_helper::MOCKALL_CONTEXT_SYNC
            .get_lock_async()
            .await;

        let new_workload = StoredWorkloadSpec {
            agent: test_workload_agent.to_owned(),
            runtime: test_workload_runtime_name.clone(),
            tags: vec![Tag {
                key: "key".to_string(),
                value: "value".to_string(),
            }],
            runtime_config: test_workload_runtime_cfg.clone(),
            ..Default::default()
        };
        let mut complete_state_update = CompleteState::default();
        complete_state_update
            .desired_state
            .workloads
            .insert(TEST_WORKLOAD_NAME.into(), new_workload);

        let mut mock_server_connection = MockServerConnection::default();
        mock_server_connection
            .expect_update_state()
            .with(
                eq(complete_state_update.clone()),
                eq(vec![format!(
                    "desiredState.workloads.{}",
                    TEST_WORKLOAD_NAME
                )]),
            )
            .return_once(|_, _| {
                Ok(UpdateStateSuccess {
                    added_workloads: vec![format!(
                        "{}.abc.agent_B",
                        TEST_WORKLOAD_NAME.to_string()
                    )],
                    deleted_workloads: vec![],
                })
            });
        mock_server_connection
            .expect_get_complete_state()
            .with(eq(vec![]))
            .return_once(|_| Ok(Box::new(complete_state_update)));
        mock_server_connection
            .expect_take_missed_from_server_messages()
            .return_once(|| {
                vec![FromServer::UpdateWorkloadState(UpdateWorkloadState {
                    workload_states: vec![WorkloadState {
                        instance_name: "name4.abc.agent_B".try_into().unwrap(),
                        execution_state: ExecutionState {
                            state: objects::ExecutionStateEnum::Running(
                                objects::RunningSubstate::Ok,
                            ),
                            additional_info: "".to_string(),
                        },
                    }],
                })]
            });

        let mut cmd = CliCommands {
            _response_timeout_ms: RESPONSE_TIMEOUT_MS,
            no_wait: false,
            server_connection: mock_server_connection,
        };

        let run_workload_result = cmd
            .run_workload(
                TEST_WORKLOAD_NAME.into(),
                test_workload_runtime_name,
                test_workload_runtime_cfg,
                test_workload_agent,
                vec![("key".to_string(), "value".to_string())],
            )
            .await;
        assert!(run_workload_result.is_ok());
    }

    #[test]
    fn utest_generate_compact_state_output_empty_filter_masks() {
        let input_state = generate_test_complete_state(vec![
            generate_test_workload_spec_with_param(
                "agent_A".to_string(),
                "name1".to_string(),
                "podman".to_string(),
            ),
            generate_test_workload_spec_with_param(
                "agent_B".to_string(),
                "name2".to_string(),
                "podman".to_string(),
            ),
            generate_test_workload_spec_with_param(
                "agent_B".to_string(),
                "name3".to_string(),
                "podman".to_string(),
            ),
        ]);

        let cli_output =
            generate_compact_state_output(&input_state, vec![], OutputFormat::Yaml).unwrap();

        // state shall remain unchanged
        assert_eq!(cli_output, serde_yaml::to_string(&input_state).unwrap());
    }

    #[test]
    fn utest_generate_compact_state_output_single_filter_mask() {
        let input_state = generate_test_complete_state(vec![
            generate_test_workload_spec_with_param(
                "agent_A".to_string(),
                "name1".to_string(),
                "podman".to_string(),
            ),
            generate_test_workload_spec_with_param(
                "agent_B".to_string(),
                "name2".to_string(),
                "podman".to_string(),
            ),
            generate_test_workload_spec_with_param(
                "agent_B".to_string(),
                "name3".to_string(),
                "podman".to_string(),
            ),
        ]);

        let expected_state = r#"{
            "desiredState": {
                "workloads": {
                  "name1": {
                    "agent": "agent_A",
                    "tags": [
                        {
                        "key": "key",
                        "value": "value"
                        }
                    ],
                    "dependencies": {
                        "workload A": "ADD_COND_RUNNING",
                        "workload C": "ADD_COND_SUCCEEDED"
                    },
                    "restartPolicy": "ALWAYS",
                    "runtime": "podman",
                    "runtimeConfig": "generalOptions: [\"--version\"]\ncommandOptions: [\"--network=host\"]\nimage: alpine:latest\ncommandArgs: [\"bash\"]\n"
                    }
                }
            }
        }"#;

        let cli_output = generate_compact_state_output(
            &input_state,
            vec!["desiredState.workloads.name1".to_string()],
            OutputFormat::Yaml,
        )
        .unwrap();

        let expected_value: serde_yaml::Value = serde_yaml::from_str(expected_state).unwrap();

        assert_eq!(cli_output, serde_yaml::to_string(&expected_value).unwrap());
    }

    #[test]
    fn utest_generate_compact_state_output_multiple_filter_masks() {
        let input_state = generate_test_complete_state(vec![
            generate_test_workload_spec_with_param(
                "agent_A".to_string(),
                "name1".to_string(),
                "podman".to_string(),
            ),
            generate_test_workload_spec_with_param(
                "agent_B".to_string(),
                "name2".to_string(),
                "podman".to_string(),
            ),
            generate_test_workload_spec_with_param(
                "agent_B".to_string(),
                "name3".to_string(),
                "podman".to_string(),
            ),
        ]);

        let expected_state = r#"{
            "desiredState": {
                "workloads": {
                    "name1": {
                        "agent": "agent_A",
                        "tags": [
                            {
                            "key": "key",
                            "value": "value"
                            }
                        ],
                        "dependencies": {
                            "workload A": "ADD_COND_RUNNING",
                            "workload C": "ADD_COND_SUCCEEDED"
                        },
                        "restartPolicy": "ALWAYS",
                        "runtime": "podman",
                        "runtimeConfig": "generalOptions: [\"--version\"]\ncommandOptions: [\"--network=host\"]\nimage: alpine:latest\ncommandArgs: [\"bash\"]\n"
                    },
                    "name2": {
                        "agent": "agent_B"
                    }
                }
            }
        }"#;

        let cli_output = generate_compact_state_output(
            &input_state,
            vec![
                "desiredState.workloads.name1".to_string(),
                "desiredState.workloads.name2.agent".to_string(),
            ],
            OutputFormat::Yaml,
        )
        .unwrap();

        let expected_value: serde_yaml::Value = serde_yaml::from_str(expected_state).unwrap();

        assert_eq!(cli_output, serde_yaml::to_string(&expected_value).unwrap());
    }

    #[test]
    fn utest_get_filtered_value_filter_key_with_mapping() {
        let deserialized_map: serde_yaml::Value =
            serde_yaml::from_str(EXAMPLE_STATE_INPUT).unwrap();
        let result =
            get_filtered_value(&deserialized_map, &["desiredState", "workloads", "nginx"]).unwrap();
        assert_eq!(
            result.get("restartPolicy").unwrap(),
            &serde_yaml::Value::String("ALWAYS".into())
        );
    }

    #[test]
    fn utest_get_filtered_value_filter_key_without_mapping() {
        let deserialized_map: serde_yaml::Value =
            serde_yaml::from_str(EXAMPLE_STATE_INPUT).unwrap();
        let result = get_filtered_value(
            &deserialized_map,
            &["desiredState", "workloads", "nginx", "agent"],
        )
        .unwrap();
        let expected = serde_yaml::Value::String("agent_A".to_string());
        assert_eq!(result, &expected);
    }

    #[test]
    fn utest_get_filtered_value_empty_mask() {
        let deserialized_map: serde_yaml::Value =
            serde_yaml::from_str(EXAMPLE_STATE_INPUT).unwrap();
        let result = get_filtered_value(&deserialized_map, &[]).unwrap();
        assert!(result.get("desiredState").is_some());
    }

    #[test]
    fn utest_get_filtered_value_not_existing_keys() {
        let deserialized_map: serde_yaml::Value =
            serde_yaml::from_str(EXAMPLE_STATE_INPUT).unwrap();

        let result = get_filtered_value(
            &deserialized_map,
            &["desiredState", "workloads", "notExistingWorkload", "nginx"],
        );
        assert!(result.is_none());

        let result = get_filtered_value(
            &deserialized_map,
            &[
                "desiredState",
                "workloads",
                "notExistingWorkload",
                "notExistingField",
            ],
        );
        assert!(result.is_none());

        let result = get_filtered_value(
            &deserialized_map,
            &[
                "desiredState",
                "workloads",
                "nginx",
                "agent",
                "notExistingField",
            ],
        );
        assert!(result.is_none());
    }

    #[test]
    fn utest_update_compact_state_create_two_keys() {
        let mut deserialized_map: serde_yaml::Value =
            serde_yaml::from_str(EXAMPLE_STATE_INPUT).unwrap();

        // update by inserting two new nested keys and a new empty mapping as value
        update_compact_state(
            &mut deserialized_map,
            &[
                "desiredState",
                "workloads",
                "createThisKey",
                "createThisKey",
            ],
            serde_yaml::Value::Mapping(Default::default()),
        );

        assert!(deserialized_map
            .get("desiredState")
            .and_then(|next| next.get("workloads").and_then(|next| next
                .get("createThisKey")
                .and_then(|next| next.get("createThisKey"))))
            .is_some());
    }

    #[test]
    fn utest_update_compact_state_keep_value_of_existing_key() {
        let mut deserialized_map: serde_yaml::Value =
            serde_yaml::from_str(EXAMPLE_STATE_INPUT).unwrap();
        // do not update value of existing key
        update_compact_state(
            &mut deserialized_map,
            &[
                "desiredState",
                "workloads",
                "nginx",
                "restartPolicy",
                "createThisKey",
            ],
            serde_yaml::Value::Mapping(Default::default()),
        );

        assert_eq!(
            deserialized_map
                .get("desiredState")
                .and_then(|next| next
                    .get("workloads")
                    .and_then(|next| next.get("nginx").and_then(|next| next.get("restartPolicy"))))
                .unwrap(),
            &serde_yaml::Value::String("ALWAYS".into())
        );
    }

    #[test]
    fn utest_update_compact_state_insert_into_empty_map() {
        // insert keys nested into empty map and add empty mapping as value
        let mut empty_map = serde_yaml::Value::Mapping(Default::default());
        update_compact_state(
            &mut empty_map,
            &["desiredState", "workloads", "nginx"],
            serde_yaml::Value::Mapping(Default::default()),
        );

        assert!(empty_map
            .get("desiredState")
            .and_then(|next| next.get("workloads").and_then(|next| next.get("nginx")))
            .is_some());
    }

    #[test]
    fn utest_update_compact_state_do_not_update_on_empty_mask() {
        let mut empty_map = serde_yaml::Value::Mapping(Default::default());
        empty_map.as_mapping_mut().unwrap().insert(
            "desiredState".into(),
            serde_yaml::Value::Mapping(Default::default()),
        );
        let expected_map = empty_map.clone();

        // do not update map if no masks are provided
        update_compact_state(
            &mut empty_map,
            &[],
            serde_yaml::Value::Mapping(Default::default()),
        );
        assert_eq!(empty_map, expected_map);
    }

    // [utest->swdd~cli-apply-accepts-list-of-ankaios-manifests~1]
    #[tokio::test]
    async fn utest_apply_args_get_input_sources_manifest_files_ok() {
        let _guard = crate::test_helper::MOCKALL_CONTEXT_SYNC
            .get_lock_async()
            .await;

        let _dummy_content = io::Cursor::new(b"manifest content");
        for i in 1..3 {
            FAKE_OPEN_MANIFEST_MOCK_RESULT_LIST
                .lock()
                .unwrap()
                .push_back(Ok((
                    format!("manifest{i}.yml"),
                    Box::new(_dummy_content.clone()),
                )));
        }

        let args = ApplyArgs {
            manifest_files: vec!["manifest1.yml".to_owned(), "manifest2.yml".to_owned()],
            agent_name: None,
            delete_mode: false,
        };
        let expected = vec!["manifest1.yml".to_owned(), "manifest2.yml".to_owned()];
        let actual = args.get_input_sources().unwrap();

        let get_file_name = |item: &InputSourcePair| -> String { item.0.to_owned() };
        assert_eq!(
            expected,
            actual.iter().map(get_file_name).collect::<Vec<String>>()
        )
    }

    #[tokio::test]
    async fn utest_apply_args_get_input_sources_manifest_files_error() {
        let _guard = crate::test_helper::MOCKALL_CONTEXT_SYNC
            .get_lock_async()
            .await;

        let _dummy_content = io::Cursor::new(b"manifest content");
        FAKE_OPEN_MANIFEST_MOCK_RESULT_LIST
            .lock()
            .unwrap()
            .push_back(Err(io::Error::other(
                "Some error occurred during open the manifest file!",
            )));

        let args = ApplyArgs {
            manifest_files: vec!["manifest1.yml".to_owned()],
            agent_name: None,
            delete_mode: false,
        };

        assert!(args.get_input_sources().is_err(), "Expected an error");
    }

    // [utest->swdd~cli-apply-accepts-ankaios-manifest-content-from-stdin~1]
    #[test]
    fn utest_apply_args_get_input_sources_valid_manifest_stdin() {
        let args = ApplyArgs {
            manifest_files: vec!["-".to_owned()],
            agent_name: None,
            delete_mode: false,
        };
        let expected = vec!["stdin".to_owned()];
        let actual = args.get_input_sources().unwrap();

        let get_file_name = |item: &InputSourcePair| -> String { item.0.to_owned() };
        assert_eq!(
            expected,
            actual.iter().map(get_file_name).collect::<Vec<String>>()
        )
    }

    // [utest->swdd~cli-apply-supports-ankaios-manifest~1]
    #[test]
    fn utest_parse_manifest_ok() {
        let manifest_content = io::Cursor::new(
            b"apiVersion: \"v0.1\"\nworkloads:
        simple:
          runtime: podman
          agent: agent_A
          runtimeConfig: |
            image: docker.io/nginx:latest
            commandOptions: [\"-p\", \"8081:80\"]",
        );

        assert!(parse_manifest(&mut (
            "valid_manifest_content".to_string(),
            Box::new(manifest_content)
        ))
        .is_ok());
    }

    #[test]
    fn utest_parse_manifest_invalid_manifest_content() {
        let manifest_content = io::Cursor::new(b"invalid manifest content");

        let (obj, paths) = parse_manifest(&mut (
            "invalid_manifest_content".to_string(),
            Box::new(manifest_content),
        ))
        .unwrap();

        assert!(TryInto::<State>::try_into(obj).is_err());
        assert!(paths.is_empty());
    }

    #[test]
    fn utest_update_request_obj_ok() {
        let mut req_obj = Object::default();
        let content_value: Value = serde_yaml::from_str(
            r#"
        workloads:
         simple:
            agent: agent1
         complex:
            agent: agent1
        "#,
        )
        .unwrap();
        let cur_obj = Object::try_from(&content_value).unwrap();
        let paths = vec![
            Path::from("workloads.simple"),
            Path::from("workloads.complex"),
        ];
        let expected_obj = Object::try_from(&content_value).unwrap();

        assert!(update_request_obj(&mut req_obj, &cur_obj, &paths,).is_ok());
        assert_eq!(expected_obj, req_obj);
    }

    #[test]
    fn utest_update_request_obj_failed_same_workload_names() {
        let content_value: Value = serde_yaml::from_str(
            r#"
        workloads:
         same_workload_name: {}
        "#,
        )
        .unwrap();
        let cur_obj = Object::try_from(&content_value).unwrap();

        // simulates the workload 'same_workload_name' is already there
        let mut req_obj = Object::try_from(&content_value).unwrap();

        let paths = vec![Path::from("workloads.same_workload_name")];

        assert!(update_request_obj(&mut req_obj, &cur_obj, &paths,).is_err());
    }

    #[test]
    fn utest_update_request_obj_delete_mode_on_ok() {
        let mut req_obj = Object::default();
        let content_value: Value = serde_yaml::from_str(
            r#"
        workloads:
         simple:
            agent: agent1
         complex:
            agent: agent1
        "#,
        )
        .unwrap();
        let cur_obj = Object::try_from(&content_value).unwrap();
        let paths = vec![
            Path::from("workloads.simple"),
            Path::from("workloads.complex"),
        ];

        assert!(update_request_obj(&mut req_obj, &cur_obj, &paths).is_ok());
    }

    #[test]
    fn utest_create_filter_masks_from_paths_unique_ok() {
        let paths = vec![
            Path::from("workloads.simple"),
            Path::from("workloads.simple"),
        ];
        assert_eq!(
            vec!["currentState.workloads.simple"],
            create_filter_masks_from_paths(&paths, "currentState")
        );
    }

    #[test]
    fn utest_handle_agent_overwrite_agent_name_provided_through_agent_flag() {
        let state = test_utils::generate_test_state_from_workloads(vec![
            generate_test_workload_spec_with_param(
                "agent_A".to_string(),
                "wl1".to_string(),
                "runtime_X".to_string(),
            ),
        ]);

        let expected_state = test_utils::generate_test_state_from_workloads(vec![
            generate_test_workload_spec_with_param(
                "overwritten_agent_name".to_string(),
                "wl1".to_string(),
                "runtime_X".to_string(),
            ),
        ]);

        assert_eq!(
            handle_agent_overwrite(
                &vec!["workloads.wl1".into()],
                &Some("overwritten_agent_name".to_string()),
                state.try_into().unwrap(),
            )
            .unwrap(),
            expected_state
        );
    }

    #[test]
    fn utest_handle_agent_overwrite_one_agent_name_provided_in_workload_specs() {
        let state = test_utils::generate_test_state_from_workloads(vec![
            generate_test_workload_spec_with_param(
                "agent_A".to_string(),
                "wl1".to_string(),
                "runtime_X".to_string(),
            ),
        ]);

        assert_eq!(
            handle_agent_overwrite(
                &vec!["workloads.wl1".into()],
                &None,
                state.clone().try_into().unwrap(),
            )
            .unwrap(),
            state
        );
    }

    #[test]
    fn utest_handle_agent_overwrite_multiple_agent_names_provided_in_workload_specs() {
        let state = test_utils::generate_test_state_from_workloads(vec![
            generate_test_workload_spec_with_param(
                "agent_A".to_string(),
                "wl1".to_string(),
                "runtime_X".to_string(),
            ),
            generate_test_workload_spec_with_param(
                "agent_B".to_string(),
                "wl2".to_string(),
                "runtime_X".to_string(),
            ),
        ]);

        assert_eq!(
            handle_agent_overwrite(
                &vec!["workloads.wl1".into(), "workloads.wl2".into()],
                &None,
                state.clone().try_into().unwrap(),
            )
            .unwrap(),
            state
        );
    }

    // [utest->swdd~cli-apply-ankaios-manifest-error-on-agent-name-absence~1]
    #[test]
    fn utest_handle_agent_overwrite_no_agent_name_provided_at_all() {
        let state = test_utils::generate_test_state_from_workloads(vec![
            generate_test_workload_spec_with_param(
                "agent_A".to_string(),
                "wl1".to_string(),
                "runtime_X".to_string(),
            ),
        ]);

        let mut obj: Object = state.try_into().unwrap();

        obj.remove(&"workloads.wl1.agent".into()).unwrap();

        assert_eq!(
            Err("No agent name specified -> use '--agent' option to specify!".to_string()),
            handle_agent_overwrite(&vec!["workloads.wl1".into()], &None, obj)
        );
    }

    #[test]
    fn utest_handle_agent_overwrite_missing_agent_name() {
        let state = test_utils::generate_test_state_from_workloads(vec![
            generate_test_workload_spec_with_param(
                "agent_A".to_string(),
                "wl1".to_string(),
                "runtime_X".to_string(),
            ),
        ]);

        let expected_state = test_utils::generate_test_state_from_workloads(vec![
            generate_test_workload_spec_with_param(
                "overwritten_agent_name".to_string(),
                "wl1".to_string(),
                "runtime_X".to_string(),
            ),
        ]);

        let mut obj: Object = state.try_into().unwrap();

        obj.remove(&"workloads.wl1.agent".into()).unwrap();

        assert_eq!(
            handle_agent_overwrite(
                &vec!["workloads.wl1".into()],
                &Some("overwritten_agent_name".to_string()),
                obj,
            )
            .unwrap(),
            expected_state
        );
    }

    // [utest->swdd~cli-apply-generates-state-object-from-ankaios-manifests~1]
    // [utest->swdd~cli-apply-generates-filter-masks-from-ankaios-manifests~1]
    #[test]
    fn utest_generate_state_obj_and_filter_masks_from_manifests_ok() {
        let manifest_file_name = "manifest.yaml";
        let manifest_content = io::Cursor::new(
            b"apiVersion: \"v0.1\"\nworkloads:
        simple:
          runtime: podman
          agent: agent_A
          restartPolicy: ALWAYS
          updateStrategy: AT_MOST_ONCE
          accessRights:
            allow: []
            deny: []
          tags:
            - key: owner
              value: Ankaios team
          runtimeConfig: |
            image: docker.io/nginx:latest
            commandOptions: [\"-p\", \"8081:80\"]",
        );

        let mut data = String::new();
        let _ = manifest_content.clone().read_to_string(&mut data);
        let expected_complete_state_obj = CompleteState {
            desired_state: serde_yaml::from_str(&data).unwrap(),
            ..Default::default()
        };

        let expected_filter_masks = vec!["desiredState.workloads.simple".to_string()];

        let mut manifests: Vec<InputSourcePair> =
            vec![(manifest_file_name.to_string(), Box::new(manifest_content))];

        assert_eq!(
            Ok((expected_complete_state_obj, expected_filter_masks)),
            generate_state_obj_and_filter_masks_from_manifests(
                &mut manifests[..],
                &ApplyArgs {
                    agent_name: None,
                    manifest_files: vec![manifest_file_name.to_string()],
                    delete_mode: false,
                },
            )
        );
    }

    // [utest->swdd~cli-apply-generates-state-object-from-ankaios-manifests~1]
    // [utest->swdd~cli-apply-generates-filter-masks-from-ankaios-manifests~1]
    #[test]
    fn utest_generate_state_obj_and_filter_masks_from_manifests_delete_mode_ok() {
        let manifest_file_name = "manifest.yaml";
        let manifest_content = io::Cursor::new(
            b"apiVersion: \"v0.1\"\nworkloads:
        simple:
          runtime: podman
          agent: agent_A
          runtimeConfig: |
            image: docker.io/nginx:latest
            commandOptions: [\"-p\", \"8081:80\"]",
        );

        let expected_complete_state_obj = CompleteState {
            ..Default::default()
        };

        let expected_filter_masks = vec!["desiredState.workloads.simple".to_string()];

        let mut manifests: Vec<InputSourcePair> =
            vec![(manifest_file_name.to_string(), Box::new(manifest_content))];

        assert_eq!(
            Ok((expected_complete_state_obj, expected_filter_masks)),
            generate_state_obj_and_filter_masks_from_manifests(
                &mut manifests[..],
                &ApplyArgs {
                    agent_name: None,
                    manifest_files: vec![manifest_file_name.to_string()],
                    delete_mode: true,
                },
            )
        );
    }

    #[test]
    fn utest_generate_state_obj_and_filter_masks_from_manifests_no_workload_provided() {
        let manifest_file_name = "manifest.yaml";
        let manifest_content = io::Cursor::new(b"apiVersion: \"v0.1\"");
        let mut manifests: Vec<InputSourcePair> =
            vec![(manifest_file_name.to_string(), Box::new(manifest_content))];

        assert_eq!(
            Err("No workload provided in manifests!".to_string()),
            generate_state_obj_and_filter_masks_from_manifests(
                &mut manifests[..],
                &ApplyArgs {
                    agent_name: None,
                    manifest_files: vec![manifest_file_name.to_string()],
                    delete_mode: true,
                },
            )
        );
    }

    //[utest->swdd~cli-apply-send-update-state~1]
    #[tokio::test]
    async fn utest_apply_manifests_delete_mode_ok() {
        let _guard = crate::test_helper::MOCKALL_CONTEXT_SYNC
            .get_lock_async()
            .await;

        let manifest_content = io::Cursor::new(
            b"apiVersion: \"v0.1\"\nworkloads:
    simple_manifest1:
      runtime: podman
      agent: agent_A
      runtimeConfig: |
            image: docker.io/nginx:latest
            commandOptions: [\"-p\", \"8081:80\"]",
        );

        let mut manifest_data = String::new();
        let _ = manifest_content.clone().read_to_string(&mut manifest_data);

        FAKE_OPEN_MANIFEST_MOCK_RESULT_LIST
            .lock()
            .unwrap()
            .push_back(Ok(("manifest.yml".to_string(), Box::new(manifest_content))));

        let updated_state = CompleteState {
            ..Default::default()
        };

        let mut mock_server_connection = MockServerConnection::default();
        mock_server_connection
            .expect_update_state()
            .with(
                eq(updated_state.clone()),
                eq(vec!["desiredState.workloads.simple_manifest1".to_string()]),
            )
            .return_once(|_, _| {
                Ok(UpdateStateSuccess {
                    added_workloads: vec![],
                    deleted_workloads: vec!["name4.abc.agent_B".to_string()],
                })
            });
        let updated_state_clone = updated_state.clone();
        mock_server_connection
            .expect_get_complete_state()
            .with(eq(vec![]))
            .return_once(|_| Ok(Box::new(updated_state_clone)));
        mock_server_connection
            .expect_take_missed_from_server_messages()
            .return_once(std::vec::Vec::new);
        mock_server_connection
            .expect_read_next_update_workload_state()
            .return_once(|| {
                Ok(UpdateWorkloadState {
                    workload_states: vec![WorkloadState {
                        instance_name: "name4.abc.agent_B".try_into().unwrap(),
                        execution_state: ExecutionState {
                            state: objects::ExecutionStateEnum::Removed,
                            ..Default::default()
                        },
                    }],
                })
            });

        let mut cmd = CliCommands {
            _response_timeout_ms: RESPONSE_TIMEOUT_MS,
            no_wait: false,
            server_connection: mock_server_connection,
        };

        let apply_result = cmd
            .apply_manifests(ApplyArgs {
                agent_name: None,
                delete_mode: true,
                manifest_files: vec!["manifest_yaml".to_string()],
            })
            .await;
        assert!(apply_result.is_ok());
    }

    //[utest->swdd~cli-apply-send-update-state~1]
    #[tokio::test]
    async fn utest_apply_manifests_ok() {
        let _guard = crate::test_helper::MOCKALL_CONTEXT_SYNC
            .get_lock_async()
            .await;

        let manifest_content = io::Cursor::new(
            b"apiVersion: \"v0.1\"\nworkloads:
        simple_manifest1:
          runtime: podman
          agent: agent_A
          runtimeConfig: \"\"
            ",
        );

        let mut manifest_data = String::new();
        let _ = manifest_content.clone().read_to_string(&mut manifest_data);

        FAKE_OPEN_MANIFEST_MOCK_RESULT_LIST
            .lock()
            .unwrap()
            .push_back(Ok(("manifest.yml".to_string(), Box::new(manifest_content))));

        let updated_state = CompleteState {
            desired_state: serde_yaml::from_str(&manifest_data).unwrap(),
            ..Default::default()
        };

        let mut mock_server_connection = MockServerConnection::default();
        mock_server_connection
            .expect_update_state()
            .with(
                eq(updated_state.clone()),
                eq(vec!["desiredState.workloads.simple_manifest1".to_string()]),
            )
            .return_once(|_, _| {
                Ok(UpdateStateSuccess {
                    added_workloads: vec!["simple_manifest1.abc.agent_B".to_string()],
                    deleted_workloads: vec![],
                })
            });
        mock_server_connection
            .expect_get_complete_state()
            .with(eq(vec![]))
            .return_once(|_| {
                Ok(Box::new(CompleteState {
                    desired_state: updated_state.desired_state,
                    ..Default::default()
                }))
            });
        mock_server_connection
            .expect_take_missed_from_server_messages()
            .return_once(|| {
                vec![
                    FromServer::Response(Response {
                        request_id: OTHER_REQUEST_ID.into(),
                        response_content: common::commands::ResponseContent::Error(
                            Default::default(),
                        ),
                    }),
                    FromServer::UpdateWorkloadState(UpdateWorkloadState {
                        workload_states: vec![WorkloadState {
                            instance_name: "simple_manifest1.abc.agent_B".try_into().unwrap(),
                            execution_state: ExecutionState {
                                state: objects::ExecutionStateEnum::Running(RunningSubstate::Ok),
                                ..Default::default()
                            },
                        }],
                    }),
                ]
            });
        mock_server_connection
            .expect_read_next_update_workload_state()
            .return_once(|| {
                Ok(UpdateWorkloadState {
                    workload_states: vec![WorkloadState {
                        instance_name: "simple_manifest1.abc.agent_B".try_into().unwrap(),
                        execution_state: ExecutionState {
                            state: objects::ExecutionStateEnum::Running(RunningSubstate::Ok),
                            ..Default::default()
                        },
                    }],
                })
            });

        let mut cmd = CliCommands {
            _response_timeout_ms: RESPONSE_TIMEOUT_MS,
            no_wait: false,
            server_connection: mock_server_connection,
        };

        let apply_result = cmd
            .apply_manifests(ApplyArgs {
                agent_name: None,
                delete_mode: false,
                manifest_files: vec!["manifest_yaml".to_string()],
            })
            .await;
        assert!(apply_result.is_ok());
    }
}<|MERGE_RESOLUTION|>--- conflicted
+++ resolved
@@ -32,7 +32,10 @@
 use tests::read_to_string_mock as read_file_to_string;
 
 use common::{
-    communications_error::CommunicationMiddlewareError, from_server_interface::FromServer, objects::{CompleteState, State, StoredWorkloadSpec, Tag, WorkloadInstanceName}, state_manipulation::{Object, Path}
+    communications_error::CommunicationMiddlewareError,
+    from_server_interface::FromServer,
+    objects::{CompleteState, State, StoredWorkloadSpec, Tag, WorkloadInstanceName},
+    state_manipulation::{Object, Path},
 };
 
 use tabled::{settings::Style, Table, Tabled};
@@ -317,26 +320,17 @@
         cli_name: String,
         server_url: String,
         no_wait: bool,
-<<<<<<< HEAD
         tls_config: Option<TLSConfig>,
-    ) -> Self {
-        Self {
+    ) -> Result<Self, CommunicationMiddlewareError> {
+        Ok(Self {
             _response_timeout_ms: response_timeout_ms,
             no_wait,
             server_connection: ServerConnection::new(
                 cli_name.as_str(),
                 server_url.clone(),
                 tls_config,
-            ),
-        }
-=======
-    ) -> Result<Self, CommunicationMiddlewareError> {
-        Ok(Self {
-            _response_timeout_ms: response_timeout_ms,
-            no_wait,
-            server_connection: ServerConnection::new(cli_name.as_str(), server_url.clone())?,
+            )?,
         })
->>>>>>> 2457598f
     }
 
     pub async fn shut_down(self) {
@@ -782,11 +776,7 @@
 
     mockall::mock! {
         pub GRPCCommunicationsClient {
-<<<<<<< HEAD
-            pub fn new_cli_communication(name: String, server_address: Url, tls_config: Option<TLSConfig>) -> Self;
-=======
-            pub fn new_cli_communication(name: String, server_address: String) -> Self;
->>>>>>> 2457598f
+            pub fn new_cli_communication(name: String, server_address: String, tls_config: Option<TLSConfig>) -> Self;
             pub async fn run(
                 &mut self,
                 mut server_rx: ToServerReceiver,
