--- conflicted
+++ resolved
@@ -123,7 +123,6 @@
             .get_complete_state(&Vec::new())
             .await?;
 
-<<<<<<< HEAD
         let wl_states = res_complete_state.workload_states.unwrap_or_default();
         let mut workload_infos: Vec<(WorkloadInstanceName, WorkloadTableRow)> =
             Vec::<WorkloadState>::from(wl_states)
@@ -141,23 +140,6 @@
                     )
                 })
                 .collect();
-=======
-        let mut workload_infos: Vec<(WorkloadInstanceName, WorkloadTableRow)> = Vec::<WorkloadState>::from(res_complete_state.workload_states)
-            .into_iter()
-            .map(|wl_state| {
-                (
-                    wl_state.instance_name.clone(),
-                    WorkloadTableRow::new(
-                        wl_state.instance_name.workload_name(),
-                        wl_state.instance_name.agent_name(),
-                        Default::default(),
-                        &wl_state.execution_state.state.to_string(),
-                        &wl_state.execution_state.additional_info.to_string(),
-                    ),
-                )
-            })
-            .collect();
->>>>>>> f09cb683
 
         // [impl->swdd~cli-shall-filter-list-of-workloads~1]
         let desired_state_workloads = res_complete_state
