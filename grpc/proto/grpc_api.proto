// Copyright (c) 2023 Elektrobit Automotive GmbH
//
// This program and the accompanying materials are made available under the
// terms of the Apache License, Version 2.0 which is available at
// https://www.apache.org/licenses/LICENSE-2.0.
//
// Unless required by applicable law or agreed to in writing, software
// distributed under the License is distributed on an "AS IS" BASIS, WITHOUT
// WARRANTIES OR CONDITIONS OF ANY KIND, either express or implied. See the
// License for the specific language governing permissions and limitations
// under the License.
//
// SPDX-License-Identifier: Apache-2.0

/**
* The Ankaios communication protocol is used in the communcation between the following components:
*
* 1. Ankaios Agent and Ankaios Server,
*
* 2. Ankaios CLI and Ankaios Server,
*
* The protocol consists of the following top-level message types:
*
* 1. [ToServer](#toserver): agent/cli -> server
*
* 2. [FromServer](#fromserver): server -> agent/cli
*
*/
syntax = "proto3";
package grpc_api;

import "ank_base.proto";

service AgentConnection {
    rpc ConnectAgent (stream ToServer) returns (stream FromServer);
}

service CliConnection {
    rpc ConnectCli (stream ToServer) returns (stream FromServer);
}

/**
* Messages to the Ankaios server.
*/
message ToServer {
    oneof ToServerEnum {
        AgentHello agentHello = 1; /// This is the first message sent by an Ankaios agent when it connects to the cluster.
        UpdateWorkloadState updateWorkloadState = 2; /// A message to Ankaios server to update the execution state of a workload.
        ank_base.Request request = 3;
        Goodbye goodbye = 4;
<<<<<<< HEAD
        CommanderHello commanderHello = 5; /// This is the first message sent by the ank CLI or a third-party command component connected directly to the Ankaios server.
=======
        AgentLoadStatus AgentLoadStatus = 5;
>>>>>>> 027aa5a2
    }
}

/**
* Messages from the Ankaios server to e.g. the Ankaios agent.
*/
message FromServer {
    oneof FromServerEnum {
        UpdateWorkload updateWorkload = 1; /// A message containing lists of workloads to be added or deleted.
        UpdateWorkloadState updateWorkloadState = 2; /// A message containing list of workload execution states.
        ank_base.Response response = 3; /// A message containing a response to a previous request.
        ServerHello serverHello = 4; /// A message containing information about the workloads to be added after the agent connects.
    }
}

/**
* A message to the Ankaios server to register a new agent.
*/
message AgentHello {
    string agentName = 1; /// A unique agent name.
    string protocolVersion = 2; /// The protocol version used by the calling component.
}

/**
<<<<<<< HEAD
* A message to the Ankaios server to register a new CLI session or a third-party command component.
*/
message CommanderHello {
    string protocolVersion = 2; /// The protocol version used by the calling component.
=======
* A message to the Ankaios server to provide basic node resource availability.
*/
message AgentLoadStatus {
    string agent_name = 1; /// A unique agent name.
    ank_base.CpuUsage cpu_usage = 2; /// The cpu usage of the agent.
    ank_base.FreeMemory free_memory = 3; /// The amount of free memory of the agent.
>>>>>>> 027aa5a2
}

/**
* A message to the Ankaios server to signalize a client (agent or cli) is shutting down.
*/
message Goodbye {
}

/**
* A message representing the response to the AgentHello message from agent. It provides information about the added workloads of the agent.
*/
message ServerHello {
    repeated AddedWorkload addedWorkloads = 1; /// A list of messages containing information about a workload to be added by an Ankaios agent.
}

/**
* A message providing information about the workloads to be added and/or deleted.
*/
message UpdateWorkload {
    repeated AddedWorkload addedWorkloads = 1; /// A list of messages containing information about a workload to be added by an Ankaios agent.
    repeated DeletedWorkload deletedWorkloads = 2; /// A list of messages containing information about a workload to be deleted by an Ankaios agent.
}

/**
* A message containing information about a workload to be added to the Ankaios cluster.
*/
message AddedWorkload {
    ank_base.WorkloadInstanceName instanceName = 1; /// The instance name of the workload.
    string runtime = 2; /// The name of the runtime, e.g., podman.
    map<string, ank_base.AddCondition> dependencies = 3; /// A list of dependencies to other workloads with their corresponding, expected states. Can be used to enable a synchronized start of a workload.
    ank_base.RestartPolicy restartPolicy = 4; /// An enum value that defines the condition under which a workload is restarted.
    repeated ank_base.Tag tags = 5; /// A list of tags.
    string runtimeConfig = 6; /// The configuration information specific to the runtime.
    ank_base.ControlInterfaceAccess controlInterfaceAccess = 7; /// Defines which parts of the control interface the workload is authorized to access
}

/**
* A message containing information about a workload to be deleted from the Anakaios system.
*/
message DeletedWorkload {
    ank_base.WorkloadInstanceName instanceName = 1; /// The instance name of the workload.
    map<string, DeleteCondition> dependencies = 2; /// A list of dependencies to other workloads with their corresponding, expected states. Can be used to enable a synchronized stop of a workload.
}

/**
* An enum type describing the conditions for deleting a workload. Used for dependency management, and update strategies.
*/
enum DeleteCondition {
    DEL_COND_RUNNING = 0; /// The workload is operational.
    DEL_COND_NOT_PENDING_NOR_RUNNING = 1; /// The workload is not scheduled or running.
}

/**
* A message containing the list the workload states.
*/
message UpdateWorkloadState {
    repeated ank_base.WorkloadState workloadStates = 1; /// A list of workload states.
}

<|MERGE_RESOLUTION|>--- conflicted
+++ resolved
@@ -48,11 +48,8 @@
         UpdateWorkloadState updateWorkloadState = 2; /// A message to Ankaios server to update the execution state of a workload.
         ank_base.Request request = 3;
         Goodbye goodbye = 4;
-<<<<<<< HEAD
-        CommanderHello commanderHello = 5; /// This is the first message sent by the ank CLI or a third-party command component connected directly to the Ankaios server.
-=======
         AgentLoadStatus AgentLoadStatus = 5;
->>>>>>> 027aa5a2
+        CommanderHello commanderHello = 6; /// This is the first message sent by the ank CLI or a third-party command component connected directly to the Ankaios server.
     }
 }
 
@@ -77,19 +74,19 @@
 }
 
 /**
-<<<<<<< HEAD
-* A message to the Ankaios server to register a new CLI session or a third-party command component.
-*/
-message CommanderHello {
-    string protocolVersion = 2; /// The protocol version used by the calling component.
-=======
 * A message to the Ankaios server to provide basic node resource availability.
 */
 message AgentLoadStatus {
     string agent_name = 1; /// A unique agent name.
     ank_base.CpuUsage cpu_usage = 2; /// The cpu usage of the agent.
     ank_base.FreeMemory free_memory = 3; /// The amount of free memory of the agent.
->>>>>>> 027aa5a2
+}
+
+/**
+* A message to the Ankaios server to register a new CLI session or a third-party command component.
+*/
+message CommanderHello {
+    string protocolVersion = 2; /// The protocol version used by the calling component.
 }
 
 /**
