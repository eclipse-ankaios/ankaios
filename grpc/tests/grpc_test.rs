--- conflicted
+++ resolved
@@ -32,8 +32,8 @@
     ) {
         let (to_grpc_client, grpc_client_receiver) = tokio::sync::mpsc::channel::<ToServer>(20);
         let url = format!("http://{}", server_addr);
-        let mut grpc_communications_client = match comm_type {
-<<<<<<< HEAD
+        println!("generate_test_grpc_communication_client url: {:?}", url);
+        let grpc_communications_client = match comm_type {
             CommunicationType::Cli => GRPCCommunicationsClient::new_cli_communication(
                 test_request_id.to_owned(),
                 url,
@@ -45,18 +45,9 @@
                 None,
             ),
         };
-=======
-            CommunicationType::Cli => {
-                GRPCCommunicationsClient::new_cli_communication(test_request_id.to_owned(), url)
-            }
-            CommunicationType::Agent => {
-                GRPCCommunicationsClient::new_agent_communication(test_request_id.to_owned(), url)
-            }
-        }.unwrap();
->>>>>>> 2457598f
 
         let grpc_client_task = tokio::spawn(async move {
-            grpc_communications_client
+            grpc_communications_client?
                 .run(grpc_client_receiver, to_grpc_server)
                 .await
         });
@@ -173,6 +164,7 @@
 
         // read request forwarded by grpc communication server
         let result = timeout(Duration::from_millis(3000), server_receiver.recv()).await;
+        println!("{:?}", result);
 
         assert!(matches!(
             result,
