// Copyright (c) 2023 Elektrobit Automotive GmbH
//
// This program and the accompanying materials are made available under the
// terms of the Apache License, Version 2.0 which is available at
// https://www.apache.org/licenses/LICENSE-2.0.
//
// Unless required by applicable law or agreed to in writing, software
// distributed under the License is distributed on an "AS IS" BASIS, WITHOUT
// WARRANTIES OR CONDITIONS OF ANY KIND, either express or implied. See the
// License for the specific language governing permissions and limitations
// under the License.
//
// SPDX-License-Identifier: Apache-2.0

#[cfg(test)]
mod grpc_tests {
    use ankaios_api::ank_base::{
        CompleteStateRequestSpec, CompleteStateSpec, RequestContentSpec, RequestSpec,
    };
    use common::{
        commands::{self},
        communications_client::CommunicationsClient,
        communications_error::CommunicationMiddlewareError,
        communications_server::CommunicationsServer,
        from_server_interface::{FromServer, FromServerSender},
        to_server_interface::{ToServer, ToServerInterface, ToServerReceiver, ToServerSender},
    };
    use grpc::{
        client::GRPCCommunicationsClient,
        security::{self, TLSConfig, read_pem_file},
        server::GRPCCommunicationsServer,
    };

    use std::{
        fs::File,
        io::{self, Write},
        net::SocketAddr,
        os::unix::fs::PermissionsExt,
        path::PathBuf,
        time::Duration,
    };

    use tempfile::TempDir;
    use tokio::{sync::mpsc, task::JoinHandle, time::timeout};

    /* 10 years validity issued at 08/16/2024 check validity if tests are failing */
    static TEST_CA_PEM_CONTENT: &str = r#"-----BEGIN CERTIFICATE-----
MIHkMIGXAhRMeqnC4+qqaKLagAUS/RggNDVchjAFBgMrZXAwFTETMBEGA1UEAwwK
YW5rYWlvcy1jYTAeFw0yNDA4MTYwNjU4MjdaFw0zNDA4MTQwNjU4MjdaMBUxEzAR
BgNVBAMMCmFua2Fpb3MtY2EwKjAFBgMrZXADIQA3fV1T+TmFk8gbfzqZhB0eBG/3
Eq61KW+IicNqPzKryTAFBgMrZXADQQARo03ctiN0L/Yf/E5JyPfYKEJmHp68oTCE
OOFEltK0W1ELLbj1gWLXPl4Mvk4kzW11U6MbhZkC+rlyPLeCwEsI
-----END CERTIFICATE-----"#;

    /* 10 years validity issued at 08/16/2024 check validity if tests are failing */
    static TEST_SERVER_CRT_PEM_CONTENT: &str = r#"-----BEGIN CERTIFICATE-----
MIIBdzCCASmgAwIBAgIUS+SXK6U3lZzi/QfnpB3DpqKCOe0wBQYDK2VwMBUxEzAR
BgNVBAMMCmFua2Fpb3MtY2EwHhcNMjQwODE2MDY1OTAyWhcNMzQwODE0MDY1OTAy
WjAVMRMwEQYDVQQDDAphbmstc2VydmVyMCowBQYDK2VwAyEA4akE5WnPNIdvSMaD
tnJuvdsYPgLy3Rc6ctMakxKyWhajgYowgYcwFQYDVR0RBA4wDIIKYW5rLXNlcnZl
cjATBgNVHSUEDDAKBggrBgEFBQcDATAdBgNVHQ4EFgQUzT3ANfgJIwcHXA2MZ0QO
1tKIJYMwOgYDVR0jBDMwMaEZpBcwFTETMBEGA1UEAwwKYW5rYWlvcy1jYYIUTHqp
wuPqqmii2oAFEv0YIDQ1XIYwBQYDK2VwA0EACN07XiHoLRER4lYiiVg10ivZFvOz
NCiOdne3Z1bt8u8qOM8sxlHe83iJ1KqvtXs3VbF+tPSxa4Z0r+UQABMsBA==
-----END CERTIFICATE-----"#;

    static TEST_SERVER_KEY_PEM_CONTENT: &str = r#"-----BEGIN PRIVATE KEY-----
MC4CAQAwBQYDK2VwBCIEIKuTRWL66qD94qMHXiMyFAephAYmzW/VfqJLbz1b6H9r
-----END PRIVATE KEY-----"#;

    /* 10 years validity issued at 08/16/2024 check validity if tests are failing
    make sure to create the cert with DNS.1 = * as alt_name otherwise failing tests
    because of various chosen agent names inside tests */
    static TEST_AGENT_CRT_PEM_CONTENT: &str = r#"-----BEGIN CERTIFICATE-----
MIIBbDCCAR6gAwIBAgIUFkWTHz6ubW5z5nfte9/Wa1222EkwBQYDK2VwMBUxEzAR
BgNVBAMMCmFua2Fpb3MtY2EwHhcNMjQwODE2MDcyNzU3WhcNMzQwODE0MDcyNzU3
WjAUMRIwEAYDVQQDDAlhbmstYWdlbnQwKjAFBgMrZXADIQCvkIQ4B65816VA3j4M
CnzOZC0kOWMctkcZMPVm1uUegKOBgDB+MAwGA1UdEQQFMAOCASowEwYDVR0lBAww
CgYIKwYBBQUHAwIwHQYDVR0OBBYEFEH5jfzXk7NMt0f+xqp5E9RqFfVzMDoGA1Ud
IwQzMDGhGaQXMBUxEzARBgNVBAMMCmFua2Fpb3MtY2GCFEx6qcLj6qpootqABRL9
GCA0NVyGMAUGAytlcANBACicGC31XThTDVmilA6TCKSj+u01trwKh5kvUCgTR34V
T86DBxLPqUn6wC4klFU9vFQBNvEBcGgrRJlmrSEb4gY=
-----END CERTIFICATE-----"#;

    static TEST_AGENT_KEY_PEM_CONTENT: &str = r#"-----BEGIN PRIVATE KEY-----
MC4CAQAwBQYDK2VwBCIEIEh9h5xlFPq+jw5UWhWD1y4rz51jg28qquc05UskC2PV
-----END PRIVATE KEY-----"#;

    /* 10 years validity issued at 08/16/2024 check validity if tests are failing */
    static TEST_CLI_CRT_PEM_CONTENT: &str = r#"-----BEGIN CERTIFICATE-----
MIIBaTCCARugAwIBAgIUPVofRMnPbUO+G3SKGvzWuBJcK+YwBQYDK2VwMBUxEzAR
BgNVBAMMCmFua2Fpb3MtY2EwHhcNMjQwODE2MDY1OTU2WhcNMzQwODE0MDY1OTU2
WjAOMQwwCgYDVQQDDANhbmswKjAFBgMrZXADIQCeIh2/waLl3MQJoTq8n9zFIi58
o0acX5ByX9IRDHBzG6OBgzCBgDAOBgNVHREEBzAFggNhbmswEwYDVR0lBAwwCgYI
KwYBBQUHAwIwHQYDVR0OBBYEFNSsV4GwsSWTxecmQ5wvY99Ei5y+MDoGA1UdIwQz
MDGhGaQXMBUxEzARBgNVBAMMCmFua2Fpb3MtY2GCFEx6qcLj6qpootqABRL9GCA0
NVyGMAUGAytlcANBAHK4j36evJ3NVIz7K/AdUyz9ZYXwYecjV3BtZqwFF4dqJWqW
yfe14kBC0Dk6J90fbktfPs9VT7VdJ3u4xhcddAQ=
-----END CERTIFICATE-----"#;

    static TEST_CLI_KEY_PEM_CONTENT: &str = r#"-----BEGIN PRIVATE KEY-----
MC4CAQAwBQYDK2VwBCIEILwDB7W+KEw+UkzfOQA9ghy70Em4ubdS42DLkDmdmYyb
-----END PRIVATE KEY-----"#;

    pub struct TestPEMFilesPackage {
        // The directory and everything inside it will be automatically deleted once the returned TempDir is destroyed.
        pub _working_dir: TempDir,
        pub ca_pem_file_path: PathBuf,
        pub server_pem_file_path: PathBuf,
        pub server_key_pem_file_path: PathBuf,
        pub agent_pem_file_path: PathBuf,
        pub agent_key_pem_file_path: PathBuf,
        pub cli_pem_file_path: PathBuf,
        pub cli_key_pem_file_path: PathBuf,
    }

    impl TestPEMFilesPackage {
        pub fn new() -> Result<Self, io::Error> {
            let working_dir = TempDir::new()?;
            let ca_pem_file_path = working_dir.path().join("ca.pem");
            let mut ca_pem_file = File::create(ca_pem_file_path.as_path())?;
            ca_pem_file.write_all(TEST_CA_PEM_CONTENT.as_bytes())?;
            // ensure that all in-memory data reaches the filesystem before returning to prevent probable concurrency issues.
            ca_pem_file.sync_all()?;

            let server_pem_file_path = working_dir.path().join("server.pem");
            let mut server_pem_file = File::create(server_pem_file_path.as_path())?;
            server_pem_file.write_all(TEST_SERVER_CRT_PEM_CONTENT.as_bytes())?;
            server_pem_file.sync_all()?;

            let server_key_pem_file_path = working_dir.path().join("server-key.pem");
            let mut server_key_pem_file = File::create(server_key_pem_file_path.as_path())?;
            server_key_pem_file.write_all(TEST_SERVER_KEY_PEM_CONTENT.as_bytes())?;
            let mut server_key_permissions = server_key_pem_file.metadata()?.permissions();
            server_key_permissions.set_mode(0o600);
            server_key_pem_file.set_permissions(server_key_permissions)?;
            server_key_pem_file.sync_all()?;

            let agent_pem_file_path = working_dir.path().join("agent.pem");
            let mut agent_pem_file = File::create(agent_pem_file_path.as_path())?;
            agent_pem_file.write_all(TEST_AGENT_CRT_PEM_CONTENT.as_bytes())?;
            agent_pem_file.sync_all()?;

            let agent_key_pem_file_path = working_dir.path().join("agent-key.pem");
            let mut agent_key_pem_file = File::create(agent_key_pem_file_path.as_path())?;
            agent_key_pem_file.write_all(TEST_AGENT_KEY_PEM_CONTENT.as_bytes())?;
            let mut agent_key_permissions = agent_key_pem_file.metadata()?.permissions();
            agent_key_permissions.set_mode(0o600);
            agent_key_pem_file.set_permissions(agent_key_permissions)?;
            agent_key_pem_file.sync_all()?;

            let cli_pem_file_path = working_dir.path().join("cli.pem");
            let mut cli_pem_file = File::create(cli_pem_file_path.as_path())?;
            cli_pem_file.write_all(TEST_CLI_CRT_PEM_CONTENT.as_bytes())?;
            cli_pem_file.sync_all()?;

            let cli_key_pem_file_path = working_dir.path().join("cli-key.pem");
            let mut cli_key_pem_file = File::create(cli_key_pem_file_path.as_path())?;
            cli_key_pem_file.write_all(TEST_CLI_KEY_PEM_CONTENT.as_bytes())?;
            let mut cli_key_permissions = cli_key_pem_file.metadata()?.permissions();
            cli_key_permissions.set_mode(0o600);
            cli_key_pem_file.set_permissions(cli_key_permissions)?;
            cli_key_pem_file.sync_all()?;

            Ok(Self {
                _working_dir: working_dir,
                ca_pem_file_path,
                server_pem_file_path,
                server_key_pem_file_path,
                agent_pem_file_path,
                agent_key_pem_file_path,
                cli_pem_file_path,
                cli_key_pem_file_path,
            })
        }

        pub fn get_server_tls_config(&self) -> TLSConfig {
            TLSConfig {
                ca_pem: read_pem_file(&self.ca_pem_file_path, false).unwrap(),
                crt_pem: read_pem_file(&self.server_pem_file_path, false).unwrap(),
                key_pem: read_pem_file(&self.server_key_pem_file_path, false).unwrap(),
            }
        }
        pub fn get_agent_tls_config(&self) -> TLSConfig {
            TLSConfig {
                ca_pem: read_pem_file(&self.ca_pem_file_path, false).unwrap(),
                crt_pem: read_pem_file(&self.agent_pem_file_path, false).unwrap(),
                key_pem: read_pem_file(&self.agent_key_pem_file_path, true).unwrap(),
            }
        }
        pub fn get_cli_tls_config(&self) -> TLSConfig {
            TLSConfig {
                ca_pem: read_pem_file(&self.ca_pem_file_path, false).unwrap(),
                crt_pem: read_pem_file(&self.cli_pem_file_path, false).unwrap(),
                key_pem: read_pem_file(&self.cli_key_pem_file_path, false).unwrap(),
            }
        }
    }

    enum CommunicationType {
        Cli,
        Agent,
    }

    async fn generate_test_grpc_communication_client(
        server_addr: &str,
        comm_type: &CommunicationType,
        test_request_id: &str,
        to_grpc_server: FromServerSender,
        tls_config: Option<security::TLSConfig>,
    ) -> (
        ToServerSender,
        JoinHandle<Result<(), CommunicationMiddlewareError>>,
    ) {
        let (to_grpc_client, grpc_client_receiver) = mpsc::channel::<ToServer>(20);
        let url = format!("https://{server_addr}");
        let grpc_communications_client = match comm_type {
            CommunicationType::Cli => GRPCCommunicationsClient::new_cli_communication(
                test_request_id.to_owned(),
                url,
                tls_config,
            ),
            CommunicationType::Agent => GRPCCommunicationsClient::new_agent_communication(
                test_request_id.to_owned(),
                url,
                tls_config,
            ),
        };

        let grpc_client_task = tokio::spawn(async move {
            grpc_communications_client?
                .run(grpc_client_receiver, to_grpc_server)
                .await
        });

        (to_grpc_client, grpc_client_task)
    }

    async fn generate_test_grpc_communication_setup(
        port: u16,
        comm_type: CommunicationType,
        test_request_id: &str,
        tls_pem_files_package: Option<&TestPEMFilesPackage>,
    ) -> (
        ToServerSender,                                       // to_grpc_client
        ToServerReceiver,                                     // server_receiver
        JoinHandle<Result<(), CommunicationMiddlewareError>>, // grpc_server_task
        JoinHandle<Result<(), CommunicationMiddlewareError>>, // grpc_client_task
    ) {
        ///////////////////////////////////////////////////////////////////////////////////////////////////////////////////////////////////
        //                                         _____________                                _________________
        //                                        |             | -----grpc over http(s)-----> |    0.0.0.0:port |
        //  test_case ------->to_grpc_client----->| grpc_client |                              |    grpc_server  |
        //                                        |_____________|                              |_________________|
        //                                                                                              |---to_server---> server_receiver
        //
        //////////////////////////////////////////////////////////////////////////////////////////////////////////////////////////////////

        let server_addr = format!("0.0.0.0:{port}");
        let (to_grpc_server, grpc_server_receiver) = mpsc::channel::<FromServer>(20);
        let (to_server, server_receiver) = mpsc::channel::<ToServer>(20);

        let (server_tls_config, agent_tls_config, cli_tls_config) =
            if let Some(tls_pem_files_package) = tls_pem_files_package {
                (
                    Some(tls_pem_files_package.get_server_tls_config()),
                    Some(tls_pem_files_package.get_agent_tls_config()),
                    Some(tls_pem_files_package.get_cli_tls_config()),
                )
            } else {
                (None, None, None)
            };

        // create communication server
        let mut communications_server = GRPCCommunicationsServer::new(to_server, server_tls_config);

        let socket_addr: SocketAddr = server_addr.parse().unwrap();

        let grpc_server_task = tokio::spawn(async move {
            communications_server
                .start(grpc_server_receiver, socket_addr)
                .await
        });

        // create communication client
        let (to_grpc_client, grpc_client_task) = generate_test_grpc_communication_client(
            &server_addr,
            &comm_type,
            test_request_id,
            to_grpc_server,
            match comm_type {
                CommunicationType::Agent => agent_tls_config,
                CommunicationType::Cli => cli_tls_config,
            },
        )
        .await;

        (
            to_grpc_client,
            server_receiver,
            grpc_server_task,
            grpc_client_task,
        )
    }

    // [itest->swdd~grpc-server-activate-mtls-when-certificates-and-key-provided-upon-start~1]
    // [itest->swdd~grpc-cli-activate-mtls-when-certificates-and-key-provided-upon-start~1]
    #[tokio::test(flavor = "multi_thread", worker_threads = 1)] // set worker_threads = 1 to solve the failing of the test on woodpecker
    async fn itest_grpc_communication_client_cli_connection_grpc_server_received_request_complete_state_with_tls()
     {
        let _ = env_logger::builder().is_test(true).try_init();
        let test_request_id = "test_request_id";
        let test_pem_files_package = TestPEMFilesPackage::new().unwrap();

        let (to_grpc_client, mut server_receiver, _grpc_server_task, _grpc_client_task) =
            generate_test_grpc_communication_setup(
                50050,
                CommunicationType::Cli,
                test_request_id,
                Some(&test_pem_files_package),
            )
            .await;

        // send request to grpc client
        let request_complete_state_result = to_grpc_client
            .request_complete_state(
                test_request_id.to_owned(),
<<<<<<< HEAD
                CompleteStateRequest {
                    field_mask: vec![],
                    subscribe_for_events: false,
                },
=======
                CompleteStateRequestSpec { field_mask: vec![] },
>>>>>>> a2550e39
            )
            .await;

        assert!(request_complete_state_result.is_ok());

        // read request forwarded by grpc communication server
        let result = timeout(Duration::from_secs(10), server_receiver.recv()).await;

        assert!(matches!(
            result,
            Ok(Some(ToServer::Request(
                RequestSpec{
                    request_id,
<<<<<<< HEAD
                    request_content: RequestContent::CompleteStateRequest(CompleteStateRequest {
                        field_mask,
                        subscribe_for_events
=======
                    request_content: RequestContentSpec::CompleteStateRequest(CompleteStateRequestSpec {
                        field_mask
>>>>>>> a2550e39
                    })
                }
            ))) if request_id.contains(test_request_id) && field_mask.is_empty() && !subscribe_for_events
        ));
    }

    // [itest->swdd~grpc-server-provides-endpoint-for-cli-connection-handling~1]
    // [itest->swdd~grpc-server-creates-cli-connection~1]
    // [itest->swdd~grpc-server-deactivate-mtls-when-no-certificates-and-no-key-provided-upon-start~1]
    // [itest->swdd~grpc-cli-deactivate-mtls-when-no-certificates-and-no-key-provided-upon-start~1]
    #[tokio::test(flavor = "multi_thread", worker_threads = 1)] // set worker_threads = 1 to solve the failing of the test on woodpecker
    async fn itest_grpc_communication_client_cli_connection_grpc_server_received_request_complete_state()
     {
        let test_request_id = "test_request_id";
        let (to_grpc_client, mut server_receiver, _, _) = generate_test_grpc_communication_setup(
            50051,
            CommunicationType::Cli,
            test_request_id,
            None,
        )
        .await;

        // send request to grpc client
        let request_complete_state_result = to_grpc_client
            .request_complete_state(
                test_request_id.to_owned(),
<<<<<<< HEAD
                CompleteStateRequest {
                    field_mask: vec![],
                    subscribe_for_events: false,
                },
=======
                CompleteStateRequestSpec { field_mask: vec![] },
>>>>>>> a2550e39
            )
            .await;

        assert!(request_complete_state_result.is_ok());

        // read request forwarded by grpc communication server
        let result = timeout(Duration::from_millis(3000), server_receiver.recv()).await;

        assert!(matches!(
            result,
            Ok(Some(ToServer::Request(
                RequestSpec{
                    request_id,
<<<<<<< HEAD
                    request_content: RequestContent::CompleteStateRequest(CompleteStateRequest {
                        field_mask,
                        subscribe_for_events
=======
                    request_content: RequestContentSpec::CompleteStateRequest(CompleteStateRequestSpec {
                        field_mask
>>>>>>> a2550e39
                    })
                }
            ))) if request_id.contains(test_request_id) && field_mask.is_empty() && !subscribe_for_events
        ));
    }

    // [itest->swdd~grpc-server-provides-endpoint-for-cli-connection-handling~1]
    // [itest->swdd~grpc-server-creates-cli-connection~1]
    #[tokio::test(flavor = "multi_thread", worker_threads = 1)] // set worker_threads = 1 to solve the failing of the test on woodpecker
    async fn itest_grpc_communication_client_cli_connection_grpc_server_received_update_state() {
        let test_request_id = "test_request_id";
        let (to_grpc_client, mut server_receiver, _, _) = generate_test_grpc_communication_setup(
            50052,
            CommunicationType::Cli,
            test_request_id,
            None,
        )
        .await;

        // send request to grpc client
        let update_state_result = to_grpc_client
            .update_state(
                test_request_id.to_owned(),
                CompleteStateSpec {
                    ..Default::default()
                },
                vec![],
            )
            .await;
        assert!(update_state_result.is_ok());

        // read request forwarded by grpc communication server
        let result = timeout(Duration::from_millis(3000), server_receiver.recv()).await;

        assert!(matches!(
            result,
            Ok(Some(ToServer::Request(RequestSpec{request_id, request_content: _}))
            ) if request_id.contains(test_request_id)
        ));
    }

    // [itest->swdd~grpc-agent-deactivate-mtls-when-no-certificates-and-no-key-provided-upon-start~1]
    #[tokio::test(flavor = "multi_thread", worker_threads = 1)] // set worker_threads = 1 to solve the failing of the test on woodpecker
    async fn itest_grpc_communication_client_agent_connection_grpc_server_received_agent_hello() {
        let test_agent_name = "test_agent_name";
        let (_, mut server_receiver, _, _) = generate_test_grpc_communication_setup(
            50053,
            CommunicationType::Agent,
            test_agent_name,
            None,
        )
        .await;

        let result = timeout(Duration::from_secs(10), server_receiver.recv()).await;

        assert_eq!(
            result,
            Ok(Some(ToServer::AgentHello(commands::AgentHello {
                agent_name: test_agent_name.to_owned(),
            })))
        );
    }

    // [itest->swdd~grpc-agent-activate-mtls-when-certificates-and-key-provided-upon-start~1]
    #[tokio::test(flavor = "multi_thread", worker_threads = 1)] // set worker_threads = 1 to solve the failing of the test on woodpecker
    async fn itest_grpc_communication_client_agent_connection_grpc_server_received_agent_hello_with_tls()
     {
        let _ = env_logger::builder().is_test(true).try_init();
        let test_agent_name = "test_agent_name";
        let test_pem_files_package = TestPEMFilesPackage::new().unwrap();

        let (_, mut server_receiver, _, _) = generate_test_grpc_communication_setup(
            50054,
            CommunicationType::Agent,
            test_agent_name,
            Some(&test_pem_files_package),
        )
        .await;

        let result = timeout(Duration::from_secs(10), server_receiver.recv()).await;

        assert_eq!(
            result,
            Ok(Some(ToServer::AgentHello(commands::AgentHello {
                agent_name: test_agent_name.to_owned()
            })))
        );
    }
}<|MERGE_RESOLUTION|>--- conflicted
+++ resolved
@@ -325,14 +325,10 @@
         let request_complete_state_result = to_grpc_client
             .request_complete_state(
                 test_request_id.to_owned(),
-<<<<<<< HEAD
-                CompleteStateRequest {
+                CompleteStateRequestSpec {
                     field_mask: vec![],
                     subscribe_for_events: false,
                 },
-=======
-                CompleteStateRequestSpec { field_mask: vec![] },
->>>>>>> a2550e39
             )
             .await;
 
@@ -346,14 +342,9 @@
             Ok(Some(ToServer::Request(
                 RequestSpec{
                     request_id,
-<<<<<<< HEAD
-                    request_content: RequestContent::CompleteStateRequest(CompleteStateRequest {
+                    request_content: RequestContentSpec::CompleteStateRequest(CompleteStateRequestSpec {
                         field_mask,
                         subscribe_for_events
-=======
-                    request_content: RequestContentSpec::CompleteStateRequest(CompleteStateRequestSpec {
-                        field_mask
->>>>>>> a2550e39
                     })
                 }
             ))) if request_id.contains(test_request_id) && field_mask.is_empty() && !subscribe_for_events
@@ -380,14 +371,10 @@
         let request_complete_state_result = to_grpc_client
             .request_complete_state(
                 test_request_id.to_owned(),
-<<<<<<< HEAD
-                CompleteStateRequest {
+                CompleteStateRequestSpec {
                     field_mask: vec![],
                     subscribe_for_events: false,
                 },
-=======
-                CompleteStateRequestSpec { field_mask: vec![] },
->>>>>>> a2550e39
             )
             .await;
 
@@ -401,14 +388,9 @@
             Ok(Some(ToServer::Request(
                 RequestSpec{
                     request_id,
-<<<<<<< HEAD
-                    request_content: RequestContent::CompleteStateRequest(CompleteStateRequest {
+                    request_content: RequestContentSpec::CompleteStateRequest(CompleteStateRequestSpec {
                         field_mask,
                         subscribe_for_events
-=======
-                    request_content: RequestContentSpec::CompleteStateRequest(CompleteStateRequestSpec {
-                        field_mask
->>>>>>> a2550e39
                     })
                 }
             ))) if request_id.contains(test_request_id) && field_mask.is_empty() && !subscribe_for_events
