#[cfg(test)]
mod grpc_tests {

    use std::time::Duration;

    use common::{
        commands::{self, CompleteState, Request, RequestCompleteState, RequestContent},
        communications_client::CommunicationsClient,
        communications_error::CommunicationMiddlewareError,
        communications_server::CommunicationsServer,
        execution_interface::FromServer,
        state_change_interface::{StateChangeInterface, ToServer},
    };
    use grpc::{client::GRPCCommunicationsClient, server::GRPCCommunicationsServer};

    use tokio::{
        sync::mpsc::{Receiver, Sender},
        time::timeout,
    };
    use url::Url;

    enum CommunicationType {
        Cli,
        Agent,
    }

    async fn generate_test_grpc_communication_client(
        server_addr: &str,
        comm_type: CommunicationType,
        test_request_id: &str,
        to_grpc_server: Sender<FromServer>,
    ) -> (
        Sender<ToServer>,
        tokio::task::JoinHandle<Result<(), CommunicationMiddlewareError>>,
    ) {
        let (to_grpc_client, grpc_client_receiver) = tokio::sync::mpsc::channel::<ToServer>(20);
        let url = Url::parse(&format!("http://{}", server_addr)).expect("error");
        let mut grpc_communications_client = match comm_type {
            CommunicationType::Cli => {
                GRPCCommunicationsClient::new_cli_communication(test_request_id.to_owned(), url)
            }
            CommunicationType::Agent => {
                GRPCCommunicationsClient::new_agent_communication(test_request_id.to_owned(), url)
            }
        };

        let grpc_client_task = tokio::spawn(async move {
            grpc_communications_client
                .run(grpc_client_receiver, to_grpc_server)
                .await
        });

        (to_grpc_client, grpc_client_task)
    }

    async fn generate_test_grpc_communication_setup(
        port: u16,
        comm_type: CommunicationType,
        test_request_id: &str,
    ) -> (
        Sender<ToServer>,                                                  // to_grpc_client
        Receiver<ToServer>,                                                // server_receiver
        tokio::task::JoinHandle<Result<(), CommunicationMiddlewareError>>, // grpc_server_task
        tokio::task::JoinHandle<Result<(), CommunicationMiddlewareError>>, // grpc_client_task
    ) {
        ///////////////////////////////////////////////////////////////////////////////////////////////////////////////////////////////////
        //                                         _____________                                _________________
        //                                        |             | -----grpc over http--------> |    0.0.0.0:port |
        //  test_case ------->to_grpc_client----->| grpc_client |                              |    grpc_server  |
        //                                        |_____________|                              |_________________|
        //                                                                                              |---to_server---> server_receiver
        //
        //////////////////////////////////////////////////////////////////////////////////////////////////////////////////////////////////

        let server_addr = format!("0.0.0.0:{}", port);
<<<<<<< HEAD
        let (to_grpc_server, mut grpc_server_receiver) =
            tokio::sync::mpsc::channel::<FromServer>(20);
        let (to_server, server_receiver) = tokio::sync::mpsc::channel::<ToServer>(20);
=======
        let (to_grpc_server, grpc_server_receiver) =
            tokio::sync::mpsc::channel::<ExecutionCommand>(20);
        let (to_server, server_receiver) = tokio::sync::mpsc::channel::<StateChangeCommand>(20);
>>>>>>> 78173fa3

        // create communication server
        let mut communications_server = GRPCCommunicationsServer::new(to_server);

        let socket_addr: std::net::SocketAddr = server_addr.parse().unwrap();

        let grpc_server_task = tokio::spawn(async move {
            communications_server
                .start(grpc_server_receiver, socket_addr)
                .await
        });

        // create communication client
        let (to_grpc_client, grpc_client_task) = generate_test_grpc_communication_client(
            &server_addr,
            comm_type,
            test_request_id,
            to_grpc_server,
        )
        .await;

        (
            to_grpc_client,
            server_receiver,
            grpc_server_task,
            grpc_client_task,
        )
    }

    // [itest->swdd~grpc-server-provides-endpoint-for-cli-connection-handling~1]
    // [itest->swdd~grpc-server-creates-cli-connection~1]
    #[tokio::test(flavor = "multi_thread", worker_threads = 1)] // set worker_threads = 1 to solve the failing of the test on woodpecker
    async fn itest_grpc_communication_client_cli_connection_grpc_server_received_request_complete_state(
    ) {
        let test_request_id = "test_request_id";
        let (to_grpc_client, mut server_receiver, _, _) =
            generate_test_grpc_communication_setup(25551, CommunicationType::Cli, test_request_id)
                .await;

        // send request to grpc client
        let request_complete_state_result = to_grpc_client
            .request_complete_state(
                test_request_id.to_owned(),
                RequestCompleteState { field_mask: vec![] },
            )
            .await;
        assert!(request_complete_state_result.is_ok());

        // read request forwarded by grpc communication server
        let result = timeout(Duration::from_millis(3000), server_receiver.recv()).await;

        assert!(matches!(
            result,
            Ok(Some(ToServer::Request(
                Request{
                    request_id,
                    request_content: RequestContent::RequestCompleteState(RequestCompleteState {
                        field_mask
                    })
                }
            ))) if request_id.contains(test_request_id) && field_mask.is_empty()
        ));
    }

    // [itest->swdd~grpc-server-provides-endpoint-for-cli-connection-handling~1]
    // [itest->swdd~grpc-server-creates-cli-connection~1]
    #[tokio::test(flavor = "multi_thread", worker_threads = 1)] // set worker_threads = 1 to solve the failing of the test on woodpecker
    async fn itest_grpc_communication_client_cli_connection_grpc_server_received_update_state() {
        let test_request_id = "test_request_id";
        let (to_grpc_client, mut server_receiver, _, _) =
            generate_test_grpc_communication_setup(50052, CommunicationType::Cli, test_request_id)
                .await;

        // send request to grpc client
        let update_state_result = to_grpc_client
            .update_state(
                test_request_id.to_owned(),
                CompleteState {
                    ..Default::default()
                },
                vec![],
            )
            .await;
        assert!(update_state_result.is_ok());

        // read request forwarded by grpc communication server
        let result = timeout(Duration::from_millis(3000), server_receiver.recv()).await;

        assert!(matches!(
            result,
            Ok(Some(ToServer::Request(Request{request_id, request_content: _}))
            ) if request_id.contains(test_request_id)
        ));
    }

    #[tokio::test(flavor = "multi_thread", worker_threads = 1)] // set worker_threads = 1 to solve the failing of the test on woodpecker
    async fn itest_grpc_communication_client_agent_connection_grpc_server_received_agent_hello() {
        let test_agent_name = "test_agent_name";
        let (_, mut server_receiver, _, _) = generate_test_grpc_communication_setup(
            50053,
            CommunicationType::Agent,
            test_agent_name,
        )
        .await;

        let result = timeout(Duration::from_millis(10000), server_receiver.recv()).await;

        assert!(matches!(
            result,
            Ok(Some(ToServer::AgentHello(commands::AgentHello { agent_name }))) if agent_name == test_agent_name
        ));
    }
}<|MERGE_RESOLUTION|>--- conflicted
+++ resolved
@@ -73,15 +73,8 @@
         //////////////////////////////////////////////////////////////////////////////////////////////////////////////////////////////////
 
         let server_addr = format!("0.0.0.0:{}", port);
-<<<<<<< HEAD
-        let (to_grpc_server, mut grpc_server_receiver) =
-            tokio::sync::mpsc::channel::<FromServer>(20);
+        let (to_grpc_server, grpc_server_receiver) = tokio::sync::mpsc::channel::<FromServer>(20);
         let (to_server, server_receiver) = tokio::sync::mpsc::channel::<ToServer>(20);
-=======
-        let (to_grpc_server, grpc_server_receiver) =
-            tokio::sync::mpsc::channel::<ExecutionCommand>(20);
-        let (to_server, server_receiver) = tokio::sync::mpsc::channel::<StateChangeCommand>(20);
->>>>>>> 78173fa3
 
         // create communication server
         let mut communications_server = GRPCCommunicationsServer::new(to_server);
