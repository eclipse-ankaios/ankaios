// Copyright (c) 2024 Elektrobit Automotive GmbH
//
// This program and the accompanying materials are made available under the
// terms of the Apache License, Version 2.0 which is available at
// https://www.apache.org/licenses/LICENSE-2.0.
//
// Unless required by applicable law or agreed to in writing, software
// distributed under the License is distributed on an "AS IS" BASIS, WITHOUT
// WARRANTIES OR CONDITIONS OF ANY KIND, either express or implied. See the
// License for the specific language governing permissions and limitations
// under the License.
//
// SPDX-License-Identifier: Apache-2.0

use common::commands;
use common::from_server_interface;
use common::objects;
use common::to_server_interface;
use std::collections::HashMap;

// [impl->swdd~grpc-delegate-workflow-to-external-library~1]
tonic::include_proto!("grpc_api"); // The string specified here must match the proto package name

impl From<AgentHello> for commands::AgentHello {
    fn from(item: AgentHello) -> Self {
        commands::AgentHello {
            agent_name: item.agent_name,
        }
    }
}

impl From<commands::UpdateWorkloadState> for UpdateWorkloadState {
    fn from(item: commands::UpdateWorkloadState) -> Self {
        UpdateWorkloadState {
            workload_states: item.workload_states.into_iter().map(|x| x.into()).collect(),
        }
    }
}

impl From<UpdateWorkloadState> for commands::UpdateWorkloadState {
    fn from(item: UpdateWorkloadState) -> Self {
        commands::UpdateWorkloadState {
            workload_states: item.workload_states.into_iter().map(|x| x.into()).collect(),
        }
    }
}

impl TryFrom<from_server_interface::FromServer> for FromServer {
    type Error = &'static str;

    fn try_from(item: from_server_interface::FromServer) -> Result<Self, Self::Error> {
        match item {
            from_server_interface::FromServer::UpdateWorkload(ankaios) => Ok(FromServer {
                from_server_enum: Some(from_server::FromServerEnum::UpdateWorkload(
                    UpdateWorkload {
                        added_workloads: ankaios
                            .added_workloads
                            .into_iter()
                            .map(|x| x.into())
                            .collect(),
                        deleted_workloads: ankaios
                            .deleted_workloads
                            .into_iter()
                            .map(|x| x.into())
                            .collect(),
                    },
                )),
            }),
            from_server_interface::FromServer::UpdateWorkloadState(ankaios) => Ok(FromServer {
                from_server_enum: Some(from_server::FromServerEnum::UpdateWorkloadState(
                    UpdateWorkloadState {
                        workload_states: ankaios
                            .workload_states
                            .iter()
                            .map(|x| x.to_owned().into())
                            .collect(),
                    },
                )),
            }),
            from_server_interface::FromServer::Response(ankaios) => Ok(FromServer {
                from_server_enum: Some(from_server::FromServerEnum::Response(
                    super::ank_base::Response {
                        request_id: ankaios.request_id,
                        response_content: Some(ankaios.response_content.into()),
                    },
                )),
            }),
            from_server_interface::FromServer::Stop(_) => {
                Err("Stop command not implemented in proto")
            }
        }
    }
}

impl TryFrom<DeletedWorkload> for objects::DeletedWorkload {
    type Error = String;

    fn try_from(deleted_workload: DeletedWorkload) -> Result<Self, Self::Error> {
        Ok(objects::DeletedWorkload {
            instance_name: deleted_workload
                .instance_name
                .ok_or("No instance name")?
                .into(),
            dependencies: deleted_workload
                .dependencies
                .into_iter()
                .map(|(k, v)| Ok((k, v.try_into()?)))
                .collect::<Result<HashMap<String, objects::DeleteCondition>, String>>()?,
        })
    }
}

impl From<objects::DeletedWorkload> for DeletedWorkload {
    fn from(value: objects::DeletedWorkload) -> Self {
        DeletedWorkload {
            instance_name: super::ank_base::WorkloadInstanceName::from(value.instance_name).into(),
            dependencies: value
                .dependencies
                .into_iter()
                .map(|(k, v)| (k, v as i32))
                .collect(),
        }
    }
}

impl TryFrom<AddedWorkload> for objects::WorkloadSpec {
    type Error = String;

    fn try_from(workload: AddedWorkload) -> Result<Self, String> {
        Ok(objects::WorkloadSpec {
            dependencies: workload
                .dependencies
                .into_iter()
                .map(|(k, v)| Ok((k, v.try_into()?)))
                .collect::<Result<HashMap<String, objects::AddCondition>, String>>()?,
            restart_policy: workload.restart_policy.try_into()?,
            runtime: workload.runtime,
            instance_name: workload.instance_name.ok_or("No instance name")?.into(),
            tags: workload.tags.into_iter().map(|x| x.into()).collect(),
            runtime_config: workload.runtime_config,
            control_interface_access: workload
                .control_interface_access
                .unwrap_or_default()
                .try_into()?,
        })
    }
}

impl From<objects::WorkloadSpec> for AddedWorkload {
    fn from(workload: objects::WorkloadSpec) -> Self {
        AddedWorkload {
            instance_name: super::ank_base::WorkloadInstanceName::from(workload.instance_name)
                .into(),
            dependencies: workload
                .dependencies
                .into_iter()
                .map(|(k, v)| (k, v as i32))
                .collect(),
            restart_policy: workload.restart_policy as i32,
            runtime: workload.runtime,
            runtime_config: workload.runtime_config,
            tags: workload.tags.into_iter().map(|x| x.into()).collect(),
            control_interface_access: workload.control_interface_access.into(),
        }
    }
}

impl TryFrom<ToServer> for to_server_interface::ToServer {
    type Error = String;

    fn try_from(item: ToServer) -> Result<Self, Self::Error> {
        use to_server::ToServerEnum;
        let to_server = item.to_server_enum.ok_or("ToServer is None.".to_string())?;

        Ok(match to_server {
            ToServerEnum::AgentHello(protobuf) => {
                to_server_interface::ToServer::AgentHello(protobuf.into())
            }
            ToServerEnum::UpdateWorkloadState(protobuf) => {
                to_server_interface::ToServer::UpdateWorkloadState(protobuf.into())
            }
            ToServerEnum::Request(protobuf) => {
                to_server_interface::ToServer::Request(protobuf.try_into()?)
            }
            ToServerEnum::Goodbye(_) => {
                to_server_interface::ToServer::Goodbye(commands::Goodbye {})
            }
        })
    }
}

//////////////////////////////////////////////////////////////////////////////
//                 ########  #######    #########  #########                //
//                    ##     ##        ##             ##                    //
//                    ##     #####     #########      ##                    //
//                    ##     ##                ##     ##                    //
//                    ##     #######   #########      ##                    //
//////////////////////////////////////////////////////////////////////////////

#[cfg(test)]
fn generate_test_proto_delete_dependencies() -> HashMap<String, i32> {
    HashMap::from([(
        String::from("workload A"),
        DeleteCondition::DelCondNotPendingNorRunning.into(),
    )])
}

#[cfg(test)]
pub fn generate_test_proto_deleted_workload() -> DeletedWorkload {
    let instance_name = common::objects::WorkloadInstanceName::builder()
        .agent_name("agent")
        .workload_name("workload X")
        .config(&String::from("config"))
        .build();

    DeletedWorkload {
        instance_name: Some(instance_name.into()),
        dependencies: generate_test_proto_delete_dependencies(),
    }
}

#[cfg(test)]
pub fn generate_test_failed_update_workload_state(
    agent_name: &str,
    workload_name: &str,
) -> common::to_server_interface::ToServer {
    use common::objects::ExecutionState;

    common::to_server_interface::ToServer::UpdateWorkloadState(commands::UpdateWorkloadState {
        workload_states: vec![common::objects::generate_test_workload_state_with_agent(
            workload_name,
            agent_name,
            ExecutionState::failed("additional_info"),
        )],
    })
}

#[cfg(test)]
mod tests {
    use std::collections::HashMap;

    use crate::{
        from_server::FromServerEnum, generate_test_proto_deleted_workload, to_server::ToServerEnum,
        AddedWorkload, AgentHello, DeletedWorkload, FromServer, ToServer, UpdateWorkload,
        UpdateWorkloadState,
    };

    use api::ank_base;
    use common::{
        objects::{generate_test_workload_spec, ConfigHash},
        test_utils::generate_test_deleted_workload,
    };

    mod ankaios {
        pub use common::{
            commands::*, from_server_interface::FromServer, objects::*,
            to_server_interface::ToServer,
        };
    }

    ///////////////////////////////////////////////////////////////////////////
    // ToServer tests
    ///////////////////////////////////////////////////////////////////////////
    #[test]
    fn utest_convert_proto_to_server_agent_hello() {
        let agent_name = "agent_A".to_string();

        let proto_request = ToServer {
            to_server_enum: Some(ToServerEnum::AgentHello(AgentHello {
                agent_name: agent_name.clone(),
            })),
        };

        let ankaios_command = ankaios::ToServer::AgentHello(ankaios::AgentHello { agent_name });

        assert_eq!(
            ankaios::ToServer::try_from(proto_request),
            Ok(ankaios_command)
        );
    }

    #[test]
    fn utest_convert_proto_to_server_update_workload_state() {
        let proto_request = ToServer {
            to_server_enum: Some(ToServerEnum::UpdateWorkloadState(UpdateWorkloadState {
                workload_states: vec![],
            })),
        };

        let ankaios_command =
            ankaios::ToServer::UpdateWorkloadState(ankaios::UpdateWorkloadState {
                workload_states: vec![],
            });

        assert_eq!(
            ankaios::ToServer::try_from(proto_request),
            Ok(ankaios_command)
        );
    }

    #[test]
    fn utest_convert_proto_to_server_update_state() {
        let proto_request = ToServer {
            to_server_enum: Some(ToServerEnum::Request(ank_base::Request {
                request_id: "request_id".to_owned(),
                request_content: Some(ank_base::request::RequestContent::UpdateStateRequest(
                    ank_base::UpdateStateRequest {
                        update_mask: vec!["test_update_mask_field".to_owned()],
                        new_state: Some(ank_base::CompleteState {
                            desired_state: Some(ank_base::State {
                                api_version: "v0.1".into(),
                                workloads: HashMap::from([(
                                    "test_workload".to_owned(),
                                    ank_base::Workload {
                                        agent: "test_agent".to_owned(),
                                        ..Default::default()
                                    },
                                )]),
                            }),
                            ..Default::default()
                        }),
                    },
                )),
            })),
        };

        let ankaios_command = ankaios::ToServer::Request(ankaios::Request {
            request_id: "request_id".to_owned(),
            request_content: ankaios::RequestContent::UpdateStateRequest(Box::new(
                ankaios::UpdateStateRequest {
                    update_mask: vec!["test_update_mask_field".to_owned()],
                    state: ankaios::CompleteState {
                        desired_state: ankaios::State {
                            workloads: HashMap::from([(
                                "test_workload".to_owned(),
                                ankaios::StoredWorkloadSpec {
                                    agent: "test_agent".to_string(),
                                    ..Default::default()
                                },
                            )]),
                            ..Default::default()
                        },
                        ..Default::default()
                    },
                },
            )),
        });

        assert_eq!(
            ankaios::ToServer::try_from(proto_request),
            Ok(ankaios_command)
        );
    }

    #[test]
    fn utest_convert_proto_to_server_update_state_fails() {
        let proto_request = ToServer {
            to_server_enum: Some(ToServerEnum::Request(ank_base::Request {
                request_id: "requeset_id".to_owned(),
                request_content: Some(ank_base::request::RequestContent::UpdateStateRequest(
                    ank_base::UpdateStateRequest {
                        update_mask: vec!["test_update_mask_field".to_owned()],
                        new_state: Some(ank_base::CompleteState {
                            desired_state: Some(ank_base::State {
                                api_version: "v0.1".into(),
                                workloads: HashMap::from([(
                                    "test_workload".to_owned(),
                                    ank_base::Workload {
                                        agent: "test_agent".to_owned(),
                                        dependencies: vec![("other_workload".into(), -1)]
                                            .into_iter()
                                            .collect(),
                                        ..Default::default()
                                    },
                                )]),
                            }),
                            ..Default::default()
                        }),
                    },
                )),
            })),
        };

        assert!(ankaios::ToServer::try_from(proto_request).is_err(),);
    }

    #[test]
    fn utest_convert_proto_to_server_request_complete_state() {
        let request_id = "42".to_string();
        let field_mask = vec!["1".to_string()];

        let proto_request = ToServer {
            to_server_enum: Some(ToServerEnum::Request(ank_base::Request {
                request_id: request_id.clone(),
                request_content: Some(ank_base::request::RequestContent::CompleteStateRequest(
                    ank_base::CompleteStateRequest {
                        field_mask: field_mask.clone(),
                    },
                )),
            })),
        };

        let ankaios_command = ankaios::ToServer::Request(ankaios::Request {
            request_id,
            request_content: ankaios::RequestContent::CompleteStateRequest(
                ankaios::CompleteStateRequest { field_mask },
            ),
        });

        assert_eq!(
            ankaios::ToServer::try_from(proto_request),
            Ok(ankaios_command)
        );
    }

    ///////////////////////////////////////////////////////////////////////////
    // FromServer tests
    ///////////////////////////////////////////////////////////////////////////
    #[test]
    fn utest_convert_from_server_to_proto_update_workload() {
        let instance_name = ankaios::WorkloadInstanceName::builder()
            .workload_name("test_workload")
            .build();
        let test_ex_com = ankaios::FromServer::UpdateWorkload(ankaios::UpdateWorkload {
            added_workloads: vec![ankaios::WorkloadSpec {
                instance_name,
                runtime: "tes_runtime".to_owned(),
                ..Default::default()
            }],
            deleted_workloads: vec![generate_test_deleted_workload(
                "agent".to_string(),
                "workload X".to_string(),
            )],
        });
        let expected_ex_com = Ok(FromServer {
            from_server_enum: Some(FromServerEnum::UpdateWorkload(UpdateWorkload {
                added_workloads: vec![AddedWorkload {
                    instance_name: Some(ank_base::WorkloadInstanceName {
                        workload_name: "test_workload".to_owned(),
                        ..Default::default()
                    }),
                    runtime: "tes_runtime".to_owned(),
                    ..Default::default()
                }],
                deleted_workloads: vec![generate_test_proto_deleted_workload()],
            })),
        });

        assert_eq!(FromServer::try_from(test_ex_com), expected_ex_com);
    }

    #[test]
    fn utest_convert_from_server_to_proto_update_workload_state() {
        let workload_state = ankaios::generate_test_workload_state_with_agent(
            "test_workload",
            "test_agent",
            ankaios::ExecutionState::running(),
        );

        let test_ex_com = ankaios::FromServer::UpdateWorkloadState(ankaios::UpdateWorkloadState {
            workload_states: vec![workload_state.clone()],
        });
        let expected_ex_com = Ok(FromServer {
            from_server_enum: Some(FromServerEnum::UpdateWorkloadState(UpdateWorkloadState {
                workload_states: vec![workload_state.into()],
            })),
        });

        assert_eq!(FromServer::try_from(test_ex_com), expected_ex_com);
    }

    #[test]
    fn utest_convert_from_server_to_proto_complete_state() {
        let test_ex_com = ankaios::FromServer::Response(ankaios::Response {
            request_id: "req_id".to_owned(),
            response_content: ankaios::ResponseContent::CompleteState(Box::default()),
        });

        let expected_ex_com = Ok(FromServer {
            from_server_enum: Some(FromServerEnum::Response(ank_base::Response {
                request_id: "req_id".to_owned(),
                response_content: Some(ank_base::response::ResponseContent::CompleteState(
                    ank_base::CompleteState {
                        desired_state: Some(api::ank_base::State {
                            api_version: "v0.1".into(),
                            ..Default::default()
                        }),
<<<<<<< HEAD
                        startup_state: Some(api::ank_base::State {
                            api_version: "v0.1".into(),
                            ..Default::default()
                        }),
                        ..Default::default()
=======
                        workload_states: vec![],
>>>>>>> 2457598f
                    },
                )),
            })),
        });

        assert_eq!(FromServer::try_from(test_ex_com), expected_ex_com);
    }
    ///////////////////////////////////////////////////////////////////////////
    // WorkloadSpec tests
    ///////////////////////////////////////////////////////////////////////////
    #[test]
    fn utest_converts_to_proto_deleted_workload() {
        let proto_workload = generate_test_proto_deleted_workload();
        let workload =
            generate_test_deleted_workload("agent".to_string(), "workload X".to_string());

        assert_eq!(DeletedWorkload::from(workload), proto_workload);
    }

    #[test]
    fn utest_converts_to_ankaios_deleted_workload() {
        let proto_workload = generate_test_proto_deleted_workload();
        let workload =
            generate_test_deleted_workload("agent".to_string(), "workload X".to_string());

        assert_eq!(
            ankaios::DeletedWorkload::try_from(proto_workload),
            Ok(workload)
        );
    }

    #[test]
    fn utest_converts_to_ankaios_deleted_workload_fails() {
        let mut proto_workload = generate_test_proto_deleted_workload();
        proto_workload.dependencies.insert("workload B".into(), -1);

        assert!(ankaios::DeletedWorkload::try_from(proto_workload).is_err());
    }

    #[test]
    fn utest_converts_to_proto_added_workload() {
        let workload_spec = generate_test_workload_spec();

        let proto_workload = AddedWorkload {
            instance_name: Some(ank_base::WorkloadInstanceName {
                workload_name: "name".to_string(),
                agent_name: "agent".to_string(),
                id: workload_spec.runtime_config.hash_config(),
            }),
            dependencies: HashMap::from([
                (
                    String::from("workload A"),
                    ank_base::AddCondition::AddCondRunning.into(),
                ),
                (
                    String::from("workload C"),
                    ank_base::AddCondition::AddCondSucceeded.into(),
                ),
            ]),
            restart_policy: ank_base::RestartPolicy::Always.into(),
            runtime: String::from("runtime"),
            runtime_config: workload_spec.runtime_config.clone(),
            tags: vec![ank_base::Tag {
                key: "key".into(),
                value: "value".into(),
            }],
            control_interface_access: Default::default(),
        };

        assert_eq!(AddedWorkload::from(workload_spec), proto_workload);
    }

    #[test]
    fn utest_converts_to_ankaios_added_workload() {
        let ank_workload = ankaios::WorkloadSpec {
            dependencies: HashMap::from([
                (
                    String::from("workload A"),
                    ankaios::AddCondition::AddCondRunning,
                ),
                (
                    String::from("workload C"),
                    ankaios::AddCondition::AddCondSucceeded,
                ),
            ]),
            restart_policy: ankaios::RestartPolicy::Always,
            runtime: String::from("runtime"),
            instance_name: ankaios::WorkloadInstanceName::builder()
                .agent_name("agent")
                .workload_name("name")
                .build(),
            tags: vec![],
            runtime_config: String::from("some config"),
            control_interface_access: Default::default(),
        };

        let proto_workload = AddedWorkload {
            instance_name: Some(ank_base::WorkloadInstanceName {
                workload_name: "name".to_string(),
                agent_name: "agent".to_string(),
                ..Default::default()
            }),
            dependencies: HashMap::from([
                (
                    String::from("workload A"),
                    ank_base::AddCondition::AddCondRunning.into(),
                ),
                (
                    String::from("workload C"),
                    ank_base::AddCondition::AddCondSucceeded.into(),
                ),
            ]),
            restart_policy: ank_base::RestartPolicy::Always.into(),
            runtime: String::from("runtime"),
            runtime_config: String::from("some config"),
            tags: vec![],
            control_interface_access: Default::default(),
        };

        assert_eq!(
            ankaios::WorkloadSpec::try_from(proto_workload),
            Ok(ank_workload)
        );
    }

    #[test]
    fn utest_converts_to_ankaios_added_workload_fails() {
        let proto_workload = AddedWorkload {
            instance_name: Some(ank_base::WorkloadInstanceName {
                workload_name: "name".to_string(),
                ..Default::default()
            }),
            dependencies: HashMap::from([
                (
                    String::from("workload A"),
                    ank_base::AddCondition::AddCondRunning.into(),
                ),
                (String::from("workload B"), -1),
                (
                    String::from("workload C"),
                    ank_base::AddCondition::AddCondSucceeded.into(),
                ),
            ]),
            restart_policy: ank_base::RestartPolicy::Always.into(),
            runtime: String::from("runtime"),
            runtime_config: String::from("some config"),
            tags: vec![],
            control_interface_access: Default::default(),
        };

        assert!(ankaios::WorkloadSpec::try_from(proto_workload).is_err());
    }

    // UpdateWorkloadState tests
    const AGENT_NAME: &str = "agent_1";
    const WORKLOAD_NAME_1: &str = "workload_name_1";
    const HASH: &str = "hash_1";

    macro_rules! update_workload_state {
        (ankaios) => {
            ankaios::UpdateWorkloadState {
                workload_states: vec![workload_state!(ankaios)],
            }
        };
        (grpc_api) => {
            crate::UpdateWorkloadState {
                workload_states: vec![workload_state!(ank_base)],
            }
        };
    }

    macro_rules! workload_state {
        (ankaios) => {{
            struct HashableString(String);

            impl ankaios::ConfigHash for HashableString {
                fn hash_config(&self) -> String {
                    self.0.clone()
                }
            }
            ankaios::WorkloadState {
                instance_name: ankaios::WorkloadInstanceName::builder()
                    .workload_name(WORKLOAD_NAME_1)
                    .config(&HashableString(HASH.into()))
                    .agent_name(AGENT_NAME)
                    .build(),
                execution_state: ankaios::ExecutionState::running(),
            }
        }};
        (ank_base) => {
            ank_base::WorkloadState {
                instance_name: ank_base::WorkloadInstanceName {
                    workload_name: WORKLOAD_NAME_1.into(),
                    agent_name: AGENT_NAME.into(),
                    id: HASH.into(),
                }
                .into(),
                execution_state: ank_base::ExecutionState {
                    execution_state_enum: ank_base::execution_state::ExecutionStateEnum::Running(
                        ank_base::Running::Ok.into(),
                    )
                    .into(),
                    ..Default::default()
                }
                .into(),
            }
        };
    }

    #[test]
    fn utest_converts_to_proto_update_workload_state() {
        let ankaios_update_wl_state = update_workload_state!(ankaios);
        let proto_update_wl_state = update_workload_state!(grpc_api);

        assert_eq!(
            crate::UpdateWorkloadState::from(ankaios_update_wl_state),
            proto_update_wl_state
        );
    }

    #[test]
    fn utest_converts_from_proto_update_workload_state() {
        let proto_update_wl_state = update_workload_state!(grpc_api);
        let ankaios_update_wl_state = update_workload_state!(ankaios);

        assert_eq!(
            ankaios::UpdateWorkloadState::from(proto_update_wl_state),
            ankaios_update_wl_state,
        );
    }
}<|MERGE_RESOLUTION|>--- conflicted
+++ resolved
@@ -485,15 +485,7 @@
                             api_version: "v0.1".into(),
                             ..Default::default()
                         }),
-<<<<<<< HEAD
-                        startup_state: Some(api::ank_base::State {
-                            api_version: "v0.1".into(),
-                            ..Default::default()
-                        }),
                         ..Default::default()
-=======
-                        workload_states: vec![],
->>>>>>> 2457598f
                     },
                 )),
             })),
