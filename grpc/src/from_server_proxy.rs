// Copyright (c) 2023 Elektrobit Automotive GmbH
//
// This program and the accompanying materials are made available under the
// terms of the Apache License, Version 2.0 which is available at
// https://www.apache.org/licenses/LICENSE-2.0.
//
// Unless required by applicable law or agreed to in writing, software
// distributed under the License is distributed on an "AS IS" BASIS, WITHOUT
// WARRANTIES OR CONDITIONS OF ANY KIND, either express or implied. See the
// License for the specific language governing permissions and limitations
// under the License.
//
// SPDX-License-Identifier: Apache-2.0

use crate::agent_senders_map::AgentSendersMap;
use crate::ankaios_streaming::GRPCStreaming;
use crate::grpc_middleware_error::GrpcMiddlewareError;
use api::ank_base;
use api::ank_base::response::ResponseContent;
use crate::grpc_api::{self, from_server::FromServerEnum};

use async_trait::async_trait;
use common::commands::Response;
use common::from_server_interface::{
    FromServer, FromServerInterface, FromServerReceiver, FromServerSender,
};
use common::objects::{
    get_workloads_per_agent, DeletedWorkload, DeletedWorkloadCollection, WorkloadCollection,
    WorkloadSpec, WorkloadState,
};
use common::request_id_prepending::detach_prefix_from_request_id;

use tonic::Streaming;

pub struct GRPCFromServerStreaming {
    inner: Streaming<grpc_api::FromServer>,
}

impl GRPCFromServerStreaming {
    pub fn new(inner: Streaming<grpc_api::FromServer>) -> Self {
        Self { inner }
    }
}

#[async_trait]
impl GRPCStreaming<grpc_api::FromServer> for GRPCFromServerStreaming {
    async fn message(&mut self) -> Result<Option<grpc_api::FromServer>, tonic::Status> {
        self.inner.message().await
    }
}

// [impl->swdd~grpc-client-forwards-from-server-messages-to-agent~1]
pub async fn forward_from_proto_to_ankaios(
    grpc_streaming: &mut impl GRPCStreaming<grpc_api::FromServer>,
    agent_tx: &FromServerSender,
) -> Result<(), GrpcMiddlewareError> {
    while let Some(value) = grpc_streaming.message().await? {
        log::trace!("RESPONSE={:?}", value);

        let try_block = async {
            match value
                .from_server_enum
                .ok_or(GrpcMiddlewareError::ReceiveError(
                    "Missing AgentReply.".to_string(),
                ))? {
                FromServerEnum::UpdateWorkload(obj) => {
                    agent_tx
                        .update_workload(
                            obj.added_workloads
                                .into_iter()
                                .map(|added_workload| added_workload.try_into())
                                .collect::<Result<Vec<WorkloadSpec>, _>>()
                                .map_err(GrpcMiddlewareError::ConversionError)?,
                            obj.deleted_workloads
                                .into_iter()
                                .map(|deleted_workload| deleted_workload.try_into())
                                .collect::<Result<Vec<DeletedWorkload>, _>>()
                                .map_err(GrpcMiddlewareError::ConversionError)?,
                        )
                        .await?;
                }
                FromServerEnum::UpdateWorkloadState(obj) => {
                    agent_tx
                        .update_workload_state(
                            obj.workload_states.into_iter().map(|x| x.into()).collect(),
                        )
                        .await?;
                }
                FromServerEnum::Response(response) => {
                    // [impl->swdd~agent-adds-workload-prefix-id-control-interface-request~1]
                    let response: Response = response
                        .try_into()
                        .map_err(GrpcMiddlewareError::ConversionError)?;
                    agent_tx.response(response).await?;
                }
            }
            Ok(()) as Result<(), GrpcMiddlewareError>
        }
        .await;

        if let Err::<(), GrpcMiddlewareError>(error) = try_block {
            log::debug!("Could not forward from server message: {}", error);
        }
    }

    Ok(())
}

// [impl->swdd~grpc-server-forwards-from-server-messages-to-grpc-client~1]
pub async fn forward_from_ankaios_to_proto(
    agent_senders: &AgentSendersMap,
    receiver: &mut FromServerReceiver,
) {
    while let Some(from_server_msg) = receiver.recv().await {
        match from_server_msg {
            FromServer::UpdateWorkload(method_obj) => {
                log::trace!("Received UpdateWorkload from server: {:?}.", method_obj);

                distribute_workloads_to_agents(
                    agent_senders,
                    method_obj.added_workloads,
                    method_obj.deleted_workloads,
                )
                .await;
            }
            FromServer::UpdateWorkloadState(method_obj) => {
                log::trace!("Received UpdateWorkloadState from server: {:?}", method_obj);

                distribute_workload_states_to_agents(agent_senders, method_obj.workload_states)
                    .await;
            }
            FromServer::Response(response) => {
                let (agent_name, request_id) =
                    detach_prefix_from_request_id(response.request_id.as_ref());
                if let Some(sender) = agent_senders.get(&agent_name) {
                    let response_content: ResponseContent = response.response_content.into();
                    log::trace!(
                        "Sending response to agent '{}': {:?}.",
                        agent_name,
                        response_content
                    );

                    let result = sender
                        .send(Ok(grpc_api::FromServer {
                            from_server_enum: Some(
                                grpc_api::from_server::FromServerEnum::Response(
                                    ank_base::Response {
                                        request_id,
                                        response_content: Some(response_content),
                                    },
                                ),
                            ),
                        }))
                        .await;
                    if result.is_err() {
                        log::warn!("Could not send response to agent '{}'", agent_name,);
                    }
                } else {
                    log::warn!("Unknown agent with name: '{}'", agent_name);
                }
            }
            FromServer::Stop(_method_obj) => {
                log::debug!("Received Stop from server.");
                // TODO: handle the call
                break;
            }
        }
    }
}

// [impl->swdd~grpc-server-forwards-from-server-messages-to-grpc-client~1]
async fn distribute_workload_states_to_agents(
    agent_senders: &AgentSendersMap,
    workload_state_collection: Vec<WorkloadState>,
) {
    // Workload states are agent related. Sending a flattened set here is not very good for the performance ...

    for agent_name in agent_senders.get_all_agent_names() {
        // Filter the workload states as we don't want to send an agent its own updates
        let filtered_workload_states: Vec<ank_base::WorkloadState> = workload_state_collection
            .clone()
            .into_iter()
            .filter(|workload_state| workload_state.instance_name.agent_name() != agent_name)
            .map(|x| x.into())
            .collect();
        if filtered_workload_states.is_empty() {
            log::trace!(
                "Skipping sending workload states to agent '{agent_name}'. Nothing to send."
            );
            continue;
        }

        if let Some(sender) = agent_senders.get(&agent_name) {
            log::trace!(
                "Sending workload states to agent '{}': {:?}.",
                agent_name,
                filtered_workload_states
            );
            let result = sender
                .send(Ok(grpc_api::FromServer {
                    from_server_enum: Some(FromServerEnum::UpdateWorkloadState(
                        grpc_api::UpdateWorkloadState {
                            workload_states: filtered_workload_states,
                        },
                    )),
                }))
                .await;
            if result.is_err() {
                log::warn!("Could not send workload states to agent '{}'", agent_name,);
            }
        } else {
            log::info!("Skipping sending workload states to agent '{agent_name}'. Agent disappeared in the meantime.");
        }
    }
}

// [impl->swdd~grpc-server-forwards-from-server-messages-to-grpc-client~1]
async fn distribute_workloads_to_agents(
    agent_senders: &AgentSendersMap,
    added_workloads: WorkloadCollection,
    deleted_workloads: DeletedWorkloadCollection,
) {
    // [impl->swdd~grpc-server-sorts-commands-according-agents~1]
    for (agent_name, (added_workload_vector, deleted_workload_vector)) in
        get_workloads_per_agent(added_workloads, deleted_workloads)
    {
        if let Some(sender) = agent_senders.get(&agent_name) {
            log::trace!("Sending added and deleted workloads to agent '{}'.\n\tAdded workloads: {:?}.\n\tDeleted workloads: {:?}.",
                agent_name, added_workload_vector, deleted_workload_vector);
            let result = sender
                .send(Ok(grpc_api::FromServer {
                    from_server_enum: Some(FromServerEnum::UpdateWorkload(
                        grpc_api::UpdateWorkload {
                            added_workloads: added_workload_vector
                                .into_iter()
                                .map(|x| x.into())
                                .collect(),
                            deleted_workloads: deleted_workload_vector
                                .into_iter()
                                .map(|x| x.into())
                                .collect(),
                        },
                    )),
                }))
                .await;
            if result.is_err() {
                log::warn!(
                    "Could not send added and deleted workloads to agent '{}'",
                    agent_name,
                );
            }
        } else {
            log::info!(
                "Agent {} not found, workloads not sent. Waiting for agent to connect.",
                agent_name
            )
        }
    }
}

//////////////////////////////////////////////////////////////////////////////
//                 ########  #######    #########  #########                //
//                    ##     ##        ##             ##                    //
//                    ##     #####     #########      ##                    //
//                    ##     ##                ##     ##                    //
//                    ##     #######   #########      ##                    //
//////////////////////////////////////////////////////////////////////////////

#[cfg(test)]
mod tests {
    extern crate serde;
    extern crate tonic;

    use std::collections::{HashMap, LinkedList};

    use super::{forward_from_ankaios_to_proto, forward_from_proto_to_ankaios};
    use crate::{agent_senders_map::AgentSendersMap, from_server_proxy::GRPCStreaming};
    use api::ank_base::{self, response};
    use async_trait::async_trait;
    use common::from_server_interface::FromServerInterface;
    use common::objects::{
        generate_test_stored_workload_spec, generate_test_workload_spec_with_param,
        StoredWorkloadSpec,
    };
    use common::objects::{CompleteState, State, WorkloadSpec};
    use common::test_utils::*;
    use crate::grpc_api::{self, from_server::FromServerEnum, FromServer, UpdateWorkload};
    use tokio::sync::mpsc::error::TryRecvError;
    use tokio::{
        join,
        sync::mpsc::{self, Receiver, Sender},
    };

    type TestSetup = (
        Sender<common::from_server_interface::FromServer>,
        Receiver<common::from_server_interface::FromServer>,
        Sender<Result<FromServer, tonic::Status>>,
        Receiver<Result<FromServer, tonic::Status>>,
        AgentSendersMap,
    );

    const WORKLOAD_NAME: &str = "workload_1";

    fn create_test_setup(agent_name: &str) -> TestSetup {
        let (to_manager, manager_receiver) =
            mpsc::channel::<common::from_server_interface::FromServer>(common::CHANNEL_CAPACITY);
        let (agent_tx, agent_rx) = tokio::sync::mpsc::channel::<Result<FromServer, tonic::Status>>(
            common::CHANNEL_CAPACITY,
        );

        let agent_senders_map = AgentSendersMap::new();

        agent_senders_map.insert(agent_name, agent_tx.clone());

        (
            to_manager,
            manager_receiver,
            agent_tx,
            agent_rx,
            agent_senders_map,
        )
    }

    #[derive(Default, Clone)]
    struct MockGRPCFromServerStreaming {
        msgs: LinkedList<Option<grpc_api::FromServer>>,
    }
    impl MockGRPCFromServerStreaming {
        fn new(msgs: LinkedList<Option<grpc_api::FromServer>>) -> Self {
            MockGRPCFromServerStreaming { msgs }
        }
    }
    #[async_trait]
    impl GRPCStreaming<grpc_api::FromServer> for MockGRPCFromServerStreaming {
        async fn message(&mut self) -> Result<Option<grpc_api::FromServer>, tonic::Status> {
            if let Some(msg) = self.msgs.pop_front() {
                Ok(msg)
            } else {
                Err(tonic::Status::new(tonic::Code::Unknown, "test"))
            }
        }
    }

    #[tokio::test]
    async fn utest_from_server_proxy_forward_from_ankaios_to_proto_update_workload() {
        let agent = "agent_X";
        let (to_manager, mut manager_receiver, _, mut agent_rx, agent_senders_map) =
            create_test_setup(agent);

        // As the channel capacity is big enough the await is satisfied right away
        let update_workload_result = to_manager
            .update_workload(
                vec![generate_test_workload_spec_with_param(
                    agent.into(),
                    "name".to_string(),
                    "my_runtime".into(),
                )],
                vec![generate_test_deleted_workload(
                    agent.to_string(),
                    "workload X".to_string(),
                )],
            )
            .await;
        assert!(update_workload_result.is_ok());

        let handle = forward_from_ankaios_to_proto(&agent_senders_map, &mut manager_receiver);

        // The receiver in the agent receives the message and terminates the infinite waiting-loop.
        drop(to_manager);
        join!(handle).0;

        //if this returns the test is successful
        let result = agent_rx.recv().await.unwrap().unwrap();

        assert!(matches!(
            result.from_server_enum,
            // We don't need to check teh exact object, this will be checked in the test for distribute_workloads_to_agents
            Some(FromServerEnum::UpdateWorkload(_))
        ))
    }

    #[tokio::test]
    async fn utest_from_server_proxy_forward_from_ankaios_to_proto_update_workload_state() {
        let (to_manager, mut manager_receiver, _, mut agent_rx, agent_senders_map) =
            create_test_setup("agent_X");

        let update_workload_state_result = to_manager
            .update_workload_state(vec![
                common::objects::generate_test_workload_state_with_agent(
                    WORKLOAD_NAME,
                    "other_agent",
                    common::objects::ExecutionState::running(),
                ),
            ])
            .await;
        assert!(update_workload_state_result.is_ok());

        let handle = forward_from_ankaios_to_proto(&agent_senders_map, &mut manager_receiver);

        // The receiver in the agent receives the message and terminates the infinite waiting-loop.
        drop(to_manager);
        join!(handle).0;

        //if this returns the test is successful
        let result = agent_rx.recv().await.unwrap().unwrap();

        assert!(matches!(
            result.from_server_enum,
            // We don't need to check teh exact object, this will be checked in the test for distribute_workloads_to_agents
            Some(FromServerEnum::UpdateWorkloadState(_))
        ))
    }

    // [utest->swdd~grpc-client-forwards-from-server-messages-to-agent~1]
    #[tokio::test]
    async fn utest_from_server_proxy_forward_from_proto_to_ankaios_handles_missing_agent_reply() {
        let (to_agent, mut agent_receiver) =
            mpsc::channel::<common::from_server_interface::FromServer>(common::CHANNEL_CAPACITY);

        // simulate the reception of an update workload grpc from server message
        let mut mock_grpc_ex_request_streaming =
            MockGRPCFromServerStreaming::new(LinkedList::from([
                Some(FromServer {
                    from_server_enum: None,
                }),
                None,
            ]));

        // forwards from proto to ankaios
        let forward_result = tokio::spawn(async move {
            forward_from_proto_to_ankaios(&mut mock_grpc_ex_request_streaming, &to_agent).await
        })
        .await;
        assert!(forward_result.is_ok());

        // pick received from server message
        let result = agent_receiver.recv().await;

        assert_eq!(result, None);
    }

    // [utest->swdd~grpc-client-forwards-from-server-messages-to-agent~1]
    #[tokio::test]
    async fn utest_from_server_proxy_forward_from_proto_to_ankaios_handles_incorrect_added_workloads(
    ) {
        let (to_agent, mut agent_receiver) =
            mpsc::channel::<common::from_server_interface::FromServer>(common::CHANNEL_CAPACITY);

        let mut workload: grpc_api::AddedWorkload = generate_test_workload_spec_with_param(
            "agent_name".to_string(),
            "name".to_string(),
            "workload1".to_string(),
        )
        .into();

        *workload
            .dependencies
            .get_mut(&String::from("workload A"))
            .unwrap() = -1;

        // simulate the reception of an update workload grpc from server message
        let mut mock_grpc_ex_request_streaming =
            MockGRPCFromServerStreaming::new(LinkedList::from([
                Some(FromServer {
                    from_server_enum: Some(FromServerEnum::UpdateWorkload(UpdateWorkload {
                        added_workloads: vec![workload],
                        deleted_workloads: vec![],
                    })),
                }),
                None,
            ]));

        // forwards from proto to ankaios
        let forward_result = tokio::spawn(async move {
            forward_from_proto_to_ankaios(&mut mock_grpc_ex_request_streaming, &to_agent).await
        })
        .await;
        assert!(forward_result.is_ok());

        // pick received from server message
        let result = agent_receiver.recv().await;

        assert_eq!(result, None);
    }

    // [utest->swdd~grpc-client-forwards-from-server-messages-to-agent~1]
    #[tokio::test]
    async fn utest_from_server_proxy_forward_from_proto_to_ankaios_handles_incorrect_deleted_workloads(
    ) {
        let (to_agent, mut agent_receiver) =
            mpsc::channel::<common::from_server_interface::FromServer>(common::CHANNEL_CAPACITY);

        let workload: grpc_api::DeletedWorkload = grpc_api::DeletedWorkload {
            instance_name: Some(ank_base::WorkloadInstanceName {
                workload_name: "name".to_string(),
                ..Default::default()
            }),
            dependencies: [("name".into(), -1)].into(),
        };

        // simulate the reception of an update workload grpc from server message
        let mut mock_grpc_ex_request_streaming =
            MockGRPCFromServerStreaming::new(LinkedList::from([
                Some(FromServer {
                    from_server_enum: Some(FromServerEnum::UpdateWorkload(UpdateWorkload {
                        added_workloads: vec![],
                        deleted_workloads: vec![workload],
                    })),
                }),
                None,
            ]));

        // forwards from proto to ankaios
        let forward_result = tokio::spawn(async move {
            forward_from_proto_to_ankaios(&mut mock_grpc_ex_request_streaming, &to_agent).await
        })
        .await;
        assert!(forward_result.is_ok());

        // pick received from server message
        let result = agent_receiver.recv().await;

        assert_eq!(result, None);
    }

    // [utest->swdd~grpc-client-forwards-from-server-messages-to-agent~1]
    #[tokio::test]
    async fn utest_from_server_proxy_forward_from_proto_to_ankaios_update_workload() {
        let (to_agent, mut agent_receiver) =
            mpsc::channel::<common::from_server_interface::FromServer>(common::CHANNEL_CAPACITY);

        // simulate the reception of an update workload grpc from server message
        let mut mock_grpc_ex_request_streaming =
            MockGRPCFromServerStreaming::new(LinkedList::from([
                Some(FromServer {
                    from_server_enum: Some(FromServerEnum::UpdateWorkload(
                        UpdateWorkload::default(),
                    )),
                }),
                None,
            ]));

        // forwards from proto to ankaios
        let forward_result = tokio::spawn(async move {
            forward_from_proto_to_ankaios(&mut mock_grpc_ex_request_streaming, &to_agent).await
        })
        .await;
        assert!(forward_result.is_ok());

        // pick received from server message
        let result = agent_receiver.recv().await.unwrap();

        assert!(matches!(
            result,
            // We don't need to check teh exact object, this will be checked in the test for distribute_workloads_to_agents
            common::from_server_interface::FromServer::UpdateWorkload(_)
        ));
    }

    // [utest->swdd~grpc-client-forwards-from-server-messages-to-agent~1]
    #[tokio::test]
    async fn utest_from_server_proxy_forward_from_proto_to_ankaios_update_workload_state() {
        let (to_agent, mut agent_receiver) =
            mpsc::channel::<common::from_server_interface::FromServer>(common::CHANNEL_CAPACITY);

        // simulate the reception of an update workload state grpc from server message
        let mut mock_grpc_ex_request_streaming =
            MockGRPCFromServerStreaming::new(LinkedList::from([
                Some(FromServer {
                    from_server_enum: Some(FromServerEnum::UpdateWorkloadState(
                        grpc_api::UpdateWorkloadState::default(),
                    )),
                }),
                None,
            ]));

        // forwards from proto to ankaios
        let forward_result = tokio::spawn(async move {
            forward_from_proto_to_ankaios(&mut mock_grpc_ex_request_streaming, &to_agent).await
        })
        .await;
        assert!(forward_result.is_ok());

        // pick received from server message
        let result = agent_receiver.recv().await.unwrap();

        assert!(matches!(
            result,
            // We don't need to check teh exact object, this will be checked in the test for distribute_workloads_to_agents
            common::from_server_interface::FromServer::UpdateWorkloadState(_)
        ));
    }

    #[tokio::test]
    async fn utest_distribute_workloads_to_agents_shall_distribute_workloads_to_existing_agents() {
        let agent_name = "agent_X";
        let (_, _, _, mut agent_rx, agent_senders) = create_test_setup(agent_name);

        join!(super::distribute_workloads_to_agents(
            &agent_senders,
            vec![generate_test_workload_spec_with_param(
                agent_name.to_string(),
                "name".to_string(),
                "workload1".to_string()
            ),],
            vec![]
        ))
        .0;

        let result = agent_rx.recv().await.unwrap().unwrap();

        // shall receive update workload from server message
        assert!(matches!(
            result.from_server_enum,
            Some(FromServerEnum::UpdateWorkload(_))
        ))
    }

    #[tokio::test]
    async fn utest_distribute_workloads_to_agents_shall_not_distribute_workloads_to_non_existing_agents(
    ) {
        let agent_name = "agent_X";
        let (_, _, _, mut agent_rx, agent_senders) = create_test_setup(agent_name);

        join!(super::distribute_workloads_to_agents(
            &agent_senders,
            vec![generate_test_workload_spec_with_param(
                "not_existing_agent".to_string(),
                "name".to_string(),
                "workload1".to_string()
            ),],
            vec![]
        ))
        .0;

        // shall not receive any from server message
        assert!(matches!(agent_rx.try_recv(), Err(TryRecvError::Empty)))
    }

    #[tokio::test]
    async fn utest_distribute_workload_states_to_agents_shall_distribute_workload_states_from_other_agents(
    ) {
        let agent_name = "agent_X";
        let (_, _, _, mut agent_rx, agent_senders) = create_test_setup(agent_name);

        join!(super::distribute_workload_states_to_agents(
            &agent_senders,
            vec![common::objects::generate_test_workload_state_with_agent(
                "workload1",
                "other_agent",
                common::objects::ExecutionState::running()
            )],
        ))
        .0;

        let result = agent_rx.recv().await.unwrap().unwrap();

        // shall receive update workload from server message
        assert!(matches!(
            result.from_server_enum,
            Some(FromServerEnum::UpdateWorkloadState(_))
        ))
    }

    #[tokio::test]
    async fn utest_from_server_proxy_forward_from_ankaios_to_proto_complete_state() {
        let agent_name: &str = "agent_X";
        let (to_manager, mut manager_receiver, _, mut agent_rx, agent_senders_map) =
            create_test_setup(agent_name);

        let mut startup_workloads = HashMap::<String, StoredWorkloadSpec>::new();
        startup_workloads.insert(
            String::from(WORKLOAD_NAME),
            generate_test_stored_workload_spec(agent_name.to_string(), "my_runtime".to_string()),
        );

        let my_request_id = "my_request_id".to_owned();
        let prefixed_my_request_id = format!("{agent_name}@{my_request_id}");

        let test_complete_state = CompleteState {
            desired_state: State {
                workloads: startup_workloads.clone(),
                ..Default::default()
            },
            workload_states: vec![],
        };

        let complete_state_result = to_manager
            .complete_state(prefixed_my_request_id, test_complete_state.clone())
            .await;
        assert!(complete_state_result.is_ok());

        let handle = forward_from_ankaios_to_proto(&agent_senders_map, &mut manager_receiver);

        // The receiver in the agent receives the message and terminates the infinite waiting-loop.
        drop(to_manager);
        join!(handle).0;

        //if this returns the test is successful
        let result = agent_rx.recv().await.unwrap().unwrap();

        assert!(matches!(
            result.from_server_enum,
            Some(FromServerEnum::Response(ank_base::Response {
                request_id,
                response_content: Some(ank_base::response::ResponseContent::CompleteState(ank_base::CompleteState{
                    desired_state: Some(desired_state),
                    workload_states}))

            })) if request_id == my_request_id
            && desired_state == test_complete_state.desired_state.into()
            && workload_states == vec![]
        ));
    }

    #[tokio::test]
    async fn utest_from_server_proxy_forward_from_proto_to_ankaios_handles_incorrect_complete_state(
    ) {
        let (to_agent, mut agent_receiver) =
            mpsc::channel::<common::from_server_interface::FromServer>(common::CHANNEL_CAPACITY);

        let my_request_id = "my_request_id".to_owned();

        let proto_complete_state =
<<<<<<< HEAD
            proto::response::ResponseContent::CompleteState(proto::CompleteState {
                desired_state: Some(proto::State {
=======
            ank_base::response::ResponseContent::CompleteState(ank_base::CompleteState {
                desired_state: Some(State::default().into()),
                startup_state: Some(ank_base::State {
>>>>>>> 5ca2d60b
                    workloads: [(
                        "workload".into(),
                        ank_base::Workload {
                            dependencies: [("workload 2".into(), -1)].into(),
                            ..Default::default()
                        },
                    )]
                    .into(),
                    ..Default::default()
                }),
                workload_states: vec![],
            });

        // simulate the reception of an update workload state grpc from server message
        let mut mock_grpc_ex_request_streaming =
            MockGRPCFromServerStreaming::new(LinkedList::from([
                Some(FromServer {
                    from_server_enum: Some(FromServerEnum::Response(ank_base::Response {
                        request_id: my_request_id,
                        response_content: Some(proto_complete_state),
                    })),
                }),
                None,
            ]));

        // forwards from proto to ankaios
        let forward_result = tokio::spawn(async move {
            forward_from_proto_to_ankaios(&mut mock_grpc_ex_request_streaming, &to_agent).await
        })
        .await;
        assert!(forward_result.is_ok());

        // pick received from server message
        let result = agent_receiver.recv().await;

        assert_eq!(result, None);
    }

    #[tokio::test]
    async fn utest_from_server_proxy_forward_from_proto_to_ankaios_complete_state() {
        let agent_name = "fake_agent";
        let (to_agent, mut agent_receiver) =
            mpsc::channel::<common::from_server_interface::FromServer>(common::CHANNEL_CAPACITY);

        let mut startup_workloads = HashMap::<String, WorkloadSpec>::new();
        startup_workloads.insert(
            String::from(WORKLOAD_NAME),
            generate_test_workload_spec_with_param(
                agent_name.to_string(),
                WORKLOAD_NAME.to_string(),
                "my_runtime".to_string(),
            ),
        );

        let my_request_id = "my_request_id".to_owned();

        let test_complete_state = CompleteState {
            desired_state: State::default(),
            workload_states: vec![],
        };

        let proto_complete_state = ank_base::CompleteState {
            desired_state: Some(test_complete_state.desired_state.clone().into()),
            workload_states: vec![],
        };

        let proto_response = ank_base::Response {
            request_id: my_request_id.clone(),
            response_content: Some(response::ResponseContent::CompleteState(
                proto_complete_state,
            )),
        };

        // simulate the reception of an update workload state grpc from server message
        let mut mock_grpc_ex_request_streaming =
            MockGRPCFromServerStreaming::new(LinkedList::from([
                Some(FromServer {
                    from_server_enum: Some(FromServerEnum::Response(proto_response)),
                }),
                None,
            ]));

        // forwards from proto to ankaios
        let forward_result = tokio::spawn(async move {
            forward_from_proto_to_ankaios(&mut mock_grpc_ex_request_streaming, &to_agent).await
        })
        .await;
        assert!(forward_result.is_ok());

        // pick received from server message
        let result = agent_receiver.recv().await.unwrap();

        let expected_test_complete_state = test_complete_state.clone();

        assert!(matches!(
            result,
            common::from_server_interface::FromServer::Response(common::commands::Response {
                request_id,
                response_content: common::commands::ResponseContent::CompleteState(
                    boxed_complete_state
                )
            }) if request_id == my_request_id &&
            boxed_complete_state.desired_state == expected_test_complete_state.desired_state &&
            boxed_complete_state.workload_states == expected_test_complete_state.workload_states
        ));
    }
}<|MERGE_RESOLUTION|>--- conflicted
+++ resolved
@@ -14,10 +14,10 @@
 
 use crate::agent_senders_map::AgentSendersMap;
 use crate::ankaios_streaming::GRPCStreaming;
+use crate::grpc_api::{self, from_server::FromServerEnum};
 use crate::grpc_middleware_error::GrpcMiddlewareError;
 use api::ank_base;
 use api::ank_base::response::ResponseContent;
-use crate::grpc_api::{self, from_server::FromServerEnum};
 
 use async_trait::async_trait;
 use common::commands::Response;
@@ -274,6 +274,7 @@
     use std::collections::{HashMap, LinkedList};
 
     use super::{forward_from_ankaios_to_proto, forward_from_proto_to_ankaios};
+    use crate::grpc_api::{self, from_server::FromServerEnum, FromServer, UpdateWorkload};
     use crate::{agent_senders_map::AgentSendersMap, from_server_proxy::GRPCStreaming};
     use api::ank_base::{self, response};
     use async_trait::async_trait;
@@ -284,7 +285,6 @@
     };
     use common::objects::{CompleteState, State, WorkloadSpec};
     use common::test_utils::*;
-    use crate::grpc_api::{self, from_server::FromServerEnum, FromServer, UpdateWorkload};
     use tokio::sync::mpsc::error::TryRecvError;
     use tokio::{
         join,
@@ -722,14 +722,8 @@
         let my_request_id = "my_request_id".to_owned();
 
         let proto_complete_state =
-<<<<<<< HEAD
-            proto::response::ResponseContent::CompleteState(proto::CompleteState {
-                desired_state: Some(proto::State {
-=======
             ank_base::response::ResponseContent::CompleteState(ank_base::CompleteState {
-                desired_state: Some(State::default().into()),
-                startup_state: Some(ank_base::State {
->>>>>>> 5ca2d60b
+                desired_state: Some(ank_base::State {
                     workloads: [(
                         "workload".into(),
                         ank_base::Workload {
