// Copyright (c) 2023 Elektrobit Automotive GmbH
//
// This program and the accompanying materials are made available under the
// terms of the Apache License, Version 2.0 which is available at
// https://www.apache.org/licenses/LICENSE-2.0.
//
// Unless required by applicable law or agreed to in writing, software
// distributed under the License is distributed on an "AS IS" BASIS, WITHOUT
// WARRANTIES OR CONDITIONS OF ANY KIND, either express or implied. See the
// License for the specific language governing permissions and limitations
// under the License.
//
// SPDX-License-Identifier: Apache-2.0

use crate::agent_senders_map::AgentSendersMap;
use crate::ankaios_streaming::GRPCStreaming;
use crate::grpc_api::{self, from_server::FromServerEnum};
use crate::grpc_middleware_error::GrpcMiddlewareError;
use api::ank_base;
use api::ank_base::response::ResponseContent;

use async_trait::async_trait;
use common::commands::Response;
use common::from_server_interface::{
    FromServer, FromServerInterface, FromServerReceiver, FromServerSender,
};
use common::objects::{
    get_workloads_per_agent, DeletedWorkload, DeletedWorkloadCollection, WorkloadCollection,
    WorkloadSpec, WorkloadState,
};
use common::request_id_prepending::detach_prefix_from_request_id;

use tonic::Streaming;

pub struct GRPCFromServerStreaming {
    inner: Streaming<grpc_api::FromServer>,
}

impl GRPCFromServerStreaming {
    pub fn new(inner: Streaming<grpc_api::FromServer>) -> Self {
        Self { inner }
    }
}

#[async_trait]
impl GRPCStreaming<grpc_api::FromServer> for GRPCFromServerStreaming {
    async fn message(&mut self) -> Result<Option<grpc_api::FromServer>, tonic::Status> {
        self.inner.message().await
    }
}

// [impl->swdd~grpc-client-forwards-from-server-messages-to-agent~1]
pub async fn forward_from_proto_to_ankaios(
    grpc_streaming: &mut impl GRPCStreaming<grpc_api::FromServer>,
    agent_tx: &FromServerSender,
) -> Result<(), GrpcMiddlewareError> {
    while let Some(value) = grpc_streaming.message().await? {
        log::trace!("RESPONSE={:?}", value);

        let try_block = async {
            match value
                .from_server_enum
                .ok_or(GrpcMiddlewareError::ReceiveError(
                    "Missing AgentReply.".to_string(),
                ))? {
                FromServerEnum::UpdateWorkload(obj) => {
                    agent_tx
                        .update_workload(
                            obj.added_workloads
                                .into_iter()
                                .map(|added_workload| added_workload.try_into())
                                .collect::<Result<Vec<WorkloadSpec>, _>>()
                                .map_err(GrpcMiddlewareError::ConversionError)?,
                            obj.deleted_workloads
                                .into_iter()
                                .map(|deleted_workload| deleted_workload.try_into())
                                .collect::<Result<Vec<DeletedWorkload>, _>>()
                                .map_err(GrpcMiddlewareError::ConversionError)?,
                        )
                        .await?;
                }
                FromServerEnum::UpdateWorkloadState(obj) => {
                    agent_tx
                        .update_workload_state(
                            obj.workload_states.into_iter().map(|x| x.into()).collect(),
                        )
                        .await?;
                }
                FromServerEnum::Response(response) => {
                    // [impl->swdd~agent-adds-workload-prefix-id-control-interface-request~1]
                    let response: Response = response
                        .try_into()
                        .map_err(GrpcMiddlewareError::ConversionError)?;
                    agent_tx.response(response).await?;
                }
            }
            Ok(()) as Result<(), GrpcMiddlewareError>
        }
        .await;

        if let Err::<(), GrpcMiddlewareError>(error) = try_block {
            log::debug!("Could not forward from server message: {}", error);
        }
    }

    Ok(())
}

// [impl->swdd~grpc-server-forwards-from-server-messages-to-grpc-client~1]
pub async fn forward_from_ankaios_to_proto(
    agent_senders: &AgentSendersMap,
    receiver: &mut FromServerReceiver,
) {
    while let Some(from_server_msg) = receiver.recv().await {
        match from_server_msg {
            FromServer::UpdateWorkload(method_obj) => {
                log::trace!("Received UpdateWorkload from server: {:?}.", method_obj);

                distribute_workloads_to_agents(
                    agent_senders,
                    method_obj.added_workloads,
                    method_obj.deleted_workloads,
                )
                .await;
            }
            FromServer::UpdateWorkloadState(method_obj) => {
                log::trace!("Received UpdateWorkloadState from server: {:?}", method_obj);

                distribute_workload_states_to_agents(agent_senders, method_obj.workload_states)
                    .await;
            }
            FromServer::Response(response) => {
                let (agent_name, request_id) =
                    detach_prefix_from_request_id(response.request_id.as_ref());
                if let Some(sender) = agent_senders.get(&agent_name) {
                    let response_content: ResponseContent = response.response_content.into();
                    log::trace!(
                        "Sending response to agent '{}': {:?}.",
                        agent_name,
                        response_content
                    );

                    let result = sender
                        .send(Ok(grpc_api::FromServer {
                            from_server_enum: Some(
                                grpc_api::from_server::FromServerEnum::Response(
                                    ank_base::Response {
                                        request_id,
                                        response_content: Some(response_content),
                                    },
                                ),
                            ),
                        }))
                        .await;
                    if result.is_err() {
                        log::warn!("Could not send response to agent '{}'", agent_name,);
                    }
                } else {
                    log::warn!("Unknown agent with name: '{}'", agent_name);
                }
            }
            FromServer::Stop(_method_obj) => {
                log::debug!("Received Stop from server.");
                // TODO: handle the call
                break;
            }
        }
    }
}

// [impl->swdd~grpc-server-forwards-from-server-messages-to-grpc-client~1]
async fn distribute_workload_states_to_agents(
    agent_senders: &AgentSendersMap,
    workload_state_collection: Vec<WorkloadState>,
) {
    // Workload states are agent related. Sending a flattened set here is not very good for the performance ...

    for agent_name in agent_senders.get_all_agent_names() {
        // Filter the workload states as we don't want to send an agent its own updates
        let filtered_workload_states: Vec<ank_base::WorkloadState> = workload_state_collection
            .clone()
            .into_iter()
            .filter(|workload_state| workload_state.instance_name.agent_name() != agent_name)
            .map(|x| x.into())
            .collect();
        if filtered_workload_states.is_empty() {
            log::trace!(
                "Skipping sending workload states to agent '{agent_name}'. Nothing to send."
            );
            continue;
        }

        if let Some(sender) = agent_senders.get(&agent_name) {
            log::trace!(
                "Sending workload states to agent '{}': {:?}.",
                agent_name,
                filtered_workload_states
            );
            let result = sender
                .send(Ok(grpc_api::FromServer {
                    from_server_enum: Some(FromServerEnum::UpdateWorkloadState(
                        grpc_api::UpdateWorkloadState {
                            workload_states: filtered_workload_states,
                        },
                    )),
                }))
                .await;
            if result.is_err() {
                log::warn!("Could not send workload states to agent '{}'", agent_name,);
            }
        } else {
            log::info!("Skipping sending workload states to agent '{agent_name}'. Agent disappeared in the meantime.");
        }
    }
}

// [impl->swdd~grpc-server-forwards-from-server-messages-to-grpc-client~1]
async fn distribute_workloads_to_agents(
    agent_senders: &AgentSendersMap,
    added_workloads: WorkloadCollection,
    deleted_workloads: DeletedWorkloadCollection,
) {
    // [impl->swdd~grpc-server-sorts-commands-according-agents~1]
    for (agent_name, (added_workload_vector, deleted_workload_vector)) in
        get_workloads_per_agent(added_workloads, deleted_workloads)
    {
        if let Some(sender) = agent_senders.get(&agent_name) {
            log::trace!("Sending added and deleted workloads to agent '{}'.\n\tAdded workloads: {:?}.\n\tDeleted workloads: {:?}.",
                agent_name, added_workload_vector, deleted_workload_vector);
            let result = sender
                .send(Ok(grpc_api::FromServer {
                    from_server_enum: Some(FromServerEnum::UpdateWorkload(
                        grpc_api::UpdateWorkload {
                            added_workloads: added_workload_vector
                                .into_iter()
                                .map(|x| x.into())
                                .collect(),
                            deleted_workloads: deleted_workload_vector
                                .into_iter()
                                .map(|x| x.into())
                                .collect(),
                        },
                    )),
                }))
                .await;
            if result.is_err() {
                log::warn!(
                    "Could not send added and deleted workloads to agent '{}'",
                    agent_name,
                );
            }
        } else {
            log::info!(
                "Agent {} not found, workloads not sent. Waiting for agent to connect.",
                agent_name
            )
        }
    }
}

//////////////////////////////////////////////////////////////////////////////
//                 ########  #######    #########  #########                //
//                    ##     ##        ##             ##                    //
//                    ##     #####     #########      ##                    //
//                    ##     ##                ##     ##                    //
//                    ##     #######   #########      ##                    //
//////////////////////////////////////////////////////////////////////////////

#[cfg(test)]
mod tests {
    extern crate serde;
    extern crate tonic;

    use std::collections::{HashMap, LinkedList};

    use super::{forward_from_ankaios_to_proto, forward_from_proto_to_ankaios};
    use crate::grpc_api::{self, from_server::FromServerEnum, FromServer, UpdateWorkload};
    use crate::{agent_senders_map::AgentSendersMap, from_server_proxy::GRPCStreaming};
    use api::ank_base::{self, response};
    use async_trait::async_trait;
    use common::from_server_interface::FromServerInterface;
    use common::objects::{
        generate_test_stored_workload_spec, generate_test_workload_spec_with_param,
        StoredWorkloadSpec,
    };
    use common::objects::{CompleteState, State, WorkloadSpec};
    use common::test_utils::*;
    use tokio::sync::mpsc::error::TryRecvError;
    use tokio::{
        join,
        sync::mpsc::{self, Receiver, Sender},
    };

    type TestSetup = (
        Sender<common::from_server_interface::FromServer>,
        Receiver<common::from_server_interface::FromServer>,
        Sender<Result<FromServer, tonic::Status>>,
        Receiver<Result<FromServer, tonic::Status>>,
        AgentSendersMap,
    );

    const WORKLOAD_NAME: &str = "workload_1";

    fn create_test_setup(agent_name: &str) -> TestSetup {
        let (to_manager, manager_receiver) =
            mpsc::channel::<common::from_server_interface::FromServer>(common::CHANNEL_CAPACITY);
        let (agent_tx, agent_rx) = tokio::sync::mpsc::channel::<Result<FromServer, tonic::Status>>(
            common::CHANNEL_CAPACITY,
        );

        let agent_senders_map = AgentSendersMap::new();

        agent_senders_map.insert(agent_name, agent_tx.clone());

        (
            to_manager,
            manager_receiver,
            agent_tx,
            agent_rx,
            agent_senders_map,
        )
    }

    #[derive(Default, Clone)]
    struct MockGRPCFromServerStreaming {
        msgs: LinkedList<Option<grpc_api::FromServer>>,
    }
    impl MockGRPCFromServerStreaming {
        fn new(msgs: LinkedList<Option<grpc_api::FromServer>>) -> Self {
            MockGRPCFromServerStreaming { msgs }
        }
    }
    #[async_trait]
    impl GRPCStreaming<grpc_api::FromServer> for MockGRPCFromServerStreaming {
        async fn message(&mut self) -> Result<Option<grpc_api::FromServer>, tonic::Status> {
            if let Some(msg) = self.msgs.pop_front() {
                Ok(msg)
            } else {
                Err(tonic::Status::new(tonic::Code::Unknown, "test"))
            }
        }
    }

    #[tokio::test]
    async fn utest_from_server_proxy_forward_from_ankaios_to_proto_update_workload() {
        let agent = "agent_X";
        let (to_manager, mut manager_receiver, _, mut agent_rx, agent_senders_map) =
            create_test_setup(agent);

        // As the channel capacity is big enough the await is satisfied right away
        let update_workload_result = to_manager
            .update_workload(
                vec![generate_test_workload_spec_with_param(
                    agent.into(),
                    "name".to_string(),
                    "my_runtime".into(),
                )],
                vec![generate_test_deleted_workload(
                    agent.to_string(),
                    "workload X".to_string(),
                )],
            )
            .await;
        assert!(update_workload_result.is_ok());

        let handle = forward_from_ankaios_to_proto(&agent_senders_map, &mut manager_receiver);

        // The receiver in the agent receives the message and terminates the infinite waiting-loop.
        drop(to_manager);
        join!(handle).0;

        //if this returns the test is successful
        let result = agent_rx.recv().await.unwrap().unwrap();

        assert!(matches!(
            result.from_server_enum,
            // We don't need to check teh exact object, this will be checked in the test for distribute_workloads_to_agents
            Some(FromServerEnum::UpdateWorkload(_))
        ))
    }

    #[tokio::test]
    async fn utest_from_server_proxy_forward_from_ankaios_to_proto_update_workload_state() {
        let (to_manager, mut manager_receiver, _, mut agent_rx, agent_senders_map) =
            create_test_setup("agent_X");

        let update_workload_state_result = to_manager
            .update_workload_state(vec![
                common::objects::generate_test_workload_state_with_agent(
                    WORKLOAD_NAME,
                    "other_agent",
                    common::objects::ExecutionState::running(),
                ),
            ])
            .await;
        assert!(update_workload_state_result.is_ok());

        let handle = forward_from_ankaios_to_proto(&agent_senders_map, &mut manager_receiver);

        // The receiver in the agent receives the message and terminates the infinite waiting-loop.
        drop(to_manager);
        join!(handle).0;

        //if this returns the test is successful
        let result = agent_rx.recv().await.unwrap().unwrap();

        assert!(matches!(
            result.from_server_enum,
            // We don't need to check teh exact object, this will be checked in the test for distribute_workloads_to_agents
            Some(FromServerEnum::UpdateWorkloadState(_))
        ))
    }

    // [utest->swdd~grpc-client-forwards-from-server-messages-to-agent~1]
    #[tokio::test]
    async fn utest_from_server_proxy_forward_from_proto_to_ankaios_handles_missing_agent_reply() {
        let (to_agent, mut agent_receiver) =
            mpsc::channel::<common::from_server_interface::FromServer>(common::CHANNEL_CAPACITY);

        // simulate the reception of an update workload grpc from server message
        let mut mock_grpc_ex_request_streaming =
            MockGRPCFromServerStreaming::new(LinkedList::from([
                Some(FromServer {
                    from_server_enum: None,
                }),
                None,
            ]));

        // forwards from proto to ankaios
        let forward_result = tokio::spawn(async move {
            forward_from_proto_to_ankaios(&mut mock_grpc_ex_request_streaming, &to_agent).await
        })
        .await;
        assert!(forward_result.is_ok());

        // pick received from server message
        let result = agent_receiver.recv().await;

        assert_eq!(result, None);
    }

    // [utest->swdd~grpc-client-forwards-from-server-messages-to-agent~1]
    #[tokio::test]
    async fn utest_from_server_proxy_forward_from_proto_to_ankaios_handles_incorrect_added_workloads(
    ) {
        let (to_agent, mut agent_receiver) =
            mpsc::channel::<common::from_server_interface::FromServer>(common::CHANNEL_CAPACITY);

        let mut workload: grpc_api::AddedWorkload = generate_test_workload_spec_with_param(
            "agent_name".to_string(),
            "name".to_string(),
            "workload1".to_string(),
        )
        .into();

        *workload
            .dependencies
            .get_mut(&String::from("workload A"))
            .unwrap() = -1;

        // simulate the reception of an update workload grpc from server message
        let mut mock_grpc_ex_request_streaming =
            MockGRPCFromServerStreaming::new(LinkedList::from([
                Some(FromServer {
                    from_server_enum: Some(FromServerEnum::UpdateWorkload(UpdateWorkload {
                        added_workloads: vec![workload],
                        deleted_workloads: vec![],
                    })),
                }),
                None,
            ]));

        // forwards from proto to ankaios
        let forward_result = tokio::spawn(async move {
            forward_from_proto_to_ankaios(&mut mock_grpc_ex_request_streaming, &to_agent).await
        })
        .await;
        assert!(forward_result.is_ok());

        // pick received from server message
        let result = agent_receiver.recv().await;

        assert_eq!(result, None);
    }

    // [utest->swdd~grpc-client-forwards-from-server-messages-to-agent~1]
    #[tokio::test]
    async fn utest_from_server_proxy_forward_from_proto_to_ankaios_handles_incorrect_deleted_workloads(
    ) {
        let (to_agent, mut agent_receiver) =
            mpsc::channel::<common::from_server_interface::FromServer>(common::CHANNEL_CAPACITY);

        let workload: grpc_api::DeletedWorkload = grpc_api::DeletedWorkload {
            instance_name: Some(ank_base::WorkloadInstanceName {
                workload_name: "name".to_string(),
                ..Default::default()
            }),
            dependencies: [("name".into(), -1)].into(),
        };

        // simulate the reception of an update workload grpc from server message
        let mut mock_grpc_ex_request_streaming =
            MockGRPCFromServerStreaming::new(LinkedList::from([
                Some(FromServer {
                    from_server_enum: Some(FromServerEnum::UpdateWorkload(UpdateWorkload {
                        added_workloads: vec![],
                        deleted_workloads: vec![workload],
                    })),
                }),
                None,
            ]));

        // forwards from proto to ankaios
        let forward_result = tokio::spawn(async move {
            forward_from_proto_to_ankaios(&mut mock_grpc_ex_request_streaming, &to_agent).await
        })
        .await;
        assert!(forward_result.is_ok());

        // pick received from server message
        let result = agent_receiver.recv().await;

        assert_eq!(result, None);
    }

    // [utest->swdd~grpc-client-forwards-from-server-messages-to-agent~1]
    #[tokio::test]
    async fn utest_from_server_proxy_forward_from_proto_to_ankaios_update_workload() {
        let (to_agent, mut agent_receiver) =
            mpsc::channel::<common::from_server_interface::FromServer>(common::CHANNEL_CAPACITY);

        // simulate the reception of an update workload grpc from server message
        let mut mock_grpc_ex_request_streaming =
            MockGRPCFromServerStreaming::new(LinkedList::from([
                Some(FromServer {
                    from_server_enum: Some(FromServerEnum::UpdateWorkload(
                        UpdateWorkload::default(),
                    )),
                }),
                None,
            ]));

        // forwards from proto to ankaios
        let forward_result = tokio::spawn(async move {
            forward_from_proto_to_ankaios(&mut mock_grpc_ex_request_streaming, &to_agent).await
        })
        .await;
        assert!(forward_result.is_ok());

        // pick received from server message
        let result = agent_receiver.recv().await.unwrap();

        assert!(matches!(
            result,
            // We don't need to check teh exact object, this will be checked in the test for distribute_workloads_to_agents
            common::from_server_interface::FromServer::UpdateWorkload(_)
        ));
    }

    // [utest->swdd~grpc-client-forwards-from-server-messages-to-agent~1]
    #[tokio::test]
    async fn utest_from_server_proxy_forward_from_proto_to_ankaios_update_workload_state() {
        let (to_agent, mut agent_receiver) =
            mpsc::channel::<common::from_server_interface::FromServer>(common::CHANNEL_CAPACITY);

        // simulate the reception of an update workload state grpc from server message
        let mut mock_grpc_ex_request_streaming =
            MockGRPCFromServerStreaming::new(LinkedList::from([
                Some(FromServer {
                    from_server_enum: Some(FromServerEnum::UpdateWorkloadState(
                        grpc_api::UpdateWorkloadState::default(),
                    )),
                }),
                None,
            ]));

        // forwards from proto to ankaios
        let forward_result = tokio::spawn(async move {
            forward_from_proto_to_ankaios(&mut mock_grpc_ex_request_streaming, &to_agent).await
        })
        .await;
        assert!(forward_result.is_ok());

        // pick received from server message
        let result = agent_receiver.recv().await.unwrap();

        assert!(matches!(
            result,
            // We don't need to check teh exact object, this will be checked in the test for distribute_workloads_to_agents
            common::from_server_interface::FromServer::UpdateWorkloadState(_)
        ));
    }

    #[tokio::test]
    async fn utest_distribute_workloads_to_agents_shall_distribute_workloads_to_existing_agents() {
        let agent_name = "agent_X";
        let (_, _, _, mut agent_rx, agent_senders) = create_test_setup(agent_name);

        join!(super::distribute_workloads_to_agents(
            &agent_senders,
            vec![generate_test_workload_spec_with_param(
                agent_name.to_string(),
                "name".to_string(),
                "workload1".to_string()
            ),],
            vec![]
        ))
        .0;

        let result = agent_rx.recv().await.unwrap().unwrap();

        // shall receive update workload from server message
        assert!(matches!(
            result.from_server_enum,
            Some(FromServerEnum::UpdateWorkload(_))
        ))
    }

    #[tokio::test]
    async fn utest_distribute_workloads_to_agents_shall_not_distribute_workloads_to_non_existing_agents(
    ) {
        let agent_name = "agent_X";
        let (_, _, _, mut agent_rx, agent_senders) = create_test_setup(agent_name);

        join!(super::distribute_workloads_to_agents(
            &agent_senders,
            vec![generate_test_workload_spec_with_param(
                "not_existing_agent".to_string(),
                "name".to_string(),
                "workload1".to_string()
            ),],
            vec![]
        ))
        .0;

        // shall not receive any from server message
        assert!(matches!(agent_rx.try_recv(), Err(TryRecvError::Empty)))
    }

    #[tokio::test]
    async fn utest_distribute_workload_states_to_agents_shall_distribute_workload_states_from_other_agents(
    ) {
        let agent_name = "agent_X";
        let (_, _, _, mut agent_rx, agent_senders) = create_test_setup(agent_name);

        join!(super::distribute_workload_states_to_agents(
            &agent_senders,
            vec![common::objects::generate_test_workload_state_with_agent(
                "workload1",
                "other_agent",
                common::objects::ExecutionState::running()
            )],
        ))
        .0;

        let result = agent_rx.recv().await.unwrap().unwrap();

        // shall receive update workload from server message
        assert!(matches!(
            result.from_server_enum,
            Some(FromServerEnum::UpdateWorkloadState(_))
        ))
    }

    #[tokio::test]
    async fn utest_from_server_proxy_forward_from_ankaios_to_proto_complete_state() {
        let agent_name: &str = "agent_X";
        let (to_manager, mut manager_receiver, _, mut agent_rx, agent_senders_map) =
            create_test_setup(agent_name);

        let mut startup_workloads = HashMap::<String, StoredWorkloadSpec>::new();
        startup_workloads.insert(
            String::from(WORKLOAD_NAME),
            generate_test_stored_workload_spec(agent_name.to_string(), "my_runtime".to_string()),
        );

        let my_request_id = "my_request_id".to_owned();
        let prefixed_my_request_id = format!("{agent_name}@{my_request_id}");

        let test_complete_state = CompleteState {
            desired_state: State {
                workloads: startup_workloads.clone(),
                ..Default::default()
            },
<<<<<<< HEAD
            startup_state: State {
                workloads: startup_workloads.clone(),
                ..Default::default()
            },
            ..Default::default()
=======
            workload_states: vec![],
>>>>>>> 2457598f
        };

        let complete_state_result = to_manager
            .complete_state(prefixed_my_request_id, test_complete_state.clone())
            .await;
        assert!(complete_state_result.is_ok());

        let handle = forward_from_ankaios_to_proto(&agent_senders_map, &mut manager_receiver);

        // The receiver in the agent receives the message and terminates the infinite waiting-loop.
        drop(to_manager);
        join!(handle).0;

        //if this returns the test is successful
        let result = agent_rx.recv().await.unwrap().unwrap();

        assert!(matches!(
            result.from_server_enum,
            Some(FromServerEnum::Response(ank_base::Response {
                request_id,
                response_content: Some(ank_base::response::ResponseContent::CompleteState(ank_base::CompleteState{
                    desired_state: Some(desired_state),
<<<<<<< HEAD
                    startup_state: Some(startup_state),
                    workload_states: _}))

            })) if request_id == my_request_id
            && desired_state == test_complete_state.desired_state.into()
            && startup_state == test_complete_state.startup_state.into()
=======
                    workload_states}))

            })) if request_id == my_request_id
            && desired_state == test_complete_state.desired_state.into()
            && workload_states == vec![]
>>>>>>> 2457598f
        ));
    }

    #[tokio::test]
    async fn utest_from_server_proxy_forward_from_proto_to_ankaios_handles_incorrect_complete_state(
    ) {
        let (to_agent, mut agent_receiver) =
            mpsc::channel::<common::from_server_interface::FromServer>(common::CHANNEL_CAPACITY);

        let my_request_id = "my_request_id".to_owned();

        let proto_complete_state =
            ank_base::response::ResponseContent::CompleteState(ank_base::CompleteState {
                desired_state: Some(ank_base::State {
                    workloads: [(
                        "workload".into(),
                        ank_base::Workload {
                            dependencies: [("workload 2".into(), -1)].into(),
                            ..Default::default()
                        },
                    )]
                    .into(),
                    ..Default::default()
                }),
                ..Default::default()
            });

        // simulate the reception of an update workload state grpc from server message
        let mut mock_grpc_ex_request_streaming =
            MockGRPCFromServerStreaming::new(LinkedList::from([
                Some(FromServer {
                    from_server_enum: Some(FromServerEnum::Response(ank_base::Response {
                        request_id: my_request_id,
                        response_content: Some(proto_complete_state),
                    })),
                }),
                None,
            ]));

        // forwards from proto to ankaios
        let forward_result = tokio::spawn(async move {
            forward_from_proto_to_ankaios(&mut mock_grpc_ex_request_streaming, &to_agent).await
        })
        .await;
        assert!(forward_result.is_ok());

        // pick received from server message
        let result = agent_receiver.recv().await;

        assert_eq!(result, None);
    }

    #[tokio::test]
    async fn utest_from_server_proxy_forward_from_proto_to_ankaios_complete_state() {
        let agent_name = "fake_agent";
        let (to_agent, mut agent_receiver) =
            mpsc::channel::<common::from_server_interface::FromServer>(common::CHANNEL_CAPACITY);

        let mut startup_workloads = HashMap::<String, WorkloadSpec>::new();
        startup_workloads.insert(
            String::from(WORKLOAD_NAME),
            generate_test_workload_spec_with_param(
                agent_name.to_string(),
                WORKLOAD_NAME.to_string(),
                "my_runtime".to_string(),
            ),
        );

        let my_request_id = "my_request_id".to_owned();

        let test_complete_state = CompleteState {
            desired_state: State::default(),
<<<<<<< HEAD
            startup_state: State::default(),
            ..Default::default()
=======
            workload_states: vec![],
>>>>>>> 2457598f
        };

        let proto_complete_state = ank_base::CompleteState {
            desired_state: Some(test_complete_state.desired_state.clone().into()),
<<<<<<< HEAD
            startup_state: Some(test_complete_state.startup_state.clone().into()),
            ..Default::default()
=======
            workload_states: vec![],
>>>>>>> 2457598f
        };

        let proto_response = ank_base::Response {
            request_id: my_request_id.clone(),
            response_content: Some(response::ResponseContent::CompleteState(
                proto_complete_state,
            )),
        };

        // simulate the reception of an update workload state grpc from server message
        let mut mock_grpc_ex_request_streaming =
            MockGRPCFromServerStreaming::new(LinkedList::from([
                Some(FromServer {
                    from_server_enum: Some(FromServerEnum::Response(proto_response)),
                }),
                None,
            ]));

        // forwards from proto to ankaios
        let forward_result = tokio::spawn(async move {
            forward_from_proto_to_ankaios(&mut mock_grpc_ex_request_streaming, &to_agent).await
        })
        .await;
        assert!(forward_result.is_ok());

        // pick received from server message
        let result = agent_receiver.recv().await.unwrap();

        let expected_test_complete_state = test_complete_state.clone();

        assert!(matches!(
            result,
            common::from_server_interface::FromServer::Response(common::commands::Response {
                request_id,
                response_content: common::commands::ResponseContent::CompleteState(
                    boxed_complete_state
                )
            }) if request_id == my_request_id &&
            boxed_complete_state.desired_state == expected_test_complete_state.desired_state &&
            boxed_complete_state.workload_states == expected_test_complete_state.workload_states
        ));
    }
}<|MERGE_RESOLUTION|>--- conflicted
+++ resolved
@@ -682,15 +682,8 @@
                 workloads: startup_workloads.clone(),
                 ..Default::default()
             },
-<<<<<<< HEAD
-            startup_state: State {
-                workloads: startup_workloads.clone(),
-                ..Default::default()
-            },
             ..Default::default()
-=======
-            workload_states: vec![],
->>>>>>> 2457598f
+
         };
 
         let complete_state_result = to_manager
@@ -713,20 +706,10 @@
                 request_id,
                 response_content: Some(ank_base::response::ResponseContent::CompleteState(ank_base::CompleteState{
                     desired_state: Some(desired_state),
-<<<<<<< HEAD
-                    startup_state: Some(startup_state),
                     workload_states: _}))
 
             })) if request_id == my_request_id
             && desired_state == test_complete_state.desired_state.into()
-            && startup_state == test_complete_state.startup_state.into()
-=======
-                    workload_states}))
-
-            })) if request_id == my_request_id
-            && desired_state == test_complete_state.desired_state.into()
-            && workload_states == vec![]
->>>>>>> 2457598f
         ));
     }
 
@@ -799,22 +782,12 @@
 
         let test_complete_state = CompleteState {
             desired_state: State::default(),
-<<<<<<< HEAD
-            startup_state: State::default(),
             ..Default::default()
-=======
-            workload_states: vec![],
->>>>>>> 2457598f
         };
 
         let proto_complete_state = ank_base::CompleteState {
             desired_state: Some(test_complete_state.desired_state.clone().into()),
-<<<<<<< HEAD
-            startup_state: Some(test_complete_state.startup_state.clone().into()),
             ..Default::default()
-=======
-            workload_states: vec![],
->>>>>>> 2457598f
         };
 
         let proto_response = ank_base::Response {
