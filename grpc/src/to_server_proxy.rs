// Copyright (c) 2023 Elektrobit Automotive GmbH
//
// This program and the accompanying materials are made available under the
// terms of the Apache License, Version 2.0 which is available at
// https://www.apache.org/licenses/LICENSE-2.0.
//
// Unless required by applicable law or agreed to in writing, software
// distributed under the License is distributed on an "AS IS" BASIS, WITHOUT
// WARRANTIES OR CONDITIONS OF ANY KIND, either express or implied. See the
// License for the specific language governing permissions and limitations
// under the License.
//
// SPDX-License-Identifier: Apache-2.0

use crate::ankaios_streaming::GRPCStreaming;
use crate::grpc_api::{self, to_server::ToServerEnum};
use crate::grpc_middleware_error::GrpcMiddlewareError;

use ankaios_api::ank_base::{
    LogsStopResponse, Request, UpdateStateRequest, request::RequestContent,
};
use common::commands;
use common::request_id_prepending::prepend_request_id;
use common::to_server_interface::{ToServer, ToServerInterface, ToServerReceiver, ToServerSender};

use async_trait::async_trait;
use tokio::sync::mpsc::Sender;
use tonic::Streaming;

pub struct GRPCToServerStreaming {
    inner: Streaming<grpc_api::ToServer>,
}

impl GRPCToServerStreaming {
    pub fn new(inner: Streaming<grpc_api::ToServer>) -> Self {
        GRPCToServerStreaming { inner }
    }
}

#[async_trait]
impl GRPCStreaming<grpc_api::ToServer> for GRPCToServerStreaming {
    async fn message(&mut self) -> Result<Option<grpc_api::ToServer>, tonic::Status> {
        self.inner.message().await
    }
}

// [impl->swdd~grpc-agent-connection-forwards-commands-to-server~1]
pub async fn forward_from_proto_to_ankaios(
    agent_name: String,
    grpc_streaming: &mut impl GRPCStreaming<grpc_api::ToServer>,
    sink: ToServerSender,
) -> Result<(), GrpcMiddlewareError> {
    while let Some(message) = grpc_streaming.message().await? {
        log::trace!("REQUEST={message:?}");

        match message
            .to_server_enum
            .ok_or(GrpcMiddlewareError::ReceiveError(
                "Missing to_server".to_string(),
            ))? {
            ToServerEnum::Request(Request {
                request_id,
                request_content,
            }) => {
                log::debug!("Received Request from '{agent_name}'");

                // [impl->swdd~agent-adds-workload-prefix-id-control-interface-request~1]
                let request_id = prepend_request_id(request_id.as_ref(), agent_name.as_ref());
                match request_content.ok_or(GrpcMiddlewareError::ConversionError(format!(
                    "Request content empty for request ID: '{request_id}'"
                )))? {
                    RequestContent::UpdateStateRequest(update_state_request) => {
                        let UpdateStateRequest {
                            new_state,
                            update_mask,
                        } = *update_state_request;
                        log::debug!("Received UpdateStateRequest from '{agent_name}'");
                        match new_state.unwrap_or_default().try_into() {
                            Ok(new_state) => {
                                sink.update_state(request_id, new_state, update_mask)
                                    .await?;
                            }
                            Err(error) => {
                                return Err(GrpcMiddlewareError::ConversionError(format!(
                                    "Could not convert UpdateStateRequest for forwarding: '{error}'"
                                )));
                            }
                        };
                    }
<<<<<<< HEAD
                    RequestContent::CompleteStateRequest(CompleteStateRequest {
                        field_mask,
                        subscribe_for_events,
                    }) => {
                        log::trace!("Received RequestCompleteState from '{agent_name}'");
                        sink.request_complete_state(
                            request_id,
                            ank_base::CompleteStateRequest {
                                field_mask,
                                subscribe_for_events,
                            }
                            .into(),
                        )
                        .await?;
=======
                    RequestContent::CompleteStateRequest(complete_state_request) => {
                        log::trace!("Received RequestCompleteState from '{agent_name}'");
                        match complete_state_request.try_into() {
                            Ok(complete_state_request) => {
                                sink.request_complete_state(request_id, complete_state_request)
                                    .await?;
                            }
                            Err(error) => {
                                return Err(GrpcMiddlewareError::ConversionError(format!(
                                    "Could not convert CompleteStateRequest for forwarding: '{error}'"
                                )));
                            }
                        };
>>>>>>> a2550e39
                    }
                    RequestContent::LogsRequest(logs_request) => {
                        log::trace!("Received LogsRequest from '{agent_name}'");
                        sink.logs_request(request_id, logs_request).await?;
                    }
                    RequestContent::LogsCancelRequest(_logs_stop_request) => {
                        log::trace!("Received LogsCancelRequest from '{agent_name}'");
                        sink.logs_cancel_request(request_id).await?;
                    }
                    RequestContent::EventsCancelRequest(_event_cancel_request) => {
                        log::trace!("Received EventsCancelRequest from '{agent_name}'");
                        sink.event_cancel_request(request_id).await?;
                    }
                }
            }

            ToServerEnum::UpdateWorkloadState(update_workload_state) => {
                log::trace!("Received UpdateWorkloadState from '{agent_name}'");

                sink.update_workload_state(
                    update_workload_state
                        .workload_states
                        .into_iter()
                        .filter_map(|x| x.try_into().ok())
                        .collect(),
                )
                .await?;
            }

            ToServerEnum::Goodbye(_goodbye) => {
                log::trace!("Received Goodbye from '{agent_name}'. Stopping the control loop.");
                sink.goodbye(agent_name).await?;
                break;
            }

            ToServerEnum::AgentLoadStatus(agent_load_status) => {
                log::trace!(
                    "Received AgentLoadStatus from {}",
                    agent_load_status.agent_name
                );
                sink.agent_load_status(agent_load_status.into()).await?;
            }

            ToServerEnum::LogEntriesResponse(log_entries_response) => {
                log::trace!("Received LogEntriesResponse from '{agent_name}'");
                if let Some(logs_response_object) = log_entries_response.log_entries_response {
                    sink.log_entries_response(
                        log_entries_response.request_id,
                        logs_response_object,
                    )
                    .await?;
                } else {
                    log::warn!(
                        "Received a LogEntriesResponse from '{agent_name}' without actual data"
                    );
                }
            }

            ToServerEnum::LogsStopResponse(logs_stop_response) => {
                log::trace!("Received LogsStopResponse from '{agent_name}'");

                if let Some(logs_stop_response_object) = logs_stop_response.logs_stop_response {
                    sink.logs_stop_response(
                        logs_stop_response.request_id,
                        logs_stop_response_object,
                    )
                    .await?;
                } else {
                    log::warn!(
                        "Received a LogsStopResponse from '{agent_name}' without actual data"
                    );
                }
            }

            ToServerEnum::AgentHello(agent_hello) => {
                log::warn!(
                    "Received unexpected AgentHello from '{}'.",
                    agent_hello.agent_name
                );
            }

            ToServerEnum::CommanderHello(_) => {
                log::warn!("Received unexpected CommanderHello.");
            }
        }
    }
    Ok(())
}

// [impl->swdd~grpc-client-forwards-commands-to-grpc-agent-connection~1]
pub async fn forward_from_ankaios_to_proto(
    grpc_tx: Sender<grpc_api::ToServer>,
    server_rx: &mut ToServerReceiver,
) -> Result<(), GrpcMiddlewareError> {
    while let Some(x) = server_rx.recv().await {
        match x {
            ToServer::Request(request) => {
                log::trace!("Received Request from agent");
                grpc_tx
                    .send(grpc_api::ToServer {
                        to_server_enum: Some(ToServerEnum::Request(request.into())),
                    })
                    .await?;
            }
            ToServer::UpdateWorkloadState(method_obj) => {
                log::trace!("Received UpdateWorkloadState from agent");

                grpc_tx
                    .send(grpc_api::ToServer {
                        to_server_enum: Some(
                            grpc_api::to_server::ToServerEnum::UpdateWorkloadState(
                                commands::UpdateWorkloadState {
                                    workload_states: method_obj.workload_states,
                                }
                                .into(),
                            ),
                        ),
                    })
                    .await?;
            }
            ToServer::Stop(_method_obj) => {
                log::debug!("Received Stop from agent");
                // TODO: handle the call
                break;
            }
            ToServer::AgentHello(_) => {
                panic!("AgentHello was not expected at this point.");
            }

            ToServer::AgentLoadStatus(status) => {
                log::trace!("Received AgentResource from agent {}", status.agent_name);
                grpc_tx
                    .send(grpc_api::ToServer {
                        to_server_enum: Some(grpc_api::to_server::ToServerEnum::AgentLoadStatus(
                            commands::AgentLoadStatus {
                                agent_name: status.agent_name,
                                cpu_usage: status.cpu_usage,
                                free_memory: status.free_memory,
                            }
                            .into(),
                        )),
                    })
                    .await?;
            }

            ToServer::AgentGone(_) => {
                panic!("AgentGone internal messages is not intended to be sent over the network");
            }

            ToServer::LogEntriesResponse(request_id, log_entries_response) => {
                log::trace!("Received LogEntriesResponse for '{request_id}'");
                grpc_tx
                    .send(grpc_api::ToServer {
                        to_server_enum: Some(
                            grpc_api::to_server::ToServerEnum::LogEntriesResponse(
                                grpc_api::LogEntriesResponse {
                                    request_id,
                                    log_entries_response: Some(log_entries_response),
                                },
                            ),
                        ),
                    })
                    .await?;
            }

            ToServer::LogsStopResponse(request_id, logs_stop_response) => {
                log::trace!("Received LogsStopResponse for '{request_id}'");
                grpc_tx
                    .send(grpc_api::ToServer {
                        to_server_enum: Some(grpc_api::to_server::ToServerEnum::LogsStopResponse(
                            grpc_api::LogsStopResponse {
                                request_id,
                                logs_stop_response: Some(LogsStopResponse {
                                    workload_name: logs_stop_response.workload_name,
                                }),
                            },
                        )),
                    })
                    .await?;
            }

            ToServer::Goodbye(_) => {
                panic!("Goodbye was not expected at this point.");
            }
        }
    }

    grpc_tx
        .send(grpc_api::ToServer {
            to_server_enum: Some(grpc_api::to_server::ToServerEnum::Goodbye(
                crate::grpc_api::Goodbye {},
            )),
        })
        .await?;
    grpc_tx.closed().await;

    Ok(())
}

//////////////////////////////////////////////////////////////////////////////
//                 ########  #######    #########  #########                //
//                    ##     ##        ##             ##                    //
//                    ##     #####     #########      ##                    //
//                    ##     ##                ##     ##                    //
//                    ##     #######   #########      ##                    //
//////////////////////////////////////////////////////////////////////////////

#[cfg(test)]
mod tests {
    use super::{GRPCStreaming, forward_from_ankaios_to_proto, forward_from_proto_to_ankaios};
    use crate::grpc_api::{self, to_server::ToServerEnum};

    use ankaios_api::ank_base::{
        CompleteState, CompleteStateRequest, CompleteStateRequestSpec, CpuUsage, CpuUsageSpec,
        ExecutionStateSpec, FreeMemory, FreeMemorySpec, LogEntriesResponse, LogEntry,
        LogsCancelRequest, LogsCancelRequestSpec, LogsRequest, LogsRequestSpec, LogsStopResponse,
        Request, RequestContent, RequestContentSpec, RequestSpec, UpdateStateRequest,
        WorkloadInstanceName, WorkloadInstanceNameSpec, WorkloadNamed, WorkloadState,
    };
    use ankaios_api::test_utils::{
        generate_test_complete_state, generate_test_workload,
        generate_test_workload_state_with_agent,
    };

    use common::commands;
    use common::to_server_interface::{ToServer, ToServerInterface};

    use async_trait::async_trait;
    use std::collections::LinkedList;
    use tokio::sync::mpsc;

    #[derive(Default, Clone)]
    struct MockGRPCToServerStreaming {
        msgs: LinkedList<Option<grpc_api::ToServer>>,
    }
    impl MockGRPCToServerStreaming {
        fn new(msgs: LinkedList<Option<grpc_api::ToServer>>) -> Self {
            MockGRPCToServerStreaming { msgs }
        }
    }
    #[async_trait]
    impl GRPCStreaming<grpc_api::ToServer> for MockGRPCToServerStreaming {
        async fn message(&mut self) -> Result<Option<grpc_api::ToServer>, tonic::Status> {
            if let Some(msg) = self.msgs.pop_front() {
                Ok(msg)
            } else {
                Err(tonic::Status::new(tonic::Code::Unknown, "test"))
            }
        }
    }

    const REQUEST_ID: &str = "request_id";
    const AGENT_A_NAME: &str = "agent_A";
    const AGENT_B_NAME: &str = "agent_B";
    const WORKLOAD_1_NAME: &str = "workload_1";
    const WORKLOAD_2_NAME: &str = "workload_2";
    const WORKLOAD_ID_1: &str = "id_1";
    const WORKLOAD_ID_2: &str = "id_2";
    const LOG_MESSAGE_1: &str = "message_1";
    const LOG_MESSAGE_2: &str = "message_2";

    // [utest->swdd~grpc-client-forwards-commands-to-grpc-agent-connection~1]
    #[tokio::test]
    async fn utest_to_server_command_forward_from_ankaios_to_proto_agent_resources() {
        let (server_tx, mut server_rx) = mpsc::channel::<ToServer>(common::CHANNEL_CAPACITY);
        let (grpc_tx, mut grpc_rx) = mpsc::channel::<grpc_api::ToServer>(common::CHANNEL_CAPACITY);

        let agent_load_status = commands::AgentLoadStatus {
            agent_name: AGENT_A_NAME.to_string(),
            cpu_usage: CpuUsageSpec { cpu_usage: 42 },
            free_memory: FreeMemorySpec { free_memory: 42 },
        };

        let agent_resource_result = server_tx.agent_load_status(agent_load_status.clone()).await;
        assert!(agent_resource_result.is_ok());

        tokio::spawn(async move {
            let _ = forward_from_ankaios_to_proto(grpc_tx, &mut server_rx).await;
        });

        // The receiver in the agent receives the message and terminates the infinite waiting-loop.
        drop(server_tx);

        let result = grpc_rx.recv().await.unwrap();

        let expected = ToServerEnum::AgentLoadStatus(grpc_api::AgentLoadStatus {
            agent_name: AGENT_A_NAME.to_string(),
            cpu_usage: Some(CpuUsage { cpu_usage: 42 }),
            free_memory: Some(FreeMemory { free_memory: 42 }),
        });

        assert_eq!(result.to_server_enum, Some(expected));
    }

    // [utest->swdd~grpc-agent-connection-forwards-commands-to-server~1]
    #[tokio::test]
    async fn utest_to_server_command_forward_from_proto_to_ankaios_agent_resources() {
        let agent_load_status = common::commands::AgentLoadStatus {
            agent_name: AGENT_A_NAME.to_string(),
            cpu_usage: CpuUsageSpec { cpu_usage: 42 },
            free_memory: FreeMemorySpec { free_memory: 42 },
        };

        let (server_tx, mut server_rx) = mpsc::channel::<ToServer>(common::CHANNEL_CAPACITY);

        let mut mock_grpc_ex_request_streaming =
            MockGRPCToServerStreaming::new(LinkedList::from([
                Some(grpc_api::ToServer {
                    to_server_enum: Some(ToServerEnum::AgentLoadStatus(
                        agent_load_status.clone().into(),
                    )),
                }),
                None,
            ]));

        // forwards from proto to ankaios
        let forward_result = forward_from_proto_to_ankaios(
            AGENT_A_NAME.to_string(),
            &mut mock_grpc_ex_request_streaming,
            server_tx,
        )
        .await;

        assert!(forward_result.is_ok());

        let result = server_rx.recv().await.unwrap();

        let expected = ToServer::AgentLoadStatus(agent_load_status);

        assert_eq!(result, expected);
    }

    // [utest->swdd~grpc-client-forwards-commands-to-grpc-agent-connection~1]
    #[tokio::test]
    async fn utest_to_server_command_forward_from_ankaios_to_proto_update_workload() {
        let (server_tx, mut server_rx) = mpsc::channel::<ToServer>(common::CHANNEL_CAPACITY);
        let (grpc_tx, mut grpc_rx) = mpsc::channel::<grpc_api::ToServer>(common::CHANNEL_CAPACITY);

        let workload_named = generate_test_workload::<WorkloadNamed>().name(WORKLOAD_1_NAME);
        let input_state = generate_test_complete_state(vec![workload_named]);
        let update_mask = vec!["bla".into()];

        // As the channel capacity is big enough the await is satisfied right away
        let update_state_result = server_tx
            .update_state(
                REQUEST_ID.to_owned(),
                input_state.clone(),
                update_mask.clone(),
            )
            .await;
        assert!(update_state_result.is_ok());

        tokio::spawn(async move {
            let _ = forward_from_ankaios_to_proto(grpc_tx, &mut server_rx).await;
        });

        // The receiver in the agent receives the message and terminates the infinite waiting-loop.
        drop(server_tx);

        let result = grpc_rx.recv().await.unwrap();

        let proto_state = input_state.into();

        assert!(matches!(
            result.to_server_enum,
            Some(ToServerEnum::Request(Request{request_id, request_content: Some(RequestContent::UpdateStateRequest(update_state_request))}))
            if request_id == REQUEST_ID && update_state_request.new_state == Some(proto_state) && update_state_request.update_mask == update_mask));
    }

    // [utest->swdd~grpc-client-forwards-commands-to-grpc-agent-connection~1]
    #[tokio::test]
    async fn utest_to_server_command_forward_from_ankaios_to_proto_update_workload_state() {
        let (server_tx, mut server_rx) = mpsc::channel::<ToServer>(common::CHANNEL_CAPACITY);
        let (grpc_tx, mut grpc_rx) = mpsc::channel::<grpc_api::ToServer>(common::CHANNEL_CAPACITY);

        let wl_state = generate_test_workload_state_with_agent(
            WORKLOAD_1_NAME,
            AGENT_A_NAME,
            ExecutionStateSpec::running(),
        );

        let update_workload_state_result = server_tx
            .update_workload_state(vec![wl_state.clone()])
            .await;
        assert!(update_workload_state_result.is_ok());

        tokio::spawn(async move {
            let _ = forward_from_ankaios_to_proto(grpc_tx, &mut server_rx).await;
        });

        // The receiver in the agent receives the message and terminates the infinite waiting-loop.
        drop(server_tx);

        let result = grpc_rx.recv().await.unwrap();

        let proto_workload_state = wl_state.into();

        assert!(matches!(
            result.to_server_enum,
            Some(ToServerEnum::UpdateWorkloadState(grpc_api::UpdateWorkloadState{workload_states}))
            if workload_states == vec!(proto_workload_state)));
    }

    // [utest->swdd~grpc-agent-connection-forwards-commands-to-server~1]
    #[tokio::test]
    async fn utest_to_server_command_forward_from_proto_to_ankaios_ignores_none() {
        let (server_tx, mut server_rx) = mpsc::channel::<ToServer>(common::CHANNEL_CAPACITY);

        // simulate the reception of an update workload state grpc from server message
        let mut mock_grpc_ex_request_streaming =
            MockGRPCToServerStreaming::new(LinkedList::from([]));

        // forwards from proto to ankaios
        let forward_result = forward_from_proto_to_ankaios(
            AGENT_A_NAME.to_string(),
            &mut mock_grpc_ex_request_streaming,
            server_tx,
        )
        .await;
        assert!(forward_result.is_err());
        assert_eq!(
            forward_result.unwrap_err().to_string(),
            String::from("Connection interrupted: 'status: 'Unknown error', self: \"test\"'")
        );

        // pick received from server message
        let result = server_rx.recv().await;

        assert_eq!(result, None);
    }

    // [utest->swdd~grpc-agent-connection-forwards-commands-to-server~1]
    #[tokio::test]
    async fn utest_to_server_command_forward_from_proto_to_ankaios_handles_missing_to_server() {
        let (server_tx, mut server_rx) = mpsc::channel::<ToServer>(common::CHANNEL_CAPACITY);

        // simulate the reception of an update workload state grpc from server message
        let mut mock_grpc_ex_request_streaming =
            MockGRPCToServerStreaming::new(LinkedList::from([
                Some(grpc_api::ToServer {
                    to_server_enum: None,
                }),
                None,
            ]));

        // forwards from proto to ankaios
        let forward_result = forward_from_proto_to_ankaios(
            AGENT_A_NAME.to_string(),
            &mut mock_grpc_ex_request_streaming,
            server_tx,
        )
        .await;
        assert!(forward_result.is_err());
        assert_eq!(
            forward_result.unwrap_err().to_string(),
            String::from("ReceiveError: 'Missing to_server'")
        );

        // pick received from server message
        let result = server_rx.recv().await;

        assert_eq!(result, None);
    }

    // [utest->swdd~grpc-agent-connection-forwards-commands-to-server~1]
    #[tokio::test]
    async fn utest_to_server_command_forward_from_proto_to_ankaios_fail_on_invalid_state() {
        let (server_tx, mut _server_rx) = mpsc::channel::<ToServer>(common::CHANNEL_CAPACITY);
        let workload_named = generate_test_workload::<WorkloadNamed>().name(WORKLOAD_1_NAME);
        let agent_name = workload_named.workload.agent.clone();

        let mut ankaios_state: CompleteState =
            generate_test_complete_state(vec![workload_named]).into();
        *ankaios_state
            .desired_state
            .as_mut()
            .unwrap()
            .workloads
            .as_mut()
            .unwrap()
            .workloads
            .get_mut(WORKLOAD_1_NAME)
            .unwrap()
            .dependencies
            .as_mut()
            .unwrap()
            .dependencies
            .get_mut(&String::from("workload_B"))
            .unwrap() = -1;

        let ankaios_update_mask = vec!["bla".into()];

        // simulate the reception of an update workload state grpc from server message
        let mut mock_grpc_ex_request_streaming =
            MockGRPCToServerStreaming::new(LinkedList::from([
                Some(grpc_api::ToServer {
                    to_server_enum: Some(ToServerEnum::Request(Request {
                        request_id: REQUEST_ID.to_owned(),
                        request_content: Some(RequestContent::UpdateStateRequest(Box::new(
                            UpdateStateRequest {
                                new_state: Some(ankaios_state),
                                update_mask: ankaios_update_mask.clone(),
                            },
                        ))),
                    })),
                }),
                None,
            ]));

        // forwards from proto to ankaios
        let forward_result = forward_from_proto_to_ankaios(
            agent_name,
            &mut mock_grpc_ex_request_streaming,
            server_tx,
        )
        .await;
        assert!(forward_result.is_err());
    }

    // [utest->swdd~grpc-agent-connection-forwards-commands-to-server~1]
    #[tokio::test]
    async fn utest_to_server_command_forward_from_proto_to_ankaios_update_workload() {
        let (server_tx, mut server_rx) = mpsc::channel::<ToServer>(common::CHANNEL_CAPACITY);
        let workload_named = generate_test_workload::<WorkloadNamed>().name(WORKLOAD_1_NAME);
        let agent_name = workload_named.workload.agent.clone();

        let ankaios_state = generate_test_complete_state(vec![workload_named]);
        let ankaios_update_mask = vec!["bla".into()];

        // simulate the reception of an update workload state grpc from server message
        let mut mock_grpc_ex_request_streaming =
            MockGRPCToServerStreaming::new(LinkedList::from([
                Some(grpc_api::ToServer {
                    to_server_enum: Some(ToServerEnum::Request(Request {
                        request_id: REQUEST_ID.to_owned(),
                        request_content: Some(RequestContent::UpdateStateRequest(Box::new(
                            UpdateStateRequest {
                                new_state: Some(ankaios_state.clone().into()),
                                update_mask: ankaios_update_mask.clone(),
                            },
                        ))),
                    })),
                }),
                None,
            ]));

        // forwards from proto to ankaios
        let forward_result = forward_from_proto_to_ankaios(
            agent_name.clone(),
            &mut mock_grpc_ex_request_streaming,
            server_tx,
        )
        .await;

        assert!(forward_result.is_ok());

        // pick received from server message
        let result = server_rx.recv().await.unwrap();
        let expected_prefixed_my_request_id = format!("{agent_name}@{REQUEST_ID}");

        assert!(matches!(
            result,
            ToServer::Request(RequestSpec {
                request_id,
                request_content: RequestContentSpec::UpdateStateRequest(update_request),
            })
            if request_id == expected_prefixed_my_request_id && update_request.new_state == ankaios_state && update_request.update_mask == ankaios_update_mask));
    }

    // [utest->swdd~grpc-agent-connection-forwards-commands-to-server~1]
    #[tokio::test]
    async fn utest_to_server_command_forward_from_proto_to_ankaios_update_workload_state() {
        let (server_tx, mut server_rx) = mpsc::channel::<ToServer>(common::CHANNEL_CAPACITY);

        let proto_wl_state: WorkloadState = generate_test_workload_state_with_agent(
            "fake_workload",
            AGENT_A_NAME,
            ExecutionStateSpec::running(),
        )
        .into();

        // simulate the reception of an update workload state grpc from server message
        let mut mock_grpc_ex_request_streaming =
            MockGRPCToServerStreaming::new(LinkedList::from([
                Some(grpc_api::ToServer {
                    to_server_enum: Some(ToServerEnum::UpdateWorkloadState(
                        grpc_api::UpdateWorkloadState {
                            workload_states: vec![proto_wl_state.clone()],
                        },
                    )),
                }),
                None,
            ]));

        // forwards from proto to ankaios
        let forward_result = forward_from_proto_to_ankaios(
            AGENT_A_NAME.to_string(),
            &mut mock_grpc_ex_request_streaming,
            server_tx,
        )
        .await;

        assert!(forward_result.is_ok());

        // pick received from server message
        let result = server_rx.recv().await.unwrap();

        assert!(matches!(
            result,
            // TODO do a proper check here ...
            ToServer::UpdateWorkloadState(common::commands::UpdateWorkloadState{workload_states})
            if workload_states == vec!(proto_wl_state.try_into().unwrap())
        ));
    }

    #[tokio::test]
    async fn utest_to_server_command_forward_from_proto_to_ankaios_request_complete_state() {
        let (server_tx, mut server_rx) = mpsc::channel::<ToServer>(common::CHANNEL_CAPACITY);

        // simulate the reception of an update workload state grpc from server message
        let mut mock_grpc_ex_request_streaming =
            MockGRPCToServerStreaming::new(LinkedList::from([
                Some(grpc_api::ToServer {
                    to_server_enum: Some(ToServerEnum::Request(Request {
                        request_id: REQUEST_ID.to_string(),
<<<<<<< HEAD
                        request_content: Some(
                            ank_base::request::RequestContent::CompleteStateRequest(
                                ank_base::CompleteStateRequest {
                                    field_mask: vec![],
                                    subscribe_for_events: false,
                                },
                            ),
                        ),
=======
                        request_content: Some(RequestContent::CompleteStateRequest(
                            CompleteStateRequest { field_mask: vec![] },
                        )),
>>>>>>> a2550e39
                    })),
                }),
                None,
            ]));

        // forwards from proto to ankaios
        let forward_result = forward_from_proto_to_ankaios(
            AGENT_A_NAME.to_string(),
            &mut mock_grpc_ex_request_streaming,
            server_tx,
        )
        .await;
        assert!(forward_result.is_ok());

        // pick received from server message
        let result = server_rx.recv().await.unwrap();
        // [utest->swdd~agent-adds-workload-prefix-id-control-interface-request~1]
        let expected_prefixed_my_request_id = format!("{AGENT_A_NAME}@{REQUEST_ID}");
        let expected_empty_field_mask: Vec<String> = vec![];
        assert!(matches!(result, ToServer::Request(RequestSpec {
                request_id,
                request_content:
<<<<<<< HEAD
                    common::commands::RequestContent::CompleteStateRequest(
                        common::commands::CompleteStateRequest { field_mask, subscribe_for_events },
                    ),
            }) if request_id == expected_prefixed_my_request_id && field_mask == expected_empty_field_mask && !subscribe_for_events)
        );
=======
                    RequestContentSpec::CompleteStateRequest(
                        CompleteStateRequestSpec { field_mask },
                    ),
            }) if request_id == expected_prefixed_my_request_id && field_mask == expected_empty_field_mask));
>>>>>>> a2550e39
    }

    #[tokio::test]
    async fn utest_to_server_command_forward_from_ankaios_to_proto_request_complete_state() {
        let (server_tx, mut server_rx) = mpsc::channel::<ToServer>(common::CHANNEL_CAPACITY);
        let (grpc_tx, mut grpc_rx) = mpsc::channel::<grpc_api::ToServer>(common::CHANNEL_CAPACITY);

<<<<<<< HEAD
        let request_complete_state = common::commands::CompleteStateRequest {
            field_mask: vec![],
            subscribe_for_events: false,
        };
=======
        let request_complete_state = CompleteStateRequestSpec { field_mask: vec![] };
>>>>>>> a2550e39

        let request_complete_state_result = server_tx
            .request_complete_state(REQUEST_ID.to_owned(), request_complete_state.clone())
            .await;
        assert!(request_complete_state_result.is_ok());

        tokio::spawn(async move {
            let _ = forward_from_ankaios_to_proto(grpc_tx, &mut server_rx).await;
        });

        // The receiver in the agent receives the message and terminates the infinite waiting-loop.
        drop(server_tx);

        let result = grpc_rx.recv().await.unwrap();

        assert!(matches!(
        result.to_server_enum,
        Some(ToServerEnum::Request(Request {
            request_id,
            request_content:
<<<<<<< HEAD
                Some(ank_base::request::RequestContent::CompleteStateRequest(
                    ank_base::CompleteStateRequest { field_mask, subscribe_for_events },
=======
                Some(RequestContent::CompleteStateRequest(
                    CompleteStateRequest { field_mask },
>>>>>>> a2550e39
                )),
        }))
        if request_id == REQUEST_ID && field_mask == vec![] as Vec<String> && !subscribe_for_events));
    }

    #[tokio::test]
    async fn utest_to_server_command_forward_from_proto_to_ankaios_request_logs() {
        let (server_tx, mut server_rx) = mpsc::channel::<ToServer>(common::CHANNEL_CAPACITY);

        let mut mock_grpc_ex_request_streaming =
            MockGRPCToServerStreaming::new(LinkedList::from([
                Some(grpc_api::ToServer {
                    to_server_enum: Some(ToServerEnum::Request(Request {
                        request_id: REQUEST_ID.to_owned(),
                        request_content: Some(RequestContent::LogsRequest(LogsRequest {
                            workload_names: vec![
                                WorkloadInstanceName {
                                    workload_name: WORKLOAD_1_NAME.to_string(),
                                    agent_name: AGENT_A_NAME.to_string(),
                                    id: WORKLOAD_ID_1.to_string(),
                                },
                                WorkloadInstanceName {
                                    workload_name: WORKLOAD_2_NAME.to_string(),
                                    agent_name: AGENT_A_NAME.to_string(),
                                    id: WORKLOAD_ID_2.to_string(),
                                },
                            ],
                            follow: Some(true),
                            tail: Some(10),
                            since: Some("since".into()),
                            until: None,
                        })),
                    })),
                }),
                None,
            ]));

        // forwards from proto to ankaios
        let forward_result = forward_from_proto_to_ankaios(
            AGENT_A_NAME.to_string(),
            &mut mock_grpc_ex_request_streaming,
            server_tx,
        )
        .await;
        assert!(forward_result.is_ok());

        // pick received from server message
        let result = server_rx.recv().await.unwrap();
        // [utest->swdd~agent-adds-workload-prefix-id-control-interface-request~1]
        let expected_prefixed_my_request_id = format!("{AGENT_A_NAME}@{REQUEST_ID}");
        let expected_workload_names: Vec<WorkloadInstanceNameSpec> = vec![
            WorkloadInstanceNameSpec::new(AGENT_A_NAME, WORKLOAD_1_NAME, WORKLOAD_ID_1),
            WorkloadInstanceNameSpec::new(AGENT_A_NAME, WORKLOAD_2_NAME, WORKLOAD_ID_2),
        ];

        assert!(matches!(result, ToServer::Request(RequestSpec {
                request_id,
                request_content:
                    RequestContentSpec::LogsRequest(
                        LogsRequestSpec { workload_names, follow, tail, since, until },
                    ),
            }) if request_id == expected_prefixed_my_request_id
                   && workload_names == expected_workload_names
                   && follow && tail == 10
                   && since == Some("since".into())  && until.is_none()));
    }

    #[tokio::test]
    async fn utest_to_server_command_forward_from_proto_to_ankaios_request_cancel_logs() {
        let (server_tx, mut server_rx) = mpsc::channel::<ToServer>(common::CHANNEL_CAPACITY);

        let mut mock_grpc_ex_request_streaming =
            MockGRPCToServerStreaming::new(LinkedList::from([
                Some(grpc_api::ToServer {
                    to_server_enum: Some(ToServerEnum::Request(Request {
                        request_id: REQUEST_ID.to_string(),
                        request_content: Some(RequestContent::LogsCancelRequest(
                            LogsCancelRequest {},
                        )),
                    })),
                }),
                None,
            ]));

        // forwards from proto to ankaios
        let forward_result = forward_from_proto_to_ankaios(
            AGENT_A_NAME.to_string(),
            &mut mock_grpc_ex_request_streaming,
            server_tx,
        )
        .await;
        assert!(forward_result.is_ok());

        // pick received from server message
        let result = server_rx.recv().await.unwrap();
        // [utest->swdd~agent-adds-workload-prefix-id-control-interface-request~1]
        let expected_prefixed_my_request_id = format!("{AGENT_A_NAME}@{REQUEST_ID}");

        assert!(matches!(
            result,
            ToServer::Request(RequestSpec {
                request_id,
                request_content: RequestContentSpec::LogsCancelRequest(
                    LogsCancelRequestSpec{}
                ),
            }) if request_id == expected_prefixed_my_request_id
        ));
    }

    #[tokio::test]
    async fn utest_to_server_command_forward_to_ankaios_to_proto_logs() {
        let (server_tx, mut server_rx) = mpsc::channel::<ToServer>(common::CHANNEL_CAPACITY);

        let mut mock_grpc_ex_request_streaming =
            MockGRPCToServerStreaming::new(LinkedList::from([
                Some(grpc_api::ToServer {
                    to_server_enum: Some(ToServerEnum::LogEntriesResponse(
                        crate::LogEntriesResponse {
                            request_id: REQUEST_ID.into(),
                            log_entries_response: Some(LogEntriesResponse {
                                log_entries: vec![
                                    LogEntry {
                                        workload_name: Some(WorkloadInstanceName {
                                            workload_name: WORKLOAD_1_NAME.to_string(),
                                            agent_name: AGENT_B_NAME.to_string(),
                                            id: WORKLOAD_ID_1.to_string(),
                                        }),
                                        message: LOG_MESSAGE_1.to_string(),
                                    },
                                    LogEntry {
                                        workload_name: Some(WorkloadInstanceName {
                                            workload_name: WORKLOAD_2_NAME.to_string(),
                                            agent_name: AGENT_B_NAME.to_string(),
                                            id: WORKLOAD_ID_2.to_string(),
                                        }),
                                        message: LOG_MESSAGE_2.to_string(),
                                    },
                                ],
                            }),
                        },
                    )),
                }),
                None,
            ]));

        // forwards from proto to ankaios
        let forward_result = forward_from_proto_to_ankaios(
            AGENT_A_NAME.to_string(),
            &mut mock_grpc_ex_request_streaming,
            server_tx,
        )
        .await;
        assert!(forward_result.is_ok());

        // pick received from server message
        let result = server_rx.recv().await.unwrap();

        assert!(matches!(
            result,
            ToServer::LogEntriesResponse(
                request_id,
                LogEntriesResponse { log_entries }
            ) if request_id == REQUEST_ID
                 && matches!(log_entries.as_slice(),
                            [LogEntry{ workload_name: Some(WorkloadInstanceName{ workload_name: workload_name_1, agent_name: agent_name_1, id: id_1 }), message: message_1 },
                             LogEntry{ workload_name: Some(WorkloadInstanceName{ workload_name: workload_name_2, agent_name: agent_name_2, id: id_2 }), message: message_2 }]
                            if workload_name_1 == WORKLOAD_1_NAME && agent_name_1 == AGENT_B_NAME && id_1 == WORKLOAD_ID_1 && message_1 == LOG_MESSAGE_1
                               && workload_name_2 == WORKLOAD_2_NAME && agent_name_2 == AGENT_B_NAME && id_2 == WORKLOAD_ID_2 && message_2 == LOG_MESSAGE_2)
        ));
    }

    #[tokio::test]
    async fn utest_to_server_command_forward_to_ankaios_to_proto_empty_logs() {
        let (server_tx, mut server_rx) = mpsc::channel::<ToServer>(common::CHANNEL_CAPACITY);

        let mut mock_grpc_ex_request_streaming =
            MockGRPCToServerStreaming::new(LinkedList::from([
                Some(grpc_api::ToServer {
                    to_server_enum: Some(ToServerEnum::LogEntriesResponse(
                        crate::LogEntriesResponse {
                            request_id: REQUEST_ID.into(),
                            log_entries_response: None,
                        },
                    )),
                }),
                None,
            ]));

        // forwards from proto to ankaios
        let forward_result = forward_from_proto_to_ankaios(
            AGENT_A_NAME.to_string(),
            &mut mock_grpc_ex_request_streaming,
            server_tx,
        )
        .await;
        assert!(forward_result.is_ok());

        // pick received from server message
        let result = server_rx.recv().await;
        // [utest->swdd~agent-adds-workload-prefix-id-control-interface-request~1]

        assert!(result.is_none());
    }

    #[tokio::test]
    async fn utest_to_server_command_forward_from_ankaios_to_proto_logs() {
        let (server_tx, mut server_rx) = mpsc::channel::<ToServer>(common::CHANNEL_CAPACITY);
        let (grpc_tx, mut grpc_rx) = mpsc::channel::<grpc_api::ToServer>(common::CHANNEL_CAPACITY);

        let forward_logs_result = server_tx
            .log_entries_response(
                REQUEST_ID.to_owned(),
                LogEntriesResponse {
                    log_entries: vec![
                        LogEntry {
                            workload_name: Some(WorkloadInstanceName {
                                workload_name: WORKLOAD_1_NAME.to_string(),
                                agent_name: AGENT_B_NAME.to_string(),
                                id: WORKLOAD_ID_1.to_string(),
                            }),
                            message: LOG_MESSAGE_1.to_string(),
                        },
                        LogEntry {
                            workload_name: Some(WorkloadInstanceName {
                                workload_name: WORKLOAD_2_NAME.to_string(),
                                agent_name: AGENT_B_NAME.to_string(),
                                id: WORKLOAD_ID_2.to_string(),
                            }),
                            message: LOG_MESSAGE_2.to_string(),
                        },
                    ],
                },
            )
            .await;

        assert!(forward_logs_result.is_ok());

        tokio::spawn(async move {
            let _ = forward_from_ankaios_to_proto(grpc_tx, &mut server_rx).await;
        });

        // The receiver in the agent receives the message and terminates the infinite waiting-loop.
        drop(server_tx);

        let result = grpc_rx.recv().await.unwrap();

        assert!(matches!(
            result.to_server_enum,
            Some(ToServerEnum::LogEntriesResponse(grpc_api::LogEntriesResponse {
                request_id,
                log_entries_response: Some(LogEntriesResponse { log_entries })
            })) if request_id == REQUEST_ID
                    && matches!(log_entries.as_slice(),
                                [LogEntry{ workload_name: Some(WorkloadInstanceName{ workload_name: workload_name_1, agent_name: agent_name_1, id: id_1 }), message: message_1 },
                                 LogEntry{ workload_name: Some(WorkloadInstanceName{ workload_name: workload_name_2, agent_name: agent_name_2, id: id_2 }), message: message_2 }]
                                if workload_name_1 == WORKLOAD_1_NAME && agent_name_1 == AGENT_B_NAME && id_1 == WORKLOAD_ID_1 && message_1 == LOG_MESSAGE_1
                                   && workload_name_2 == WORKLOAD_2_NAME && agent_name_2 == AGENT_B_NAME && id_2 == WORKLOAD_ID_2 && message_2 == LOG_MESSAGE_2)
        ));
    }

    // [utest->swdd~grpc-agent-connection-forwards-commands-to-server~1]
    #[tokio::test]
    async fn utest_to_server_command_forward_from_proto_to_ankaios_logs_stop_response() {
        let (server_tx, mut server_rx) = mpsc::channel::<ToServer>(common::CHANNEL_CAPACITY);

        let request_id = REQUEST_ID.to_string();
        let workload_instance_name = WorkloadInstanceName {
            workload_name: WORKLOAD_1_NAME.to_string(),
            agent_name: AGENT_A_NAME.to_string(),
            id: WORKLOAD_ID_1.to_string(),
        };

        let mut mock_grpc_ex_request_streaming =
            MockGRPCToServerStreaming::new(LinkedList::from([
                Some(grpc_api::ToServer {
                    to_server_enum: Some(ToServerEnum::LogsStopResponse(crate::LogsStopResponse {
                        request_id: request_id.clone(),
                        logs_stop_response: Some(LogsStopResponse {
                            workload_name: Some(workload_instance_name.clone()),
                        }),
                    })),
                }),
                None,
            ]));

        let forward_result = forward_from_proto_to_ankaios(
            AGENT_A_NAME.to_string(),
            &mut mock_grpc_ex_request_streaming,
            server_tx,
        )
        .await;
        assert!(forward_result.is_ok());

        // pick received from server message
        let result = server_rx.recv().await.unwrap();

        assert!(matches!(
            result,
            ToServer::LogsStopResponse(
                received_request_id,
                LogsStopResponse {
                    workload_name: received_workload_instance_name
                }
            ) if received_request_id == request_id && received_workload_instance_name == Some(workload_instance_name)
        ));
    }

    // [utest->swdd~grpc-agent-connection-forwards-commands-to-server~1]
    #[tokio::test]
    async fn utest_to_server_command_forward_from_proto_to_ankaios_empty_logs_stop_response() {
        let (server_tx, mut server_rx) = mpsc::channel::<ToServer>(common::CHANNEL_CAPACITY);

        let mut mock_grpc_ex_request_streaming =
            MockGRPCToServerStreaming::new(LinkedList::from([
                Some(grpc_api::ToServer {
                    to_server_enum: Some(ToServerEnum::LogsStopResponse(crate::LogsStopResponse {
                        request_id: REQUEST_ID.into(),
                        logs_stop_response: None,
                    })),
                }),
                None,
            ]));

        // forwards from proto to ankaios
        let forward_result = forward_from_proto_to_ankaios(
            AGENT_A_NAME.to_string(),
            &mut mock_grpc_ex_request_streaming,
            server_tx,
        )
        .await;
        assert!(forward_result.is_ok());

        // pick received from server message
        let result = server_rx.recv().await;

        assert!(result.is_none());
    }

    // [utest->swdd~grpc-client-forwards-commands-to-grpc-agent-connection~1]
    #[tokio::test]
    async fn utest_to_server_command_forward_from_ankaios_to_proto_logs_stop_response() {
        let (server_tx, mut server_rx) = mpsc::channel::<ToServer>(common::CHANNEL_CAPACITY);
        let (grpc_tx, mut grpc_rx) = mpsc::channel::<grpc_api::ToServer>(common::CHANNEL_CAPACITY);

        let request_id = REQUEST_ID.to_string();
        let workload_instance_name = WorkloadInstanceName {
            workload_name: WORKLOAD_1_NAME.to_string(),
            agent_name: AGENT_A_NAME.to_string(),
            id: WORKLOAD_ID_1.to_string(),
        };

        let forward_logs_result = server_tx
            .logs_stop_response(
                request_id.clone(),
                LogsStopResponse {
                    workload_name: Some(workload_instance_name.clone()),
                },
            )
            .await;

        assert!(forward_logs_result.is_ok());

        tokio::spawn(async move {
            let _ = forward_from_ankaios_to_proto(grpc_tx, &mut server_rx).await;
        });

        // The receiver in the agent receives the message and terminates the infinite waiting-loop.
        drop(server_tx);

        let result = grpc_rx.recv().await.unwrap();

        assert_eq!(
            result.to_server_enum,
            Some(ToServerEnum::LogsStopResponse(grpc_api::LogsStopResponse {
                request_id: request_id.clone(),
                logs_stop_response: Some(LogsStopResponse {
                    workload_name: Some(workload_instance_name)
                })
            }))
        );
    }

    // [utest->swdd~grpc-agent-connection-forwards-commands-to-server~1]
    #[tokio::test]
    async fn utest_to_server_command_forward_from_proto_to_ankaios_ignore_unexpected_messages() {
        let (server_tx, mut server_rx) = mpsc::channel::<ToServer>(common::CHANNEL_CAPACITY);

        let mut mock_grpc_ex_request_streaming =
            MockGRPCToServerStreaming::new(LinkedList::from([
                Some(grpc_api::ToServer {
                    to_server_enum: Some(ToServerEnum::AgentHello(crate::AgentHello {
                        agent_name: AGENT_A_NAME.to_string(),
                        protocol_version: common::ANKAIOS_VERSION.into(),
                    })),
                }),
                Some(grpc_api::ToServer {
                    to_server_enum: Some(ToServerEnum::CommanderHello(crate::CommanderHello {
                        protocol_version: common::ANKAIOS_VERSION.into(),
                    })),
                }),
                None,
            ]));

        // forwards from proto to ankaios
        let forward_result = forward_from_proto_to_ankaios(
            AGENT_A_NAME.to_string(),
            &mut mock_grpc_ex_request_streaming,
            server_tx,
        )
        .await;
        assert!(forward_result.is_ok());

        // assert ignored AgentHello
        let result = server_rx.recv().await;
        assert!(result.is_none());

        // assert ignored CommanderHello
        let result = server_rx.recv().await;
        assert!(result.is_none());
    }
}<|MERGE_RESOLUTION|>--- conflicted
+++ resolved
@@ -87,22 +87,6 @@
                             }
                         };
                     }
-<<<<<<< HEAD
-                    RequestContent::CompleteStateRequest(CompleteStateRequest {
-                        field_mask,
-                        subscribe_for_events,
-                    }) => {
-                        log::trace!("Received RequestCompleteState from '{agent_name}'");
-                        sink.request_complete_state(
-                            request_id,
-                            ank_base::CompleteStateRequest {
-                                field_mask,
-                                subscribe_for_events,
-                            }
-                            .into(),
-                        )
-                        .await?;
-=======
                     RequestContent::CompleteStateRequest(complete_state_request) => {
                         log::trace!("Received RequestCompleteState from '{agent_name}'");
                         match complete_state_request.try_into() {
@@ -116,7 +100,6 @@
                                 )));
                             }
                         };
->>>>>>> a2550e39
                     }
                     RequestContent::LogsRequest(logs_request) => {
                         log::trace!("Received LogsRequest from '{agent_name}'");
@@ -742,20 +725,12 @@
                 Some(grpc_api::ToServer {
                     to_server_enum: Some(ToServerEnum::Request(Request {
                         request_id: REQUEST_ID.to_string(),
-<<<<<<< HEAD
-                        request_content: Some(
-                            ank_base::request::RequestContent::CompleteStateRequest(
-                                ank_base::CompleteStateRequest {
-                                    field_mask: vec![],
-                                    subscribe_for_events: false,
-                                },
-                            ),
-                        ),
-=======
                         request_content: Some(RequestContent::CompleteStateRequest(
-                            CompleteStateRequest { field_mask: vec![] },
+                            CompleteStateRequest {
+                                field_mask: vec![],
+                                subscribe_for_events: false,
+                            },
                         )),
->>>>>>> a2550e39
                     })),
                 }),
                 None,
@@ -778,18 +753,10 @@
         assert!(matches!(result, ToServer::Request(RequestSpec {
                 request_id,
                 request_content:
-<<<<<<< HEAD
-                    common::commands::RequestContent::CompleteStateRequest(
-                        common::commands::CompleteStateRequest { field_mask, subscribe_for_events },
+                    RequestContentSpec::CompleteStateRequest(
+                        CompleteStateRequestSpec { field_mask, subscribe_for_events },
                     ),
-            }) if request_id == expected_prefixed_my_request_id && field_mask == expected_empty_field_mask && !subscribe_for_events)
-        );
-=======
-                    RequestContentSpec::CompleteStateRequest(
-                        CompleteStateRequestSpec { field_mask },
-                    ),
-            }) if request_id == expected_prefixed_my_request_id && field_mask == expected_empty_field_mask));
->>>>>>> a2550e39
+            }) if request_id == expected_prefixed_my_request_id && field_mask == expected_empty_field_mask && !subscribe_for_events));
     }
 
     #[tokio::test]
@@ -797,14 +764,10 @@
         let (server_tx, mut server_rx) = mpsc::channel::<ToServer>(common::CHANNEL_CAPACITY);
         let (grpc_tx, mut grpc_rx) = mpsc::channel::<grpc_api::ToServer>(common::CHANNEL_CAPACITY);
 
-<<<<<<< HEAD
-        let request_complete_state = common::commands::CompleteStateRequest {
+        let request_complete_state = CompleteStateRequestSpec {
             field_mask: vec![],
             subscribe_for_events: false,
         };
-=======
-        let request_complete_state = CompleteStateRequestSpec { field_mask: vec![] };
->>>>>>> a2550e39
 
         let request_complete_state_result = server_tx
             .request_complete_state(REQUEST_ID.to_owned(), request_complete_state.clone())
@@ -825,13 +788,8 @@
         Some(ToServerEnum::Request(Request {
             request_id,
             request_content:
-<<<<<<< HEAD
-                Some(ank_base::request::RequestContent::CompleteStateRequest(
-                    ank_base::CompleteStateRequest { field_mask, subscribe_for_events },
-=======
                 Some(RequestContent::CompleteStateRequest(
-                    CompleteStateRequest { field_mask },
->>>>>>> a2550e39
+                    CompleteStateRequest { field_mask, subscribe_for_events },
                 )),
         }))
         if request_id == REQUEST_ID && field_mask == vec![] as Vec<String> && !subscribe_for_events));
