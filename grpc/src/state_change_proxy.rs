--- conflicted
+++ resolved
@@ -13,18 +13,11 @@
 // SPDX-License-Identifier: Apache-2.0
 
 use crate::ankaios_streaming::GRPCStreaming;
-<<<<<<< HEAD
-use crate::proxy_error::GrpcProxyError;
+use crate::grpc_middleware_error::GrpcMiddlewareError;
 use api::proto::request::RequestContent;
 use api::proto::to_server::ToServerEnum;
 use api::proto::{self, Request};
 use api::proto::{RequestCompleteState, UpdateStateRequest};
-=======
-use crate::grpc_middleware_error::GrpcMiddlewareError;
-use api::proto;
-use api::proto::state_change_request::StateChangeRequestEnum;
-use api::proto::UpdateStateRequest;
->>>>>>> 78173fa3
 
 use common::request_id_prepending::prepend_request_id;
 use common::state_change_interface::{StateChangeInterface, StateChangeReceiver, ToServer};
@@ -54,58 +47,29 @@
 // [impl->swdd~grpc-agent-connection-forwards-commands-to-server~1]
 pub async fn forward_from_proto_to_ankaios(
     agent_name: String,
-<<<<<<< HEAD
     grpc_streaming: &mut impl GRPCStreaming<proto::ToServer>,
     sink: Sender<ToServer>,
-) -> Result<(), GrpcProxyError> {
+) -> Result<(), GrpcMiddlewareError> {
     while let Some(message) = grpc_streaming.message().await? {
         log::trace!("REQUEST={:?}", message);
 
-        match message.to_server_enum.ok_or(GrpcProxyError::Receive(
-            "Missing state_change_request".to_string(),
-        ))? {
+        match message
+            .to_server_enum
+            .ok_or(GrpcMiddlewareError::ReceiveError(
+                "Missing state_change_request".to_string(),
+            ))? {
             ToServerEnum::Request(Request {
                 request_id,
                 request_content,
             }) => {
-                let request_content = match request_content {
-                    Some(value) => value,
-                    None => {
-                        return Err(GrpcProxyError::Conversion(format!(
-                            "Request content empty for request ID: {}",
-                            request_id
-=======
-    grpc_streaming: &mut impl GRPCStreaming<proto::StateChangeRequest>,
-    sink: Sender<StateChangeCommand>,
-) -> Result<(), GrpcMiddlewareError> {
-    while let Some(message) = grpc_streaming.message().await? {
-        log::trace!("REQUEST={:?}", message);
-
-        match message
-            .state_change_request_enum
-            .ok_or(GrpcMiddlewareError::ReceiveError(
-                "Missing state_change_request".to_string(),
-            ))? {
-            StateChangeRequestEnum::UpdateState(UpdateStateRequest {
-                new_state,
-                update_mask,
-            }) => {
-                log::debug!("Received UpdateStateRequest from {}", agent_name);
-                match new_state.unwrap_or_default().try_into() {
-                    Ok(new_state) => {
-                        sink.update_state(new_state, update_mask).await?;
-                    }
-                    Err(error) => {
-                        return Err(GrpcMiddlewareError::ConversionError(format!(
-                            "Could not convert UpdateStateRequest for forwarding: {}",
-                            error
->>>>>>> 78173fa3
-                        )));
-                    }
-                };
+                log::debug!("Received Request from {}", agent_name);
+
                 // [impl->swdd~agent-adds-workload-prefix-id-control-interface-request~1]
                 let request_id = prepend_request_id(request_id.as_ref(), agent_name.as_ref());
-                match request_content {
+                match request_content.ok_or(GrpcMiddlewareError::ConversionError(format!(
+                    "Request content empty for request ID: {}",
+                    request_id
+                )))? {
                     RequestContent::UpdateState(UpdateStateRequest {
                         new_state,
                         update_mask,
@@ -117,7 +81,7 @@
                                     .await?;
                             }
                             Err(error) => {
-                                return Err(GrpcProxyError::Conversion(format!(
+                                return Err(GrpcMiddlewareError::ConversionError(format!(
                                     "Could not convert UpdateStateRequest for forwarding: {}",
                                     error
                                 )));
