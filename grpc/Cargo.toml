[package]
name = "grpc"
version.workspace = true
edition.workspace = true
license.workspace = true
description.workspace = true
documentation.workspace = true
authors.workspace = true
repository.workspace = true

[dependencies]
api = { path = "../api" }
common = { path = "../common" }
tonic = {version="0.9", features= ["tls"]}
prost = "0.11"
async-trait = "0.1"
tokio = { version = "1.28", features = [
    "macros",
    "rt-multi-thread",
    "fs",
    "io-util",
    "process",
] }
tokio-stream = "0.1"
serde = { version = "1.0", features = ["derive"] }
log = "0.4"
uuid = { version = "1.3", features = ["v4", "fast-rng"] }
<<<<<<< HEAD
x509-parser = "0.16"
=======
regex = "1.10"
>>>>>>> 2457598f

[dev-dependencies]
common = { path = "../common", features = ["test_utils"] }
mockall = "0.11"
mockall_double = "0.3"
futures-util = "0.3"

[build-dependencies]
tonic-build = "0.9"

[lib]
name = "grpc"
path = "src/lib.rs"

[[test]]
name = "grpc_test"
path = "tests/grpc_test.rs"<|MERGE_RESOLUTION|>--- conflicted
+++ resolved
@@ -25,11 +25,8 @@
 serde = { version = "1.0", features = ["derive"] }
 log = "0.4"
 uuid = { version = "1.3", features = ["v4", "fast-rng"] }
-<<<<<<< HEAD
 x509-parser = "0.16"
-=======
 regex = "1.10"
->>>>>>> 2457598f
 
 [dev-dependencies]
 common = { path = "../common", features = ["test_utils"] }
