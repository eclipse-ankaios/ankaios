// Copyright (c) 2023 Elektrobit Automotive GmbH
//
// This program and the accompanying materials are made available under the
// terms of the Apache License, Version 2.0 which is available at
// https://www.apache.org/licenses/LICENSE-2.0.
//
// Unless required by applicable law or agreed to in writing, software
// distributed under the License is distributed on an "AS IS" BASIS, WITHOUT
// WARRANTIES OR CONDITIONS OF ANY KIND, either express or implied. See the
// License for the specific language governing permissions and limitations
// under the License.
//
// SPDX-License-Identifier: Apache-2.0

mod cycle_check;
mod delete_graph;
mod server_state;

use api::ank_base;
use common::commands::{Request, UpdateWorkload};
use common::from_server_interface::{FromServerReceiver, FromServerSender};
use common::objects::{
    CompleteState, DeletedWorkload, ExecutionState, State, WorkloadState, WorkloadStatesMap,
};

use common::std_extensions::IllegalStateResult;
use common::to_server_interface::{ToServerReceiver, ToServerSender};

#[cfg_attr(test, mockall_double::double)]
use server_state::ServerState;

use common::{
    from_server_interface::{FromServer, FromServerInterface},
    to_server_interface::ToServer,
};

use tokio::sync::mpsc::channel;

pub type ToServerChannel = (ToServerSender, ToServerReceiver);
pub type FromServerChannel = (FromServerSender, FromServerReceiver);

pub fn create_to_server_channel(capacity: usize) -> ToServerChannel {
    channel::<ToServer>(capacity)
}
pub fn create_from_server_channel(capacity: usize) -> FromServerChannel {
    channel::<FromServer>(capacity)
}

pub struct AnkaiosServer {
    // [impl->swdd~server-uses-async-channels~1]
    receiver: ToServerReceiver,
    // [impl->swdd~communication-to-from-server-middleware~1]
    to_agents: FromServerSender,
    server_state: ServerState,
    workload_states_map: WorkloadStatesMap,
}

impl AnkaiosServer {
    pub fn new(receiver: ToServerReceiver, to_agents: FromServerSender) -> Self {
        AnkaiosServer {
            receiver,
            to_agents,
            server_state: ServerState::default(),
            workload_states_map: WorkloadStatesMap::default(),
        }
    }

    pub async fn start(&mut self, startup_state: Option<CompleteState>) -> Result<(), String> {
        if let Some(state) = startup_state {
            State::verify_format(&state.desired_state)?;

            match self.server_state.update(state, vec![]) {
                Ok(Some((added_workloads, deleted_workloads))) => {
                    // [impl->swdd~server-sets-state-of-new-workloads-to-pending~1]
                    self.workload_states_map.initial_state(&added_workloads);

                    let from_server_command = FromServer::UpdateWorkload(UpdateWorkload {
                        added_workloads,
                        deleted_workloads,
                    });
                    log::info!("Starting...");
                    self.to_agents
                        .send(from_server_command)
                        .await
                        .unwrap_or_illegal_state();
                }
                Ok(None) => log::info!("No initial workloads to send to agents."),
                Err(err) => {
                    // [impl->swdd~server-fails-on-invalid-startup-state~1]
                    return Err(err.to_string());
                }
            }
        } else {
            // [impl->swdd~server-starts-without-startup-config~1]
            log::info!(
                "No startup configuration provided -> waiting for new workloads from the CLI"
            );
        }
        self.listen_to_agents().await;
        Ok(())
    }

    async fn listen_to_agents(&mut self) {
        log::debug!("Start listening to agents...");
        while let Some(to_server_command) = self.receiver.recv().await {
            match to_server_command {
                ToServer::AgentHello(method_obj) => {
                    log::info!("Received AgentHello from '{}'", method_obj.agent_name);

                    let agent_name = method_obj.agent_name;

                    // [impl->swdd~server-informs-a-newly-connected-agent-workload-states~1]
                    let workload_states = self
                        .workload_states_map
                        .get_workload_state_excluding_agent(&agent_name);

                    if !workload_states.is_empty() {
                        log::debug!(
                            "Sending initial UpdateWorkloadState to agent '{}' with workload states: '{:?}'",
                            agent_name,
                            workload_states,
                        );

                        self.to_agents
                            .update_workload_state(workload_states)
                            .await
                            .unwrap_or_illegal_state();
                    } else {
                        log::debug!("No workload states to send.");
                    }

                    // Send this agent all workloads in the current state which are assigned to him
                    // [impl->swdd~agent-from-agent-field~1]
                    let added_workloads = self.server_state.get_workloads_for_agent(&agent_name);

                    log::debug!(
                        "Sending initial ServerHello to agent '{}' with added workloads: '{:?}'",
                        agent_name,
                        added_workloads,
                    );

                    // [impl->swdd~server-sends-all-workloads-on-start~2]
                    self.to_agents
                        .server_hello(Some(agent_name.clone()), added_workloads)
                        .await
                        .unwrap_or_illegal_state();

                    // [impl->swdd~server-stores-newly-connected-agent~1]
                    self.server_state.add_agent(agent_name);
                }
                // [impl->swdd~server-receives-resource-availability~1]
                ToServer::AgentLoadStatus(method_obj) => {
                    log::trace!(
                        "Received load status from agent '{}': CPU usage: {}%, Free Memory: {}B",
                        method_obj.agent_name,
                        method_obj.cpu_usage.cpu_usage,
                        method_obj.free_memory.free_memory,
                    );

                    self.server_state
                        .update_agent_resource_availability(method_obj);
                }
                ToServer::AgentGone(method_obj) => {
                    log::debug!("Received AgentGone from '{}'", method_obj.agent_name);
                    let agent_name = method_obj.agent_name;

                    // [impl->swdd~server-removes-disconnected-agents-from-state~1]
                    self.server_state.remove_agent(&agent_name);

                    // [impl->swdd~server-set-workload-state-on-disconnect~1]
                    self.workload_states_map.agent_disconnected(&agent_name);

                    // communicate the workload execution states to other agents
                    // [impl->swdd~server-distribute-workload-state-on-disconnect~1]
                    self.to_agents
                        .update_workload_state(
                            self.workload_states_map
                                .get_workload_state_for_agent(&agent_name),
                        )
                        .await
                        .unwrap_or_illegal_state();
                }
                // [impl->swdd~server-provides-update-desired-state-interface~1]
                ToServer::Request(Request {
                    request_id,
                    request_content,
                }) => match request_content {
                    // [impl->swdd~server-provides-interface-get-complete-state~2]
                    // [impl->swdd~server-includes-id-in-control-interface-response~1]
                    common::commands::RequestContent::CompleteStateRequest(
                        complete_state_request,
                    ) => {
                        log::debug!(
                            "Received CompleteStateRequest with id '{}' and field mask: '{:?}'",
                            request_id,
                            complete_state_request.field_mask
                        );
                        match self.server_state.get_complete_state_by_field_mask(
                            complete_state_request,
                            &self.workload_states_map,
                        ) {
                            Ok(complete_state) => self
                                .to_agents
                                .complete_state(request_id, complete_state)
                                .await
                                .unwrap_or_illegal_state(),
                            Err(error) => {
                                log::error!("Failed to get complete state: '{}'", error);
                                self.to_agents
                                    .complete_state(
                                        request_id,
                                        ank_base::CompleteState {
                                            ..Default::default()
                                        },
                                    )
                                    .await
                                    .unwrap_or_illegal_state();
                            }
                        }
                    }

                    // [impl->swdd~server-provides-update-desired-state-interface~1]
                    common::commands::RequestContent::UpdateStateRequest(update_state_request) => {
                        log::debug!(
                            "Received UpdateState. State '{:?}', update mask '{:?}'",
                            update_state_request.state,
                            update_state_request.update_mask
                        );

                        // [impl->swdd~update-desired-state-with-invalid-version~1]
                        // [impl->swdd~update-desired-state-with-missing-version~1]
                        // [impl->swdd~server-naming-convention~1]
                        if let Err(error_message) =
                            State::verify_format(&update_state_request.state.desired_state)
                        {
                            log::warn!("The CompleteState in the request has wrong format. {} -> ignoring the request", error_message);

                            self.to_agents
                                .error(request_id, error_message)
                                .await
                                .unwrap_or_illegal_state();
                            continue;
                        }

                        // [impl->swdd~update-desired-state-with-update-mask~1]
                        // [impl->swdd~update-desired-state-empty-update-mask~1]
                        match self
                            .server_state
                            .update(update_state_request.state, update_state_request.update_mask)
                        {
                            Ok(Some((added_workloads, deleted_workloads))) => {
                                log::info!(
                                        "The update has {} new or updated workloads, {} workloads to delete",
                                        added_workloads.len(),
                                        deleted_workloads.len()
                                    );

                                // [impl->swdd~server-sets-state-of-new-workloads-to-pending~1]
                                self.workload_states_map.initial_state(&added_workloads);

                                let added_workloads_names = added_workloads
                                    .iter()
                                    .map(|x| x.instance_name.to_string())
                                    .collect();
                                let deleted_workloads_names = deleted_workloads
                                    .iter()
                                    .map(|x| x.instance_name.to_string())
                                    .collect();

                                // [impl->swdd~server-handles-not-started-deleted-workloads~1]
                                let retained_deleted_workloads = self
                                    .handle_not_started_deleted_workloads(deleted_workloads)
                                    .await;

                                let from_server_command =
                                    FromServer::UpdateWorkload(UpdateWorkload {
                                        added_workloads,
                                        deleted_workloads: retained_deleted_workloads,
                                    });
                                self.to_agents
                                    .send(from_server_command)
                                    .await
                                    .unwrap_or_illegal_state();
                                log::debug!("Send UpdateStateSuccess for request '{}'", request_id);
                                // [impl->swdd~server-update-state-success-response~1]
                                self.to_agents
                                    .update_state_success(
                                        request_id,
                                        added_workloads_names,
                                        deleted_workloads_names,
                                    )
                                    .await
                                    .unwrap_or_illegal_state();
                            }
                            Ok(None) => {
                                log::debug!(
                                "The current state and new state are identical -> nothing to do"
                            );
                                self.to_agents
                                    .update_state_success(request_id, vec![], vec![])
                                    .await
                                    .unwrap_or_illegal_state();
                            }
                            Err(error_msg) => {
                                // [impl->swdd~server-continues-on-invalid-updated-state~1]
                                log::error!("Update rejected: '{error_msg}'",);
                                self.to_agents
                                    .error(request_id, format!("Update rejected: '{error_msg}'"))
                                    .await
                                    .unwrap_or_illegal_state();
                            }
                        }
                    }
                },
                ToServer::UpdateWorkloadState(method_obj) => {
                    log::debug!(
                        "Received UpdateWorkloadState: '{:?}'",
                        method_obj.workload_states
                    );

                    // [impl->swdd~server-stores-workload-state~1]
                    self.workload_states_map
                        .process_new_states(method_obj.workload_states.clone());

                    // [impl->swdd~server-cleans-up-state~1]
                    self.server_state.cleanup_state(&method_obj.workload_states);

                    // [impl->swdd~server-forwards-workload-state~1]
                    self.to_agents
                        .update_workload_state(method_obj.workload_states)
                        .await
                        .unwrap_or_illegal_state();
                }
                ToServer::Stop(_method_obj) => {
                    log::debug!("Received Stop from communications server");
                    // TODO: handle the call
                    break;
                }
                unknown_message => {
                    log::warn!(
                        "Received an unknown message from communications server: '{:?}'",
                        unknown_message
                    );
                }
            }
        }
    }

    // [impl->swdd~server-handles-not-started-deleted-workloads~1]
    async fn handle_not_started_deleted_workloads(
        &mut self,
        mut deleted_workloads: Vec<DeletedWorkload>,
    ) -> Vec<DeletedWorkload> {
        let mut deleted_states = vec![];
        deleted_workloads.retain(|deleted_wl| {
            if deleted_wl.instance_name.agent_name().is_empty()
                || self.deleted_workload_never_started_on_agent(deleted_wl)
            {
                self.workload_states_map.remove(&deleted_wl.instance_name);
                deleted_states.push(WorkloadState {
                    instance_name: deleted_wl.instance_name.clone(),
                    execution_state: ExecutionState::removed(),
                });

                return false;
            }
            true
        });
        if !deleted_states.is_empty() {
            log::debug!(
                "Send UpdateWorkloadState for not started deleted workloads: '{:?}'",
                deleted_states
            );
            self.to_agents
                .update_workload_state(deleted_states)
                .await
                .unwrap_or_illegal_state();
        }

        deleted_workloads
    }

    fn deleted_workload_never_started_on_agent(&self, deleted_workload: &DeletedWorkload) -> bool {
        !self
            .server_state
            .contains_connected_agent(deleted_workload.instance_name.agent_name())
            && self
                .workload_states_map
                .get_workload_state_for_workload(&deleted_workload.instance_name)
                .map_or(false, |current_execution_state| {
                    current_execution_state.is_pending_initial()
                })
    }
}

//////////////////////////////////////////////////////////////////////////////
//                 ########  #######    #########  #########                //
//                    ##     ##        ##             ##                    //
//                    ##     #####     #########      ##                    //
//                    ##     ##                ##     ##                    //
//                    ##     #######   #########      ##                    //
//////////////////////////////////////////////////////////////////////////////

#[cfg(test)]
mod tests {
    use std::collections::HashMap;

    use super::AnkaiosServer;
    use crate::ankaios_server::server_state::{MockServerState, UpdateStateError};
    use crate::ankaios_server::{create_from_server_channel, create_to_server_channel};

    use super::ank_base;
    use api::ank_base::WorkloadMap;
    use common::commands::{
        AgentLoadStatus, CompleteStateRequest, ServerHello, UpdateWorkload, UpdateWorkloadState,
    };
    use common::from_server_interface::FromServer;
    use common::objects::{
<<<<<<< HEAD
        generate_test_stored_workload_spec, generate_test_workload_spec_with_param,
        generate_test_workload_states_map_with_data, CompleteState, DeletedWorkload,
        ExecutionState, ExecutionStateEnum, PendingSubstate, State, WorkloadInstanceName,
        WorkloadState,
=======
        generate_test_stored_workload_spec, generate_test_workload_spec_with_param, CompleteState,
        CpuUsage, DeletedWorkload, ExecutionState, ExecutionStateEnum, FreeMemory, PendingSubstate,
        State, WorkloadInstanceName, WorkloadState,
>>>>>>> e271cb7f
    };
    use common::test_utils::generate_test_proto_workload_with_param;
    use common::to_server_interface::ToServerInterface;
    use mockall::predicate;

    const AGENT_A: &str = "agent_A";
    const AGENT_B: &str = "agent_B";
    const WORKLOAD_NAME_1: &str = "workload_1";
    const WORKLOAD_NAME_2: &str = "workload_2";
    const WORKLOAD_NAME_3: &str = "workload_3";
    const RUNTIME_NAME: &str = "runtime";
    const REQUEST_ID_A: &str = "agent_A@id1";

    // [utest->swdd~server-uses-async-channels~1]
    // [utest->swdd~server-fails-on-invalid-startup-state~1]
    #[tokio::test]
    async fn utest_server_start_fail_on_invalid_startup_config() {
        let _ = env_logger::builder().is_test(true).try_init();
        let (_to_server, server_receiver) = create_to_server_channel(common::CHANNEL_CAPACITY);
        let (to_agents, mut comm_middle_ware_receiver) =
            create_from_server_channel(common::CHANNEL_CAPACITY);

        // contains a self cycle to workload A
        let workload = generate_test_stored_workload_spec(AGENT_A, RUNTIME_NAME);

        let startup_state = CompleteState {
            desired_state: State {
                workloads: HashMap::from([("workload_A".to_string(), workload)]),
                ..Default::default()
            },
            ..Default::default()
        };

        let mut server = AnkaiosServer::new(server_receiver, to_agents);
        let mut mock_server_state = MockServerState::new();
        mock_server_state
            .expect_update()
            .with(
                mockall::predicate::eq(startup_state.clone()),
                mockall::predicate::eq(vec![]),
            )
            .once()
            .return_const(Err(UpdateStateError::CycleInDependencies(
                "workload_A part of cycle.".to_string(),
            )));
        server.server_state = mock_server_state;

        let result = server.start(Some(startup_state)).await;
        assert_eq!(
            result,
            Err("workload dependency 'workload_A part of cycle.' is part of a cycle.".into())
        );

        assert!(comm_middle_ware_receiver.try_recv().is_err());
    }

    // [utest->swdd~server-fails-on-invalid-startup-state~1]
    #[tokio::test]
    async fn utest_server_start_fail_on_startup_config_with_invalid_version() {
        let (_to_server, server_receiver) = create_to_server_channel(common::CHANNEL_CAPACITY);
        let (to_agents, _comm_middle_ware_receiver) =
            create_from_server_channel(common::CHANNEL_CAPACITY);

        let startup_state = CompleteState {
            desired_state: State {
                api_version: "invalidVersion".into(),
                ..Default::default()
            },
            ..Default::default()
        };

        let mut server = AnkaiosServer::new(server_receiver, to_agents);
        let result = server.start(Some(startup_state)).await;
        assert_eq!(
            result,
            Err("Unsupported API version. Received 'invalidVersion', expected 'v0.1'".into())
        );
    }

    // [utest->swdd~server-continues-on-invalid-updated-state~1]
    #[tokio::test]
    async fn utest_server_update_state_continues_on_invalid_new_state() {
        let _ = env_logger::builder().is_test(true).try_init();
        let (to_server, server_receiver) = create_to_server_channel(common::CHANNEL_CAPACITY);
        let (to_agents, mut comm_middle_ware_receiver) =
            create_from_server_channel(common::CHANNEL_CAPACITY);

        /* new workload invalidates the state because
        it contains a self cycle in the inter workload dependencies config */
        let mut updated_workload = generate_test_workload_spec_with_param(
            AGENT_A.to_string(),
            "workload_A".to_string(),
            RUNTIME_NAME.to_string(),
        );

        let new_state = CompleteState {
            desired_state: State {
                workloads: HashMap::from([(
                    updated_workload.instance_name.workload_name().to_owned(),
                    updated_workload.clone().into(),
                )]),
                ..Default::default()
            },
            ..Default::default()
        };

        // fix new state by deleting the dependencies
        let mut fixed_state = new_state.clone();
        updated_workload.dependencies.clear();
        fixed_state.desired_state.workloads = HashMap::from([(
            updated_workload.instance_name.workload_name().to_owned(),
            updated_workload.clone().into(),
        )]);

        let update_mask = vec!["desiredState.workloads".to_string()];

        let mut server = AnkaiosServer::new(server_receiver, to_agents);
        let mut mock_server_state = MockServerState::new();
        let mut seq = mockall::Sequence::new();
        mock_server_state
            .expect_update()
            .with(
                mockall::predicate::eq(new_state.clone()),
                mockall::predicate::eq(update_mask.clone()),
            )
            .once()
            .in_sequence(&mut seq)
            .return_const(Err(UpdateStateError::CycleInDependencies(
                "workload A".to_string(),
            )));

        let added_workloads = vec![updated_workload.clone()];
        let deleted_workloads = vec![];

        mock_server_state
            .expect_update()
            .with(
                mockall::predicate::eq(fixed_state.clone()),
                mockall::predicate::eq(update_mask.clone()),
            )
            .once()
            .in_sequence(&mut seq)
            .return_const(Ok(Some((
                added_workloads.clone(),
                deleted_workloads.clone(),
            ))));

        server.server_state = mock_server_state;

        let server_task = tokio::spawn(async move { server.start(None).await });

        // send the new invalid state update
        assert!(to_server
            .update_state(
                REQUEST_ID_A.to_string(),
                new_state.clone(),
                update_mask.clone()
            )
            .await
            .is_ok());

        assert!(matches!(
            comm_middle_ware_receiver.recv().await.unwrap(),
            FromServer::Response(ank_base::Response {
                request_id,
                response_content: Some(ank_base::response::ResponseContent::Error(_))
            }) if request_id == REQUEST_ID_A
        ));

        // send the update with the new clean state again
        assert!(to_server
            .update_state(REQUEST_ID_A.to_string(), fixed_state.clone(), update_mask)
            .await
            .is_ok());

        let from_server_command = comm_middle_ware_receiver.recv().await.unwrap();

        let expected_from_server_command = FromServer::UpdateWorkload(UpdateWorkload {
            added_workloads,
            deleted_workloads,
        });
        assert_eq!(from_server_command, expected_from_server_command);

        assert_eq!(
            comm_middle_ware_receiver.recv().await.unwrap(),
            FromServer::Response(ank_base::Response {
                request_id: REQUEST_ID_A.into(),
                response_content: Some(ank_base::response::ResponseContent::UpdateStateSuccess(
                    ank_base::UpdateStateSuccess {
                        added_workloads: vec![updated_workload.instance_name.to_string()],
                        deleted_workloads: Vec::new(),
                    }
                )),
            })
        );

        // make sure all messages are consumed
        assert!(comm_middle_ware_receiver.try_recv().is_err());

        server_task.abort();
    }

    // [utest->swdd~server-sets-state-of-new-workloads-to-pending~1]
    // [utest->swdd~server-uses-async-channels~1]
    #[tokio::test]
    async fn utest_server_start_with_valid_startup_config() {
        let _ = env_logger::builder().is_test(true).try_init();
        let (to_server, server_receiver) = create_to_server_channel(common::CHANNEL_CAPACITY);
        let (to_agents, mut comm_middle_ware_receiver) =
            create_from_server_channel(common::CHANNEL_CAPACITY);

        let workload = generate_test_workload_spec_with_param(
            AGENT_A.to_string(),
            WORKLOAD_NAME_1.to_string(),
            RUNTIME_NAME.to_string(),
        );

        let startup_state = CompleteState {
            desired_state: State {
                workloads: HashMap::from([(
                    workload.instance_name.workload_name().to_owned(),
                    workload.clone().into(),
                )]),
                ..Default::default()
            },
            ..Default::default()
        };

        let added_workloads = vec![workload.clone()];
        let deleted_workloads = vec![];

        let mut server = AnkaiosServer::new(server_receiver, to_agents);
        let mut mock_server_state = MockServerState::new();
        mock_server_state
            .expect_update()
            .with(
                mockall::predicate::eq(startup_state.clone()),
                mockall::predicate::eq(vec![]),
            )
            .once()
            .return_const(Ok(Some((
                added_workloads.clone(),
                deleted_workloads.clone(),
            ))));

        server.server_state = mock_server_state;

        let server_handle = server.start(Some(startup_state));

        // The receiver in the server receives the messages and terminates the infinite waiting-loop
        drop(to_server);
        tokio::join!(server_handle).0.unwrap();

        let from_server_command = comm_middle_ware_receiver.recv().await.unwrap();

        let expected_from_server_command = FromServer::UpdateWorkload(UpdateWorkload {
            added_workloads,
            deleted_workloads,
        });
        assert_eq!(from_server_command, expected_from_server_command);

        assert_eq!(
            server
                .workload_states_map
                .get_workload_state_for_agent(AGENT_A),
            vec![WorkloadState {
                instance_name: workload.instance_name,
                execution_state: ExecutionState {
                    state: ExecutionStateEnum::Pending(PendingSubstate::Initial),
                    additional_info: Default::default()
                }
            }]
        );

        assert!(comm_middle_ware_receiver.try_recv().is_err());
    }

    // [utest->swdd~server-uses-async-channels~1]
    // [utest->swdd~server-sends-all-workloads-on-start~2]
    // [utest->swdd~agent-from-agent-field~1]
    // [utest->swdd~server-starts-without-startup-config~1]
    // [utest->swdd~server-stores-newly-connected-agent~1]
    #[tokio::test]
    async fn utest_server_sends_workloads_and_workload_states() {
        let _ = env_logger::builder().is_test(true).try_init();
        let (to_server, server_receiver) = create_to_server_channel(common::CHANNEL_CAPACITY);
        let (to_agents, mut comm_middle_ware_receiver) =
            create_from_server_channel(common::CHANNEL_CAPACITY);

        let mut server = AnkaiosServer::new(server_receiver, to_agents);

        let w1 = generate_test_workload_spec_with_param(
            AGENT_A.to_owned(),
            WORKLOAD_NAME_1.to_owned(),
            RUNTIME_NAME.to_string(),
        );

        let w2 = generate_test_workload_spec_with_param(
            AGENT_B.to_owned(),
            WORKLOAD_NAME_2.to_owned(),
            RUNTIME_NAME.to_string(),
        );

        let mut mock_server_state = MockServerState::new();

        mock_server_state.expect_cleanup_state().return_const(());

        let mut seq = mockall::Sequence::new();
        mock_server_state
            .expect_get_workloads_for_agent()
            .with(mockall::predicate::eq(AGENT_A.to_string()))
            .once()
            .in_sequence(&mut seq)
            .return_const(vec![w1.clone()]);

        mock_server_state
            .expect_add_agent()
            .with(predicate::eq(AGENT_A.to_owned()))
            .once()
            .in_sequence(&mut seq)
            .return_const(());

        mock_server_state
            .expect_get_workloads_for_agent()
            .with(mockall::predicate::eq(AGENT_B.to_string()))
            .once()
            .in_sequence(&mut seq)
            .return_const(vec![w2.clone()]);

        mock_server_state
            .expect_add_agent()
            .with(predicate::eq(AGENT_B.to_owned()))
            .once()
            .in_sequence(&mut seq)
            .return_const(());

        server.server_state = mock_server_state;

        let server_task = tokio::spawn(async move { server.start(None).await });

        // first agent connects to the server
        let agent_hello_result = to_server.agent_hello(AGENT_A.to_string()).await;
        assert!(agent_hello_result.is_ok());

        let from_server_command = comm_middle_ware_receiver.recv().await.unwrap();

        assert_eq!(
            FromServer::ServerHello(ServerHello {
                agent_name: Some(AGENT_A.to_string()),
                added_workloads: vec![w1],
            }),
            from_server_command
        );

        // [utest->swdd~server-informs-a-newly-connected-agent-workload-states~1]
        // [utest->swdd~server-starts-without-startup-config~1]
        // send update_workload_state for first agent which is then stored in the workload_state_db in ankaios server
        let test_wl_1_state_running = common::objects::generate_test_workload_state(
            WORKLOAD_NAME_1,
            ExecutionState::running(),
        );
        let update_workload_state_result = to_server
            .update_workload_state(vec![test_wl_1_state_running.clone()])
            .await;
        assert!(update_workload_state_result.is_ok());

        let from_server_command = comm_middle_ware_receiver.recv().await.unwrap();

        assert_eq!(
            FromServer::UpdateWorkloadState(UpdateWorkloadState {
                workload_states: vec![test_wl_1_state_running.clone()]
            }),
            from_server_command
        );

        let agent_hello_result = to_server.agent_hello(AGENT_B.to_owned()).await;
        assert!(agent_hello_result.is_ok());

        let from_server_command = comm_middle_ware_receiver.recv().await.unwrap();

        assert_eq!(
            FromServer::UpdateWorkloadState(UpdateWorkloadState {
                workload_states: vec![test_wl_1_state_running]
            }),
            from_server_command
        );

        let from_server_command = comm_middle_ware_receiver.recv().await.unwrap();

        assert_eq!(
            FromServer::ServerHello(ServerHello {
                agent_name: Some(AGENT_B.to_string()),
                added_workloads: vec![w2],
            }),
            from_server_command
        );

        // [utest->swdd~server-forwards-workload-state~1]
        // send update_workload_state for second agent which is then stored in the workload_state_db in ankaios server
        let test_wl_2_state_succeeded = common::objects::generate_test_workload_state(
            WORKLOAD_NAME_2,
            ExecutionState::succeeded(),
        );
        let update_workload_state_result = to_server
            .update_workload_state(vec![test_wl_2_state_succeeded.clone()])
            .await;
        assert!(update_workload_state_result.is_ok());

        let from_server_command = comm_middle_ware_receiver.recv().await.unwrap();

        assert_eq!(
            FromServer::UpdateWorkloadState(UpdateWorkloadState {
                workload_states: vec![test_wl_2_state_succeeded.clone()]
            }),
            from_server_command
        );

        // send update_workload_state for first agent again which is then updated in the workload_state_db in ankaios server
        let test_wl_1_state_succeeded = common::objects::generate_test_workload_state(
            WORKLOAD_NAME_2,
            ExecutionState::succeeded(),
        );
        let update_workload_state_result = to_server
            .update_workload_state(vec![test_wl_1_state_succeeded.clone()])
            .await;
        assert!(update_workload_state_result.is_ok());

        let from_server_command = comm_middle_ware_receiver.recv().await.unwrap();

        assert_eq!(
            FromServer::UpdateWorkloadState(UpdateWorkloadState {
                workload_states: vec![test_wl_1_state_succeeded.clone()]
            }),
            from_server_command
        );

        server_task.abort();
        assert!(comm_middle_ware_receiver.try_recv().is_err());
    }

    // [utest->swdd~server-uses-async-channels~1]
    // [utest->swdd~server-provides-update-desired-state-interface~1]
    // [utest->swdd~server-starts-without-startup-config~1]
    // [utest->swdd~server-update-state-success-response~1]
    #[tokio::test]
    async fn utest_server_sends_workloads_and_workload_states_when_requested_update_state_success()
    {
        let _ = env_logger::builder().is_test(true).try_init();
        let (to_server, server_receiver) = create_to_server_channel(common::CHANNEL_CAPACITY);
        let (to_agents, mut comm_middle_ware_receiver) =
            create_from_server_channel(common::CHANNEL_CAPACITY);

        let mut w1 = generate_test_workload_spec_with_param(
            AGENT_A.to_owned(),
            WORKLOAD_NAME_1.to_owned(),
            RUNTIME_NAME.to_string(),
        );
        w1.runtime_config = "changed".to_string();

        let update_state = CompleteState {
            desired_state: State {
                workloads: vec![(WORKLOAD_NAME_1.to_owned(), w1.clone().into())]
                    .into_iter()
                    .collect(),
                ..Default::default()
            },
            ..Default::default()
        };

        let added_workloads = vec![w1.clone()];
        let deleted_workloads = vec![];

        let update_mask = vec![format!("desiredState.workloads.{}", WORKLOAD_NAME_1)];
        let mut server = AnkaiosServer::new(server_receiver, to_agents);
        let mut mock_server_state = MockServerState::new();
        mock_server_state
            .expect_update()
            .with(
                mockall::predicate::eq(update_state.clone()),
                mockall::predicate::eq(update_mask.clone()),
            )
            .once()
            .return_const(Ok(Some((
                added_workloads.clone(),
                deleted_workloads.clone(),
            ))));
        server.server_state = mock_server_state;
        let server_task = tokio::spawn(async move { server.start(None).await });

        // send new state to server
        let update_state_result = to_server
            .update_state(REQUEST_ID_A.to_string(), update_state, update_mask)
            .await;
        assert!(update_state_result.is_ok());

        let update_workload_message = comm_middle_ware_receiver.recv().await.unwrap();
        assert_eq!(
            FromServer::UpdateWorkload(UpdateWorkload {
                added_workloads: added_workloads.clone(),
                deleted_workloads: deleted_workloads.clone(),
            }),
            update_workload_message
        );

        let update_state_success_message = comm_middle_ware_receiver.recv().await.unwrap();
        assert_eq!(
            FromServer::Response(ank_base::Response {
                request_id: REQUEST_ID_A.to_string(),
                response_content: Some(ank_base::response::ResponseContent::UpdateStateSuccess(
                    ank_base::UpdateStateSuccess {
                        added_workloads: added_workloads
                            .into_iter()
                            .map(|x| x.instance_name.to_string())
                            .collect(),
                        deleted_workloads: deleted_workloads
                            .into_iter()
                            .map(|x| x.instance_name.to_string())
                            .collect()
                    }
                ))
            }),
            update_state_success_message
        );

        server_task.abort();
        assert!(comm_middle_ware_receiver.try_recv().is_err());
    }

    // [utest->swdd~server-uses-async-channels~1]
    // [utest->swdd~server-provides-update-desired-state-interface~1]
    // [utest->swdd~server-starts-without-startup-config~1]
    #[tokio::test]
    async fn utest_server_sends_workloads_and_workload_states_when_requested_update_state_nothing_to_do(
    ) {
        let _ = env_logger::builder().is_test(true).try_init();
        let (to_server, server_receiver) = create_to_server_channel(common::CHANNEL_CAPACITY);
        let (to_agents, mut comm_middle_ware_receiver) =
            create_from_server_channel(common::CHANNEL_CAPACITY);

        let mut w1 =
            generate_test_stored_workload_spec(AGENT_A.to_owned(), RUNTIME_NAME.to_string());
        w1.runtime_config = "changed".to_string();

        let update_state = CompleteState {
            desired_state: State {
                workloads: vec![(WORKLOAD_NAME_1.to_owned(), w1.clone())]
                    .into_iter()
                    .collect(),
                ..Default::default()
            },
            ..Default::default()
        };
        let update_mask = vec![format!("desiredState.workloads.{}", WORKLOAD_NAME_1)];
        let mut server = AnkaiosServer::new(server_receiver, to_agents);
        let mut mock_server_state = MockServerState::new();
        mock_server_state
            .expect_update()
            .with(
                mockall::predicate::eq(update_state.clone()),
                mockall::predicate::eq(update_mask.clone()),
            )
            .once()
            .return_const(Ok(None));
        server.server_state = mock_server_state;
        let server_task = tokio::spawn(async move { server.start(None).await });

        // send new state to server
        let update_state_result = to_server
            .update_state(REQUEST_ID_A.to_string(), update_state, update_mask)
            .await;
        assert!(update_state_result.is_ok());

        assert!(matches!(
            comm_middle_ware_receiver.recv().await.unwrap(),
            FromServer::Response(ank_base::Response {
                request_id,
                response_content: Some(ank_base::response::ResponseContent::UpdateStateSuccess(ank_base::UpdateStateSuccess {
                    added_workloads,
                    deleted_workloads
                }))
            }) if request_id == REQUEST_ID_A && added_workloads.is_empty() && deleted_workloads.is_empty()
        ));

        assert!(tokio::time::timeout(
            tokio::time::Duration::from_millis(200),
            comm_middle_ware_receiver.recv()
        )
        .await
        .is_err());

        server_task.abort();
        assert!(comm_middle_ware_receiver.try_recv().is_err());
    }

    // [utest->swdd~server-uses-async-channels~1]
    // [utest->swdd~server-provides-update-desired-state-interface~1]
    // [utest->swdd~server-starts-without-startup-config~1]
    #[tokio::test]
    async fn utest_server_sends_workloads_and_workload_states_when_requested_update_state_error() {
        let _ = env_logger::builder().is_test(true).try_init();
        let (to_server, server_receiver) = create_to_server_channel(common::CHANNEL_CAPACITY);
        let (to_agents, mut comm_middle_ware_receiver) =
            create_from_server_channel(common::CHANNEL_CAPACITY);

        let w1 = generate_test_stored_workload_spec(AGENT_A.to_owned(), RUNTIME_NAME.to_string());

        let update_state = CompleteState {
            desired_state: State {
                workloads: vec![(WORKLOAD_NAME_1.to_owned(), w1.clone())]
                    .into_iter()
                    .collect(),
                ..Default::default()
            },
            ..Default::default()
        };
        let update_mask = vec![format!("desiredState.workloads.{}", WORKLOAD_NAME_1)];
        let mut server = AnkaiosServer::new(server_receiver, to_agents);
        let mut mock_server_state = MockServerState::new();
        mock_server_state
            .expect_update()
            .with(
                mockall::predicate::eq(update_state.clone()),
                mockall::predicate::eq(update_mask.clone()),
            )
            .once()
            .return_const(Err(UpdateStateError::ResultInvalid(
                "some update error.".to_string(),
            )));
        server.server_state = mock_server_state;
        let server_task = tokio::spawn(async move { server.start(None).await });

        // send new state to server
        let update_state_result = to_server
            .update_state(REQUEST_ID_A.to_string(), update_state, update_mask)
            .await;
        assert!(update_state_result.is_ok());

        assert!(matches!(
            comm_middle_ware_receiver.recv().await.unwrap(),
            FromServer::Response(ank_base::Response {
                request_id,
                response_content: Some(ank_base::response::ResponseContent::Error(_))
            }) if request_id == REQUEST_ID_A
        ));

        assert!(tokio::time::timeout(
            tokio::time::Duration::from_millis(200),
            comm_middle_ware_receiver.recv()
        )
        .await
        .is_err());

        server_task.abort();
        assert!(comm_middle_ware_receiver.try_recv().is_err());
    }

    // [utest->swdd~server-uses-async-channels~1]
    // [utest->swdd~server-provides-interface-get-complete-state~2]
    // [utest->swdd~server-includes-id-in-control-interface-response~1]
    // [utest->swdd~server-starts-without-startup-config~1]
    #[tokio::test]
    async fn utest_server_returns_complete_state_when_received_request_complete_state() {
        let _ = env_logger::builder().is_test(true).try_init();
        let (to_server, server_receiver) = create_to_server_channel(common::CHANNEL_CAPACITY);
        let (to_agents, mut comm_middle_ware_receiver) =
            create_from_server_channel(common::CHANNEL_CAPACITY);

        let w1 = generate_test_proto_workload_with_param(AGENT_A, RUNTIME_NAME);

        let w2 = generate_test_proto_workload_with_param(AGENT_A, RUNTIME_NAME);

        let w3 = generate_test_proto_workload_with_param(AGENT_B, RUNTIME_NAME);

        let workloads = HashMap::from([
            (WORKLOAD_NAME_1.to_owned(), w1),
            (WORKLOAD_NAME_2.to_owned(), w2),
            (WORKLOAD_NAME_3.to_owned(), w3),
        ]);

        let workload_map = WorkloadMap { workloads };

        let current_complete_state = ank_base::CompleteState {
            desired_state: Some(ank_base::State {
                workloads: Some(workload_map),
                ..Default::default()
            }),
            ..Default::default()
        };
        let request_id = format!("{AGENT_A}@my_request_id");
        let mut server = AnkaiosServer::new(server_receiver, to_agents);
        let mut mock_server_state = MockServerState::new();
        mock_server_state
            .expect_get_complete_state_by_field_mask()
            .with(
                mockall::predicate::function(|request_compl_state| {
                    request_compl_state == &CompleteStateRequest { field_mask: vec![] }
                }),
                mockall::predicate::always(),
            )
            .once()
            .return_const(Ok(current_complete_state.clone()));
        server.server_state = mock_server_state;
        let server_task = tokio::spawn(async move { server.start(None).await });

        // send command 'CompleteStateRequest'
        // CompleteState shall contain the complete state
        let request_complete_state_result = to_server
            .request_complete_state(
                request_id.clone(),
                CompleteStateRequest { field_mask: vec![] },
            )
            .await;
        assert!(request_complete_state_result.is_ok());

        let from_server_command = comm_middle_ware_receiver.recv().await.unwrap();

        assert_eq!(
            from_server_command,
            common::from_server_interface::FromServer::Response(ank_base::Response {
                request_id,
                response_content: Some(ank_base::response::ResponseContent::CompleteState(
                    current_complete_state
                ))
            })
        );

        server_task.abort();
        assert!(comm_middle_ware_receiver.try_recv().is_err());
    }

    // [utest->swdd~server-uses-async-channels~1]
    // [utest->swdd~server-provides-interface-get-complete-state~2]
    // [utest->swdd~server-includes-id-in-control-interface-response~1]
    // [utest->swdd~server-starts-without-startup-config~1]
    #[tokio::test]
    async fn utest_server_returns_complete_state_when_received_request_complete_state_error() {
        let _ = env_logger::builder().is_test(true).try_init();
        let (to_server, server_receiver) = create_to_server_channel(common::CHANNEL_CAPACITY);
        let (to_agents, mut comm_middle_ware_receiver) =
            create_from_server_channel(common::CHANNEL_CAPACITY);

        let mut server = AnkaiosServer::new(server_receiver, to_agents);
        let mut mock_server_state = MockServerState::new();
        mock_server_state
            .expect_get_complete_state_by_field_mask()
            .with(
                mockall::predicate::function(|request_compl_state| {
                    request_compl_state == &CompleteStateRequest { field_mask: vec![] }
                }),
                mockall::predicate::always(),
            )
            .once()
            .return_const(Err("complete state error.".to_string()));
        server.server_state = mock_server_state;
        let server_task = tokio::spawn(async move { server.start(None).await });

        let request_id = format!("{AGENT_A}@my_request_id");
        // send command 'CompleteStateRequest'
        // CompleteState shall contain the complete state
        let request_complete_state_result = to_server
            .request_complete_state(
                request_id.clone(),
                CompleteStateRequest { field_mask: vec![] },
            )
            .await;
        assert!(request_complete_state_result.is_ok());

        let from_server_command = comm_middle_ware_receiver.recv().await.unwrap();

        let expected_complete_state = ank_base::CompleteState {
            ..Default::default()
        };

        assert_eq!(
            from_server_command,
            common::from_server_interface::FromServer::Response(ank_base::Response {
                request_id,
                response_content: Some(ank_base::response::ResponseContent::CompleteState(
                    expected_complete_state
                ))
            })
        );

        server_task.abort();
        assert!(comm_middle_ware_receiver.try_recv().is_err());
    }

    // [utest->swdd~server-uses-async-channels~1]
    // [utest->swdd~server-stores-workload-state~1]
    // [utest->swdd~server-set-workload-state-on-disconnect~1]
    // [utest->swdd~server-distribute-workload-state-on-disconnect~1]
    // [utest->swdd~server-starts-without-startup-config~1]
    // [utest->swdd~server-removes-disconnected-agents-from-state~1]
    #[tokio::test]
    async fn utest_server_start_distributes_workload_states_after_agent_disconnect() {
        let _ = env_logger::builder().is_test(true).try_init();
        let (to_server, server_receiver) = create_to_server_channel(common::CHANNEL_CAPACITY);
        let (to_agents, mut comm_middle_ware_receiver) =
            create_from_server_channel(common::CHANNEL_CAPACITY);

        let mut server = AnkaiosServer::new(server_receiver, to_agents);
        let mut mock_server_state = MockServerState::new();
        mock_server_state
            .expect_cleanup_state()
            .once()
            .return_const(());

        mock_server_state
            .expect_remove_agent()
            .once()
            .with(predicate::eq(AGENT_A))
            .return_const(());

        server.server_state = mock_server_state;

        // send update_workload_state for first agent which is then stored in the workload_state_db in ankaios server
        let test_wl_1_state_running = common::objects::generate_test_workload_state_with_agent(
            WORKLOAD_NAME_1,
            AGENT_A,
            ExecutionState::running(),
        );
        let update_workload_state_result = to_server
            .update_workload_state(vec![test_wl_1_state_running.clone()])
            .await;
        assert!(update_workload_state_result.is_ok());

        // first agent disconnects from the ankaios server
        let agent_gone_result = to_server.agent_gone(AGENT_A.to_owned()).await;
        assert!(agent_gone_result.is_ok());

        let server_handle = server.start(None);

        // The receiver in the server receives the messages and terminates the infinite waiting-loop
        drop(to_server);
        tokio::join!(server_handle).0.unwrap();

        let from_server_command = comm_middle_ware_receiver.recv().await.unwrap();
        assert_eq!(
            FromServer::UpdateWorkloadState(UpdateWorkloadState {
                workload_states: vec![test_wl_1_state_running.clone()]
            }),
            from_server_command
        );

        let workload_states = server
            .workload_states_map
            .get_workload_state_for_agent(AGENT_A);

        let expected_workload_state = common::objects::generate_test_workload_state_with_agent(
            WORKLOAD_NAME_1,
            AGENT_A,
            ExecutionState::agent_disconnected(),
        );
        assert_eq!(vec![expected_workload_state.clone()], workload_states);

        let from_server_command = comm_middle_ware_receiver.recv().await.unwrap();
        assert_eq!(
            FromServer::UpdateWorkloadState(UpdateWorkloadState {
                workload_states: vec![expected_workload_state]
            }),
            from_server_command
        );
        assert!(comm_middle_ware_receiver.try_recv().is_err());
    }

    // [utest->swdd~server-sets-state-of-new-workloads-to-pending~1]
    // [utest->swdd~server-uses-async-channels~1]
    // [utest->swdd~server-starts-without-startup-config~1]
    #[tokio::test]
    async fn utest_server_start_calls_agents_in_update_state_command() {
        let _ = env_logger::builder().is_test(true).try_init();
        let (to_server, server_receiver) = create_to_server_channel(common::CHANNEL_CAPACITY);
        let (to_agents, mut comm_middle_ware_receiver) =
            create_from_server_channel(common::CHANNEL_CAPACITY);

        let w1 = generate_test_workload_spec_with_param(
            AGENT_A.to_owned(),
            WORKLOAD_NAME_1.to_owned(),
            RUNTIME_NAME.to_string(),
        );

        let w2 = generate_test_workload_spec_with_param(
            AGENT_B.to_owned(),
            WORKLOAD_NAME_2.to_owned(),
            RUNTIME_NAME.to_string(),
        );

        let mut updated_w1 = w1.clone();
        updated_w1.instance_name = WorkloadInstanceName::builder()
            .workload_name(w1.instance_name.workload_name())
            .agent_name(w1.instance_name.agent_name())
            .config(&String::from("changed"))
            .build();
        let update_state = CompleteState {
            desired_state: State {
                workloads: vec![(WORKLOAD_NAME_1.to_owned(), updated_w1.clone().into())]
                    .into_iter()
                    .collect(),
                ..Default::default()
            },
            ..Default::default()
        };
        let update_mask = vec!["desiredState.workloads".to_string()];

        let added_workloads = vec![updated_w1.clone()];
        let deleted_workloads = vec![DeletedWorkload {
            instance_name: w1.instance_name.clone(),
            dependencies: HashMap::new(),
        }];

        let mut server = AnkaiosServer::new(server_receiver, to_agents);
        let mut mock_server_state = MockServerState::new();
        let mut seq = mockall::Sequence::new();
        mock_server_state
            .expect_contains_connected_agent()
            .return_const(true);
        mock_server_state
            .expect_get_workloads_for_agent()
            .with(mockall::predicate::eq(AGENT_A.to_string()))
            .once()
            .in_sequence(&mut seq)
            .return_const(vec![w1.clone()]);

        mock_server_state
            .expect_add_agent()
            .times(2)
            .return_const(());

        mock_server_state
            .expect_get_workloads_for_agent()
            .with(mockall::predicate::eq(AGENT_B.to_string()))
            .once()
            .in_sequence(&mut seq)
            .return_const(vec![w2.clone()]);

        mock_server_state
            .expect_update()
            .with(
                mockall::predicate::eq(update_state.clone()),
                mockall::predicate::eq(update_mask.clone()),
            )
            .once()
            .in_sequence(&mut seq)
            .return_const(Ok(Some((added_workloads, deleted_workloads))));
        server.server_state = mock_server_state;

        let agent_hello1_result = to_server.agent_hello(AGENT_A.to_owned()).await;
        assert!(agent_hello1_result.is_ok());

        let agent_hello2_result = to_server.agent_hello(AGENT_B.to_owned()).await;
        assert!(agent_hello2_result.is_ok());

        let update_state_result = to_server
            .update_state(REQUEST_ID_A.to_string(), update_state, update_mask.clone())
            .await;
        assert!(update_state_result.is_ok());

        let server_handle = server.start(None);

        // The receiver in the server receives the messages and terminates the infinite waiting-loop
        drop(to_server);
        tokio::join!(server_handle).0.unwrap();

        let from_server_command = comm_middle_ware_receiver.recv().await.unwrap();
        assert_eq!(
            FromServer::ServerHello(ServerHello {
                agent_name: Some(AGENT_A.to_string()),
                added_workloads: vec![w1.clone()]
            }),
            from_server_command
        );

        let from_server_command = comm_middle_ware_receiver.recv().await.unwrap();
        assert_eq!(
            FromServer::ServerHello(ServerHello {
                agent_name: Some(AGENT_B.to_string()),
                added_workloads: vec![w2],
            }),
            from_server_command
        );

        let from_server_command = comm_middle_ware_receiver.recv().await.unwrap();
        assert_eq!(
            FromServer::UpdateWorkload(UpdateWorkload {
                added_workloads: vec![updated_w1.clone()],
                deleted_workloads: vec![DeletedWorkload {
                    instance_name: w1.instance_name.clone(),
                    dependencies: HashMap::new(),
                }]
            }),
            from_server_command
        );

        assert!(matches!(
            comm_middle_ware_receiver.recv().await.unwrap(),
            FromServer::Response(ank_base::Response {
                request_id,
                response_content: Some(ank_base::response::ResponseContent::UpdateStateSuccess(ank_base::UpdateStateSuccess {
                    added_workloads,
                    deleted_workloads
                }))
            }) if request_id == REQUEST_ID_A && added_workloads == vec![updated_w1.instance_name.to_string()] && deleted_workloads == vec![w1.instance_name.to_string()]
        ));

        assert_eq!(
            server
                .workload_states_map
                .get_workload_state_for_agent(AGENT_A),
            vec![WorkloadState {
                instance_name: updated_w1.instance_name,
                execution_state: ExecutionState {
                    state: ExecutionStateEnum::Pending(PendingSubstate::Initial),
                    additional_info: Default::default()
                }
            }]
        );

        assert!(comm_middle_ware_receiver.try_recv().is_err());
    }

    // [utest->swdd~server-uses-async-channels~1]
    // [utest->swdd~server-starts-without-startup-config~1]
    #[tokio::test]
    async fn utest_server_stop() {
        let _ = env_logger::builder().is_test(true).try_init();
        let (to_server, server_receiver) = create_to_server_channel(common::CHANNEL_CAPACITY);
        let (to_agents, _comm_middle_ware_receiver) =
            create_from_server_channel(common::CHANNEL_CAPACITY);

        let mut server = AnkaiosServer::new(server_receiver, to_agents);
        let mock_server_state = MockServerState::new();
        server.server_state = mock_server_state;

        let server_task = tokio::spawn(async move { server.start(None).await });

        assert!(to_server.stop().await.is_ok());

        tokio::time::sleep(tokio::time::Duration::from_millis(50)).await;
        assert!(server_task.is_finished());

        if !server_task.is_finished() {
            server_task.abort();
        }
    }

    // [utest->swdd~update-desired-state-with-invalid-version~1]
    #[tokio::test]
    async fn utest_server_rejects_update_state_with_incompatible_version() {
        let (to_server, server_receiver) = create_to_server_channel(common::CHANNEL_CAPACITY);
        let (to_agents, mut comm_middle_ware_receiver) =
            create_from_server_channel(common::CHANNEL_CAPACITY);

        let update_state = CompleteState {
            desired_state: State {
                api_version: "incompatible_version".to_string(),
                ..Default::default()
            },
            ..Default::default()
        };

        let update_mask = vec![format!("desiredState.workloads.{}", WORKLOAD_NAME_1)];
        let mut server = AnkaiosServer::new(server_receiver, to_agents);
        let server_task = tokio::spawn(async move { server.start(None).await });

        // send new state to server
        let update_state_result = to_server
            .update_state(REQUEST_ID_A.to_string(), update_state.clone(), update_mask)
            .await;
        assert!(update_state_result.is_ok());

        let error_message = format!(
            "Unsupported API version. Received 'incompatible_version', expected '{}'",
            State::default().api_version
        );
        let from_server_command = comm_middle_ware_receiver.recv().await.unwrap();
        assert_eq!(
            FromServer::Response(ank_base::Response {
                request_id: REQUEST_ID_A.to_string(),
                response_content: Some(ank_base::response::ResponseContent::Error(
                    ank_base::Error {
                        message: error_message
                    }
                )),
            }),
            from_server_command
        );

        server_task.abort();
        assert!(comm_middle_ware_receiver.try_recv().is_err());
    }

    // [utest->swdd~update-desired-state-with-missing-version~1]
    #[tokio::test]
    async fn utest_server_rejects_update_state_without_api_version() {
        let _ = env_logger::builder().is_test(true).try_init();
        let (to_server, server_receiver) = create_to_server_channel(common::CHANNEL_CAPACITY);
        let (to_agents, mut comm_middle_ware_receiver) =
            create_from_server_channel(common::CHANNEL_CAPACITY);

        let mut update_state_ankaios_no_version: CompleteState = CompleteState {
            ..Default::default()
        };
        update_state_ankaios_no_version.desired_state.api_version = "".to_string();

        let update_mask = vec![format!("desiredState.workloads.{}", WORKLOAD_NAME_1)];
        let mut server = AnkaiosServer::new(server_receiver, to_agents);
        let server_task = tokio::spawn(async move { server.start(None).await });

        // send new state to server
        let update_state_result = to_server
            .update_state(
                REQUEST_ID_A.to_string(),
                update_state_ankaios_no_version.clone(),
                update_mask,
            )
            .await;
        assert!(update_state_result.is_ok());

        let error_message = format!(
            "Unsupported API version. Received '', expected '{}'",
            State::default().api_version
        );
        let from_server_command = comm_middle_ware_receiver.recv().await.unwrap();
        assert_eq!(
            FromServer::Response(ank_base::Response {
                request_id: REQUEST_ID_A.to_string(),
                response_content: Some(ank_base::response::ResponseContent::Error(
                    ank_base::Error {
                        message: error_message
                    }
                )),
            }),
            from_server_command
        );

        server_task.abort();
        assert!(comm_middle_ware_receiver.try_recv().is_err());
    }

    // [utest->swdd~server-cleans-up-state~1]
    #[tokio::test]
    async fn utest_server_triggers_delete_of_actually_removed_workloads_from_delete_graph() {
        let _ = env_logger::builder().is_test(true).try_init();
        let (to_server, server_receiver) = create_to_server_channel(common::CHANNEL_CAPACITY);
        let (to_agents, _comm_middle_ware_receiver) =
            create_from_server_channel(common::CHANNEL_CAPACITY);

        let mut server = AnkaiosServer::new(server_receiver, to_agents);

        let mut mock_server_state = MockServerState::new();

        let workload_states = vec![common::objects::generate_test_workload_state(
            WORKLOAD_NAME_1,
            ExecutionState::removed(),
        )];

        mock_server_state
            .expect_cleanup_state()
            .with(mockall::predicate::eq(workload_states.clone()))
            .return_const(());
        server.server_state = mock_server_state;

        let server_task = tokio::spawn(async move { server.start(None).await });

        let update_workload_state_result = to_server.update_workload_state(workload_states).await;
        assert!(update_workload_state_result.is_ok());

        server_task.abort();
    }

    // [utest->swdd~server-handles-not-started-deleted-workloads~1]
    #[tokio::test]
    async fn utest_server_handles_deleted_workload_on_empty_agent() {
        let _ = env_logger::builder().is_test(true).try_init();
        let (to_server, server_receiver) = create_to_server_channel(common::CHANNEL_CAPACITY);
        let (to_agents, mut comm_middle_ware_receiver) =
            create_from_server_channel(common::CHANNEL_CAPACITY);

        let workload_without_agent = generate_test_workload_spec_with_param(
            "".to_owned(),
            WORKLOAD_NAME_1.to_owned(),
            RUNTIME_NAME.to_string(),
        );

        let workload_with_agent = generate_test_workload_spec_with_param(
            AGENT_B.to_owned(),
            WORKLOAD_NAME_2.to_owned(),
            RUNTIME_NAME.to_string(),
        );

        let update_state = CompleteState::default();
        let update_mask = vec!["desiredState.workloads".to_string()];

        let deleted_workload_without_agent = DeletedWorkload {
            instance_name: workload_without_agent.instance_name.clone(),
            ..Default::default()
        };
        let deleted_workload_with_agent = DeletedWorkload {
            instance_name: workload_with_agent.instance_name.clone(),
            ..Default::default()
        };

        let deleted_workloads = vec![
            deleted_workload_without_agent.clone(),
            deleted_workload_with_agent.clone(),
        ];

        let mut server = AnkaiosServer::new(server_receiver, to_agents);
        let mut mock_server_state = MockServerState::new();
        mock_server_state
            .expect_contains_connected_agent()
            .once()
            .return_const(false);
        mock_server_state
            .expect_update()
            .once()
            .return_const(Ok(Some((vec![], deleted_workloads.clone()))));
        server.server_state = mock_server_state;

        let update_state_result = to_server
            .update_state(REQUEST_ID_A.to_string(), update_state, update_mask.clone())
            .await;
        assert!(update_state_result.is_ok());

        let server_handle = server.start(None);

        // The receiver in the server receives the messages and terminates the infinite waiting-loop
        drop(to_server);
        tokio::join!(server_handle).0.unwrap();

        // the server sends the ExecutionState removed for the workload with an empty agent name
        let from_server_command = comm_middle_ware_receiver.recv().await.unwrap();
        assert_eq!(
            FromServer::UpdateWorkloadState(UpdateWorkloadState {
                workload_states: vec![WorkloadState {
                    instance_name: workload_without_agent.instance_name,
                    execution_state: ExecutionState::removed()
                }]
            }),
            from_server_command
        );

        // the server sends only a deleted workload for the workload with a non-empty agent name
        let from_server_command = comm_middle_ware_receiver.recv().await.unwrap();
        assert_eq!(
            FromServer::UpdateWorkload(UpdateWorkload {
                added_workloads: vec![],
                deleted_workloads: vec![deleted_workload_with_agent.clone()],
            }),
            from_server_command
        );

        // ignore UpdateStateSuccessful response
        assert!(matches!(
            comm_middle_ware_receiver.recv().await.unwrap(),
            FromServer::Response(_)
        ));

        assert!(comm_middle_ware_receiver.try_recv().is_err());
    }

<<<<<<< HEAD
    // [utest->swdd~server-handles-not-started-deleted-workloads~1]
    #[tokio::test]
    async fn utest_server_handles_pending_initial_deleted_workload_on_not_connected_agent() {
        let _ = env_logger::builder().is_test(true).try_init();
        let (_to_server, server_receiver) = create_to_server_channel(common::CHANNEL_CAPACITY);
        let (to_agents, mut comm_middle_ware_receiver) =
=======
    // [utest->swdd~server-receives-resource-availability~1]
    #[tokio::test]
    async fn utest_server_receives_agent_status_load() {
        let payload = AgentLoadStatus {
            agent_name: AGENT_A.to_string(),
            cpu_usage: CpuUsage { cpu_usage: 42 },
            free_memory: FreeMemory { free_memory: 42 },
        };

        let _ = env_logger::builder().is_test(true).try_init();
        let (to_server, server_receiver) = create_to_server_channel(common::CHANNEL_CAPACITY);
        let (to_agents, _comm_middle_ware_receiver) =
>>>>>>> e271cb7f
            create_from_server_channel(common::CHANNEL_CAPACITY);

        let mut server = AnkaiosServer::new(server_receiver, to_agents);
        let mut mock_server_state = MockServerState::new();
        mock_server_state
<<<<<<< HEAD
            .expect_contains_connected_agent()
            .once()
            .return_const(false);

        let workload = generate_test_workload_spec_with_param(
            AGENT_A.to_owned(),
            WORKLOAD_NAME_1.to_owned(),
            RUNTIME_NAME.to_string(),
        );

        server.server_state = mock_server_state;
        server.workload_states_map = generate_test_workload_states_map_with_data(
            workload.instance_name.agent_name(),
            workload.instance_name.workload_name(),
            workload.instance_name.id(),
            ExecutionState::initial(),
        );

        let deleted_workload_with_not_connected_agent = DeletedWorkload {
            instance_name: workload.instance_name.clone(),
            ..Default::default()
        };

        let deleted_workloads = vec![deleted_workload_with_not_connected_agent.clone()];

        let retained_deleted_workloads = server
            .handle_not_started_deleted_workloads(deleted_workloads)
            .await;

        assert!(retained_deleted_workloads.is_empty());

        assert_eq!(
            tokio::time::timeout(
                tokio::time::Duration::from_millis(100),
                comm_middle_ware_receiver.recv(),
            )
            .await,
            Ok(Some(FromServer::UpdateWorkloadState(UpdateWorkloadState {
                workload_states: vec![WorkloadState {
                    instance_name: workload.instance_name,
                    execution_state: ExecutionState::removed()
                }]
            })))
        );
=======
            .expect_update_agent_resource_availability()
            .with(mockall::predicate::eq(payload.clone()))
            .return_const(());
        server.server_state = mock_server_state;

        let agent_resource_result = to_server.agent_load_status(payload).await;
        assert!(agent_resource_result.is_ok());

        drop(to_server);
        let result = server.start(None).await;

        assert!(result.is_ok());
>>>>>>> e271cb7f
    }
}<|MERGE_RESOLUTION|>--- conflicted
+++ resolved
@@ -416,16 +416,10 @@
     };
     use common::from_server_interface::FromServer;
     use common::objects::{
-<<<<<<< HEAD
         generate_test_stored_workload_spec, generate_test_workload_spec_with_param,
-        generate_test_workload_states_map_with_data, CompleteState, DeletedWorkload,
-        ExecutionState, ExecutionStateEnum, PendingSubstate, State, WorkloadInstanceName,
+        generate_test_workload_states_map_with_data, CompleteState, CpuUsage, DeletedWorkload,
+        ExecutionState, ExecutionStateEnum, FreeMemory, PendingSubstate, State, WorkloadInstanceName,
         WorkloadState,
-=======
-        generate_test_stored_workload_spec, generate_test_workload_spec_with_param, CompleteState,
-        CpuUsage, DeletedWorkload, ExecutionState, ExecutionStateEnum, FreeMemory, PendingSubstate,
-        State, WorkloadInstanceName, WorkloadState,
->>>>>>> e271cb7f
     };
     use common::test_utils::generate_test_proto_workload_with_param;
     use common::to_server_interface::ToServerInterface;
@@ -1687,14 +1681,6 @@
         assert!(comm_middle_ware_receiver.try_recv().is_err());
     }
 
-<<<<<<< HEAD
-    // [utest->swdd~server-handles-not-started-deleted-workloads~1]
-    #[tokio::test]
-    async fn utest_server_handles_pending_initial_deleted_workload_on_not_connected_agent() {
-        let _ = env_logger::builder().is_test(true).try_init();
-        let (_to_server, server_receiver) = create_to_server_channel(common::CHANNEL_CAPACITY);
-        let (to_agents, mut comm_middle_ware_receiver) =
-=======
     // [utest->swdd~server-receives-resource-availability~1]
     #[tokio::test]
     async fn utest_server_receives_agent_status_load() {
@@ -1707,13 +1693,37 @@
         let _ = env_logger::builder().is_test(true).try_init();
         let (to_server, server_receiver) = create_to_server_channel(common::CHANNEL_CAPACITY);
         let (to_agents, _comm_middle_ware_receiver) =
->>>>>>> e271cb7f
             create_from_server_channel(common::CHANNEL_CAPACITY);
 
         let mut server = AnkaiosServer::new(server_receiver, to_agents);
         let mut mock_server_state = MockServerState::new();
         mock_server_state
-<<<<<<< HEAD
+            .expect_update_agent_resource_availability()
+            .with(mockall::predicate::eq(payload.clone()))
+            .return_const(());
+        server.server_state = mock_server_state;
+
+        let agent_resource_result = to_server.agent_load_status(payload).await;
+        assert!(agent_resource_result.is_ok());
+
+        drop(to_server);
+        let result = server.start(None).await;
+
+        assert!(result.is_ok());
+    }
+
+    // [utest->swdd~server-handles-not-started-deleted-workloads~1]
+    #[tokio::test]
+    async fn utest_server_handles_pending_initial_deleted_workload_on_not_connected_agent() {
+        let _ = env_logger::builder().is_test(true).try_init();
+        let (_to_server, server_receiver) = create_to_server_channel(common::CHANNEL_CAPACITY);
+        let (to_agents, mut comm_middle_ware_receiver) =
+            create_from_server_channel(common::CHANNEL_CAPACITY);
+
+        let mut server = AnkaiosServer::new(server_receiver, to_agents);
+        let mut mock_server_state = MockServerState::new();
+        mock_server_state  
+      
             .expect_contains_connected_agent()
             .once()
             .return_const(false);
@@ -1758,19 +1768,5 @@
                 }]
             })))
         );
-=======
-            .expect_update_agent_resource_availability()
-            .with(mockall::predicate::eq(payload.clone()))
-            .return_const(());
-        server.server_state = mock_server_state;
-
-        let agent_resource_result = to_server.agent_load_status(payload).await;
-        assert!(agent_resource_result.is_ok());
-
-        drop(to_server);
-        let result = server.start(None).await;
-
-        assert!(result.is_ok());
->>>>>>> e271cb7f
     }
 }