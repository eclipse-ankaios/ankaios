--- conflicted
+++ resolved
@@ -21,55 +21,30 @@
 mod server_state;
 mod state_comparator;
 
-<<<<<<< HEAD
-use api::ank_base;
-use common::commands::Request;
-use common::from_server_interface::{FromServerReceiver, FromServerSender};
-use common::objects::{
-    AgentMap, CompleteState, DeletedWorkload, ExecutionState, State, WorkloadInstanceName,
-    WorkloadState, WorkloadStatesMap,
-=======
 use ankaios_api::ank_base::{
-    AgentMap, AgentStatus, CompleteState, CompleteStateSpec, DeletedWorkload, ExecutionStateSpec,
-    LogsStopResponse, RequestContentSpec, RequestSpec, StateSpec, WorkloadInstanceNameSpec,
-    WorkloadStateSpec, WorkloadStatesMapSpec,
->>>>>>> c80a9fbb
+    AgentMapSpec, AgentStatusSpec, CompleteState, CompleteStateSpec, DeletedWorkload,
+    ExecutionStateSpec, LogsStopResponse, RequestContentSpec, RequestSpec, StateSpec,
+    WorkloadInstanceNameSpec, WorkloadStateSpec, WorkloadStatesMapSpec,
 };
 use common::state_manipulation::Path;
 
-<<<<<<< HEAD
 use server_state::AddedDeletedWorkloads;
 
-=======
-use common::commands::UpdateWorkload;
+#[cfg_attr(test, mockall_double::double)]
+use server_state::ServerState;
+
+#[cfg_attr(test, mockall_double::double)]
+use event_handler::EventHandler;
+
+#[cfg_attr(test, mockall_double::double)]
+use state_comparator::StateComparator;
+
 use common::from_server_interface::{
     FromServer, FromServerInterface, FromServerReceiver, FromServerSender,
 };
->>>>>>> c80a9fbb
 use common::std_extensions::IllegalStateResult;
 use common::to_server_interface::{ToServer, ToServerReceiver, ToServerSender};
-
-use server_state::{AddedDeletedWorkloads, StateComparator};
-
-#[cfg_attr(test, mockall_double::double)]
-use server_state::ServerState;
-
-<<<<<<< HEAD
-#[cfg_attr(test, mockall_double::double)]
-use event_handler::EventHandler;
-
-#[cfg_attr(test, mockall_double::double)]
-use state_comparator::StateComparator;
-
-use common::{
-    from_server_interface::{FromServer, FromServerInterface},
-    to_server_interface::ToServer,
-};
-
-=======
->>>>>>> c80a9fbb
 use tokio::sync::mpsc::channel;
-
 pub type ToServerChannel = (ToServerSender, ToServerReceiver);
 pub type FromServerChannel = (FromServerSender, FromServerReceiver);
 
@@ -98,7 +73,7 @@
     to_agents: FromServerSender,
     server_state: ServerState,
     workload_states_map: WorkloadStatesMapSpec,
-    agent_map: AgentMap,
+    agent_map: AgentMapSpec,
     log_campaign_store: LogCampaignStore,
     event_handler: EventHandler,
 }
@@ -110,7 +85,7 @@
             to_agents,
             server_state: ServerState::default(),
             workload_states_map: WorkloadStatesMapSpec::default(),
-            agent_map: AgentMap::default(),
+            agent_map: AgentMapSpec::default(),
             log_campaign_store: LogCampaignStore::default(),
             event_handler: EventHandler::default(),
         }
@@ -200,8 +175,9 @@
                         .unwrap_or_illegal_state();
 
                     // [impl->swdd~server-stores-newly-connected-agent~2]
-<<<<<<< HEAD
-                    self.agent_map.add_agent(agent_name.clone());
+                    self.agent_map
+                        .agents
+                        .insert(agent_name.clone(), Default::default());
 
                     if self.event_handler.has_subscribers() {
                         // [impl->swdd~server-sends-event-for-newly-connected-agent~1]
@@ -218,11 +194,6 @@
                             )
                             .await;
                     }
-=======
-                    self.agent_map
-                        .agents
-                        .insert(agent_name.clone(), Default::default());
->>>>>>> c80a9fbb
                 }
                 // [impl->swdd~server-receives-resource-availability~2]
                 ToServer::AgentLoadStatus(method_obj) => {
@@ -235,8 +206,14 @@
 
                     let agent_name = method_obj.agent_name.clone();
                     self.agent_map
-<<<<<<< HEAD
-                        .update_agent_resource_availability(method_obj);
+                        .agents
+                        .entry(method_obj.agent_name)
+                        .and_modify(|e| {
+                            e.status = Some(AgentStatusSpec {
+                                cpu_usage: Some(method_obj.cpu_usage),
+                                free_memory: Some(method_obj.free_memory),
+                            })
+                        });
 
                     // For simplicity we treat the resource availability changes always as update
                     if self.event_handler.has_subscribers() {
@@ -257,16 +234,6 @@
                             )
                             .await;
                     }
-=======
-                        .agents
-                        .entry(method_obj.agent_name)
-                        .and_modify(|e| {
-                            e.status = Some(AgentStatus {
-                                cpu_usage: Some(method_obj.cpu_usage.into()),
-                                free_memory: Some(method_obj.free_memory.into()),
-                            })
-                        });
->>>>>>> c80a9fbb
                 }
                 ToServer::AgentGone(method_obj) => {
                     log::debug!("Received AgentGone from '{}'", method_obj.agent_name);
@@ -347,9 +314,9 @@
                             complete_state_request.field_mask
                         );
                         match self.server_state.get_complete_state_by_field_mask(
-                            complete_state_request.field_mask.clone(),
+                            complete_state_request.clone(),
                             &self.workload_states_map,
-                            &self.agent_map.clone().try_into().unwrap(),
+                            &self.agent_map,
                         ) {
                             Ok(complete_state) => {
                                 self.to_agents
@@ -372,17 +339,7 @@
                             Err(error) => {
                                 log::error!("Failed to get complete state: '{error}'");
                                 self.to_agents
-                                    .complete_state(
-                                        request_id,
-<<<<<<< HEAD
-                                        ank_base::CompleteState::default(),
-                                        None,
-=======
-                                        CompleteState {
-                                            ..Default::default()
-                                        },
->>>>>>> c80a9fbb
-                                    )
+                                    .complete_state(request_id, CompleteState::default(), None)
                                     .await
                                     .unwrap_or_illegal_state();
                             }
@@ -532,12 +489,8 @@
                             .await
                             .unwrap_or_illegal_state();
                     }
-<<<<<<< HEAD
                     // [impl->swdd~server-removes-event-subscription~1]
-                    common::commands::RequestContent::EventsCancelRequest => {
-=======
                     RequestContentSpec::EventsCancelRequest(_) => {
->>>>>>> c80a9fbb
                         log::debug!("Got event cancel request with ID: {request_id}");
 
                         self.event_handler.remove_subscriber(request_id.clone());
@@ -727,7 +680,7 @@
     async fn handle_not_started_deleted_workloads(
         &mut self,
         mut deleted_workloads: Vec<DeletedWorkload>,
-    ) -> (Vec<DeletedWorkload>, Vec<WorkloadState>) {
+    ) -> (Vec<DeletedWorkload>, Vec<WorkloadStateSpec>) {
         let mut deleted_states = vec![];
         deleted_workloads.retain(|deleted_wl| {
             if deleted_wl.instance_name.agent_name().is_empty()
@@ -830,14 +783,12 @@
 
 #[cfg(test)]
 mod tests {
-<<<<<<< HEAD
     use std::collections::{HashMap, HashSet};
     use std::vec;
 
-    use super::AnkaiosServer;
-=======
-    use super::{AnkaiosServer, create_from_server_channel, create_to_server_channel};
->>>>>>> c80a9fbb
+    use super::{
+        AnkaiosServer, FromServerSender, create_from_server_channel, create_to_server_channel,
+    };
     use crate::ankaios_server::log_campaign_store::RemovedLogRequests;
     use crate::ankaios_server::server_state::{
         AddedDeletedWorkloads, MockServerState, StateGenerationResult, UpdateStateError,
@@ -847,41 +798,25 @@
         generate_difference_tree_from_paths, validate_path_in_tree,
     };
 
-<<<<<<< HEAD
-    use super::ank_base;
-    use api::ank_base::{CompleteStateResponse, LogsStopResponse, WorkloadMap};
-    use common::commands::{
-        AgentLoadStatus, CompleteStateRequest, LogsRequest, ServerHello, UpdateWorkload,
-        UpdateWorkloadState,
-    };
-    use common::from_server_interface::{FromServer, FromServerSender};
-    use common::objects::{
-        AgentMap, CompleteState, CpuUsage, DeletedWorkload, ExecutionState, ExecutionStateEnum,
-        FreeMemory, PendingSubstate, State, WorkloadInstanceName, WorkloadState, WorkloadStatesMap,
-        generate_test_agent_map, generate_test_configs, generate_test_stored_workload_spec,
-        generate_test_workload_spec_with_param, generate_test_workload_states_map_with_data,
-=======
     use ankaios_api::ank_base::{
-        AgentMap, CompleteState, CompleteStateRequestSpec, CompleteStateResponse,
+        AgentMapSpec, CompleteState, CompleteStateRequestSpec, CompleteStateResponse,
         CompleteStateSpec, CpuUsageSpec, DeletedWorkload, Error, ExecutionStateEnumSpec,
         ExecutionStateSpec, FreeMemorySpec, LogEntriesResponse, LogEntry, LogsCancelAccepted,
         LogsRequestAccepted, LogsRequestSpec, LogsStopResponse, Pending as PendingSubstate,
         Response, ResponseContent, State, StateSpec, UpdateStateSuccess, Workload,
         WorkloadInstanceName, WorkloadInstanceNameSpec, WorkloadMap, WorkloadMapSpec,
-        WorkloadNamed, WorkloadSpec, WorkloadStateSpec,
+        WorkloadNamed, WorkloadSpec, WorkloadStateSpec, WorkloadStatesMapSpec,
     };
     use ankaios_api::test_utils::{
-        generate_test_agent_map, generate_test_workload, generate_test_workload_state,
-        generate_test_workload_state_with_agent, generate_test_workload_states_map_with_data,
-        generate_test_workload_with_param,
->>>>>>> c80a9fbb
+        generate_test_agent_map, generate_test_configs, generate_test_workload,
+        generate_test_workload_state, generate_test_workload_state_with_agent,
+        generate_test_workload_states_map_with_data, generate_test_workload_with_param,
     };
     use common::commands::{AgentLoadStatus, ServerHello, UpdateWorkload, UpdateWorkloadState};
     use common::from_server_interface::FromServer;
     use common::to_server_interface::ToServerInterface;
 
     use mockall::predicate;
-    use std::collections::{HashMap, HashSet};
 
     const AGENT_A: &str = "agent_A";
     const AGENT_B: &str = "agent_B";
@@ -1802,9 +1737,6 @@
         mock_server_state
             .expect_get_complete_state_by_field_mask()
             .with(
-<<<<<<< HEAD
-                mockall::predicate::eq(Vec::default()),
-=======
                 mockall::predicate::function(|request_complete_state| {
                     request_complete_state
                         == &CompleteStateRequestSpec {
@@ -1812,7 +1744,6 @@
                             subscribe_for_events: false,
                         }
                 }),
->>>>>>> c80a9fbb
                 mockall::predicate::always(),
                 mockall::predicate::always(),
             )
@@ -1869,9 +1800,6 @@
         mock_server_state
             .expect_get_complete_state_by_field_mask()
             .with(
-<<<<<<< HEAD
-                mockall::predicate::eq(Vec::default()),
-=======
                 mockall::predicate::function(|request_complete_state| {
                     request_complete_state
                         == &CompleteStateRequestSpec {
@@ -1879,7 +1807,6 @@
                             subscribe_for_events: false,
                         }
                 }),
->>>>>>> c80a9fbb
                 mockall::predicate::always(),
                 mockall::predicate::always(),
             )
@@ -2739,7 +2666,7 @@
 
         assert!(result.is_ok());
 
-        let expected_agent_map: AgentMap = generate_test_agent_map(AGENT_A).into();
+        let expected_agent_map: AgentMapSpec = generate_test_agent_map(AGENT_A);
 
         assert_eq!(expected_agent_map, server.agent_map);
     }
@@ -2774,7 +2701,7 @@
 
         assert!(result.is_ok());
 
-        let mut expected_agent_map = AgentMap {
+        let mut expected_agent_map = AgentMapSpec {
             agents: HashMap::new(),
         };
         expected_agent_map
@@ -2803,23 +2730,15 @@
             .times(2)
             .return_const(RemovedLogRequests::default());
 
-<<<<<<< HEAD
         server
             .event_handler
             .expect_has_subscribers()
             .times(2)
             .return_const(false);
 
-        let mut agent_map = AgentMap::new();
-        agent_map.add_agent(AGENT_A.to_owned());
-        agent_map.add_agent(AGENT_B.to_owned());
-=======
-        let mut agent_map = AgentMap {
-            agents: HashMap::new(),
-        };
+        let mut agent_map = AgentMapSpec::default();
         agent_map.agents.entry(AGENT_A.to_owned()).or_default();
         agent_map.agents.entry(AGENT_B.to_owned()).or_default();
->>>>>>> c80a9fbb
         server.agent_map = agent_map;
 
         let agent_resource_result = to_server.agent_gone(AGENT_A.to_owned()).await;
@@ -2832,7 +2751,7 @@
 
         assert!(result.is_ok());
 
-        assert_eq!(AgentMap::default(), server.agent_map);
+        assert_eq!(AgentMapSpec::default(), server.agent_map);
     }
 
     // [utest->swdd~server-handles-not-started-deleted-workloads~1]
@@ -2847,7 +2766,7 @@
 
         let workload: WorkloadNamed = generate_test_workload();
 
-        let update_state = CompleteState::default();
+        let update_state = CompleteStateSpec::default();
 
         let deleted_workload_with_not_connected_agent = DeletedWorkload {
             instance_name: workload.instance_name.clone(),
@@ -3049,7 +2968,7 @@
         let (to_agents, mut comm_middle_ware_receiver) =
             create_from_server_channel(common::CHANNEL_CAPACITY);
 
-        let current_complete_state = ank_base::CompleteState::default();
+        let current_complete_state = CompleteState::default();
 
         let request_id = format!("{AGENT_A}@my_request_id");
         let mut server = AnkaiosServer::new(server_receiver, to_agents);
@@ -3076,7 +2995,7 @@
         let request_complete_state_result = to_server
             .request_complete_state(
                 request_id.clone(),
-                CompleteStateRequest {
+                CompleteStateRequestSpec {
                     field_mask: vec![
                         "desiredState.workloads.workload_1".to_owned(),
                         "workloadStates.*".to_owned(),
@@ -3095,14 +3014,16 @@
 
         assert_eq!(
             from_server_command,
-            common::from_server_interface::FromServer::Response(ank_base::Response {
+            common::from_server_interface::FromServer::Response(ankaios_api::ank_base::Response {
                 request_id,
-                response_content: Some(ank_base::response::ResponseContent::CompleteStateResponse(
-                    Box::new(CompleteStateResponse {
-                        complete_state: Some(current_complete_state),
-                        ..Default::default()
-                    })
-                ))
+                response_content: Some(
+                    ankaios_api::ank_base::response::ResponseContent::CompleteStateResponse(
+                        Box::new(CompleteStateResponse {
+                            complete_state: Some(current_complete_state),
+                            ..Default::default()
+                        })
+                    )
+                )
             })
         );
 
@@ -3138,11 +3059,13 @@
 
         assert_eq!(
             from_server_command,
-            common::from_server_interface::FromServer::Response(ank_base::Response {
+            common::from_server_interface::FromServer::Response(ankaios_api::ank_base::Response {
                 request_id,
-                response_content: Some(ank_base::response::ResponseContent::EventsCancelAccepted(
-                    ank_base::EventsCancelAccepted {}
-                ))
+                response_content: Some(
+                    ankaios_api::ank_base::response::ResponseContent::EventsCancelAccepted(
+                        ankaios_api::ank_base::EventsCancelAccepted {}
+                    )
+                )
             })
         );
 
@@ -3222,10 +3145,10 @@
             .once()
             .return_const(true);
 
-        let test_wl_1_state_running = common::objects::generate_test_workload_state_with_agent(
+        let test_wl_1_state_running = generate_test_workload_state_with_agent(
             WORKLOAD_NAME_1,
             AGENT_A,
-            ExecutionState::running(),
+            ExecutionStateSpec::running(),
         );
 
         let wl_state = test_wl_1_state_running.clone();
@@ -3274,23 +3197,24 @@
         let (to_agents, _comm_middle_ware_receiver) =
             create_from_server_channel(common::CHANNEL_CAPACITY);
 
-        let w1 = generate_test_workload_spec_with_param(
+        let w1 = generate_test_workload_with_param::<WorkloadNamed>(
             AGENT_A.to_owned(),
-            WORKLOAD_NAME_1.to_owned(),
             RUNTIME_NAME.to_string(),
-        );
-
-        let updated_w1 = generate_test_workload_spec_with_param(
+        )
+        .name(WORKLOAD_NAME_1);
+
+        let updated_w1 = generate_test_workload_with_param::<WorkloadNamed>(
             AGENT_B.to_owned(),
-            WORKLOAD_NAME_1.to_owned(),
             RUNTIME_NAME.to_string(),
-        );
-
-        let mut update_state = CompleteState::default();
-        update_state.desired_state.workloads =
-            vec![(WORKLOAD_NAME_1.to_owned(), updated_w1.clone().into())]
+        )
+        .name(WORKLOAD_NAME_1);
+
+        let mut update_state = CompleteStateSpec::default();
+        update_state.desired_state.workloads = WorkloadMapSpec {
+            workloads: vec![(WORKLOAD_NAME_1.to_owned(), updated_w1.workload.clone())]
                 .into_iter()
-                .collect();
+                .collect(),
+        };
 
         let added_workloads = vec![updated_w1.clone()];
         let deleted_workloads = vec![DeletedWorkload {
@@ -3303,9 +3227,9 @@
 
         server
             .workload_states_map
-            .process_new_states(vec![WorkloadState {
+            .process_new_states(vec![WorkloadStateSpec {
                 instance_name: w1.instance_name.clone(),
-                execution_state: ExecutionState::initial(),
+                execution_state: ExecutionStateSpec::initial(),
             }]);
 
         let updated_desired_state = update_state.desired_state.clone();
@@ -3356,10 +3280,10 @@
         expected_state_difference_tree
             .insert_removed_path(FieldDifferencePath::workload_state(&w1.instance_name));
 
-        let mut expected_workload_states_map = WorkloadStatesMap::default();
-        expected_workload_states_map.process_new_states(vec![WorkloadState {
+        let mut expected_workload_states_map = WorkloadStatesMapSpec::default();
+        expected_workload_states_map.process_new_states(vec![WorkloadStateSpec {
             instance_name: updated_w1.instance_name.clone(),
-            execution_state: ExecutionState::initial(),
+            execution_state: ExecutionStateSpec::initial(),
         }]);
 
         let updated_instance_name = updated_w1.instance_name.clone();
@@ -3370,7 +3294,7 @@
             .with(
                 mockall::predicate::always(),
                 mockall::predicate::eq(expected_workload_states_map),
-                mockall::predicate::eq(AgentMap::default()),
+                mockall::predicate::eq(AgentMapSpec::default()),
                 mockall::predicate::function(move |state_diff_tree: &StateDifferenceTree| {
                     assert!(state_diff_tree.updated_tree.is_empty());
                     validate_path_in_tree(
@@ -3407,10 +3331,11 @@
         let (to_agents, _comm_middle_ware_receiver) =
             create_from_server_channel(common::CHANNEL_CAPACITY);
 
-        let mut update_state = CompleteState::default();
+        let mut update_state = CompleteStateSpec::default();
         update_state.desired_state.configs = generate_test_configs();
         update_state
             .desired_state
+            .configs
             .configs
             .retain(|key, _| key == "config_2");
 
@@ -3507,15 +3432,11 @@
             .expect_has_subscribers()
             .return_const(true);
 
-        let workload_state_1 = common::objects::generate_test_workload_state(
-            WORKLOAD_NAME_1,
-            ExecutionState::succeeded(),
-        );
-
-        let workload_state_2 = common::objects::generate_test_workload_state(
-            WORKLOAD_NAME_2,
-            ExecutionState::removed(),
-        );
+        let workload_state_1 =
+            generate_test_workload_state(WORKLOAD_NAME_1, ExecutionStateSpec::succeeded());
+
+        let workload_state_2 =
+            generate_test_workload_state(WORKLOAD_NAME_2, ExecutionStateSpec::removed());
 
         let mut expected_state_difference_tree = StateDifferenceTree::new();
         expected_state_difference_tree.updated_tree =
@@ -3607,8 +3528,8 @@
 
         let new_agent_load_status = AgentLoadStatus {
             agent_name: AGENT_A.to_string(),
-            cpu_usage: CpuUsage { cpu_usage: 42 },
-            free_memory: FreeMemory { free_memory: 42 },
+            cpu_usage: CpuUsageSpec { cpu_usage: 42 },
+            free_memory: FreeMemorySpec { free_memory: 42 },
         };
         let update_agent_load_status_result =
             to_server.agent_load_status(new_agent_load_status).await;
