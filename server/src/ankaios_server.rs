// Copyright (c) 2023 Elektrobit Automotive GmbH
//
// This program and the accompanying materials are made available under the
// terms of the Apache License, Version 2.0 which is available at
// https://www.apache.org/licenses/LICENSE-2.0.
//
// Unless required by applicable law or agreed to in writing, software
// distributed under the License is distributed on an "AS IS" BASIS, WITHOUT
// WARRANTIES OR CONDITIONS OF ANY KIND, either express or implied. See the
// License for the specific language governing permissions and limitations
// under the License.
//
// SPDX-License-Identifier: Apache-2.0

mod config_renderer;
mod cycle_check;
mod delete_graph;
mod event_handler;
mod log_campaign_store;
mod rendered_workloads;
mod request_id;
mod server_state;
mod state_comparator;

use ankaios_api::ank_base::{
    AgentMapSpec, AgentStatusSpec, CompleteState, CompleteStateSpec, DeletedWorkload,
    ExecutionStateSpec, LogsStopResponse, RequestContentSpec, RequestSpec,
    WorkloadInstanceNameSpec, WorkloadStateSpec, WorkloadStatesMapSpec,
};
use common::state_manipulation::Path;

use server_state::AddedDeletedWorkloads;

#[cfg_attr(test, mockall_double::double)]
use server_state::ServerState;

#[cfg_attr(test, mockall_double::double)]
use event_handler::EventHandler;

#[cfg_attr(test, mockall_double::double)]
use state_comparator::StateComparator;

use common::from_server_interface::{
    FromServer, FromServerInterface, FromServerReceiver, FromServerSender,
};
use common::std_extensions::IllegalStateResult;
use common::to_server_interface::{ToServer, ToServerReceiver, ToServerSender};
use tokio::sync::mpsc::channel;
pub type ToServerChannel = (ToServerSender, ToServerReceiver);
pub type FromServerChannel = (FromServerSender, FromServerReceiver);

pub fn create_to_server_channel(capacity: usize) -> ToServerChannel {
    channel::<ToServer>(capacity)
}
pub fn create_from_server_channel(capacity: usize) -> FromServerChannel {
    channel::<FromServer>(capacity)
}

#[cfg_attr(test, mockall_double::double)]
use log_campaign_store::LogCampaignStore;

use log_campaign_store::LogCollectorRequestId;

use std::collections::HashSet;

use crate::ankaios_server::server_state::StateGenerationResult;

pub struct AnkaiosServer {
    // [impl->swdd~server-uses-async-channels~1]
    receiver: ToServerReceiver,
    // [impl->swdd~communication-to-from-server-middleware~1]
    to_agents: FromServerSender,
    server_state: ServerState,
    workload_states_map: WorkloadStatesMapSpec,
    agent_map: AgentMapSpec,
    log_campaign_store: LogCampaignStore,
    event_handler: EventHandler,
}

impl AnkaiosServer {
    pub fn new(receiver: ToServerReceiver, to_agents: FromServerSender) -> Self {
        AnkaiosServer {
            receiver,
            to_agents,
            server_state: ServerState::default(),
            workload_states_map: WorkloadStatesMapSpec::default(),
            agent_map: AgentMapSpec::default(),
            log_campaign_store: LogCampaignStore::default(),
            event_handler: EventHandler::default(),
        }
    }

    pub async fn start(&mut self, startup_state: Option<CompleteStateSpec>) -> Result<(), String> {
        if let Some(state) = startup_state {
            state.desired_state.validate_pre_rendering()?;

            let state_generation_result = self
                .server_state
                .generate_new_state(state, vec![])
                .map_err(|err| err.to_string())?;

            match self
                .server_state
                .update(state_generation_result.new_desired_state)
            {
                Ok(Some(added_deleted_workloads)) => {
                    let added_workloads = added_deleted_workloads.added_workloads;
                    let deleted_workloads = added_deleted_workloads.deleted_workloads;

                    // [impl->swdd~server-sets-state-of-new-workloads-to-pending~1]
                    self.workload_states_map.initial_state(&added_workloads);

                    log::info!("Starting...");
                    self.to_agents
                        .update_workload(added_workloads, deleted_workloads)
                        .await
                        .unwrap_or_illegal_state();
                }
                Ok(None) => {
                    log::info!("No initial workloads to send to agents.");
                }
                Err(err) => {
                    // [impl->swdd~server-fails-on-invalid-startup-state~1]
                    return Err(err.to_string());
                }
            }
        } else {
            // [impl->swdd~server-starts-without-startup-config~1]
            log::info!("No startup manifest provided -> waiting for new workloads from the CLI");
        }
        self.listen_to_agents().await;
        Ok(())
    }

    async fn listen_to_agents(&mut self) {
        log::debug!("Start listening to agents...");
        while let Some(to_server_command) = self.receiver.recv().await {
            match to_server_command {
                ToServer::AgentHello(method_obj) => {
                    log::info!("Received AgentHello from '{}'", method_obj.agent_name);

                    let agent_name = method_obj.agent_name;

                    // [impl->swdd~server-informs-a-newly-connected-agent-workload-states~1]
                    let workload_states = self
                        .workload_states_map
                        .get_workload_state_excluding_agent(&agent_name);

                    if !workload_states.is_empty() {
                        log::debug!(
                            "Sending initial UpdateWorkloadState to agent '{agent_name}' with workload states: '{workload_states:?}'",
                        );

                        self.to_agents
                            .update_workload_state(workload_states)
                            .await
                            .unwrap_or_illegal_state();
                    } else {
                        log::debug!("No workload states to send.");
                    }

                    // Send this agent all workloads in the current state which are assigned to him
                    // [impl->swdd~agent-from-agent-field~1]
                    let added_workloads = self.server_state.get_workloads_for_agent(&agent_name);

                    log::debug!(
                        "Sending initial ServerHello to agent '{agent_name}' with added workloads: '{added_workloads:?}'",
                    );

                    // [impl->swdd~server-sends-all-workloads-on-start~2]
                    self.to_agents
                        .server_hello(Some(agent_name.clone()), added_workloads)
                        .await
                        .unwrap_or_illegal_state();

                    // [impl->swdd~server-sends-state-differences-as-events~1]
                    let old_state = if self.event_handler.has_subscribers() {
                        CompleteStateSpec {
                            agents: self.agent_map.clone(),
                            ..Default::default()
                        }
                    } else {
                        CompleteStateSpec::default()
                    };

                    // [impl->swdd~server-stores-newly-connected-agent~2]
                    self.agent_map
                        .agents
                        .insert(agent_name.clone(), Default::default());

                    if self.event_handler.has_subscribers() {
                        // [impl->swdd~server-sends-state-differences-as-events~1]
                        let new_state = CompleteStateSpec {
                            agents: self.agent_map.clone(),
                            ..Default::default()
                        };

                        let state_comparator = StateComparator::new(old_state, new_state);
                        let state_difference_tree = state_comparator.state_differences();
                        self.event_handler
                            .send_events(
                                &self.server_state,
                                &self.workload_states_map,
                                &self.agent_map,
                                state_difference_tree,
                                &self.to_agents,
                            )
                            .await;
                    }
                }
                // [impl->swdd~server-receives-resource-availability~2]
                ToServer::AgentLoadStatus(method_obj) => {
                    log::trace!(
                        "Received load status from agent '{}': CPU usage: {}%, Free Memory: {}B",
                        method_obj.agent_name,
                        method_obj.cpu_usage.cpu_usage,
                        method_obj.free_memory.free_memory,
                    );

                    // [impl->swdd~server-sends-state-differences-as-events~1]
                    let old_state = if self.event_handler.has_subscribers() {
                        CompleteStateSpec {
                            agents: self.agent_map.clone(),
                            ..Default::default()
                        }
                    } else {
                        CompleteStateSpec::default()
                    };

                    self.agent_map
                        .agents
                        .entry(method_obj.agent_name)
                        .and_modify(|e| {
                            e.status = Some(AgentStatusSpec {
                                cpu_usage: Some(method_obj.cpu_usage),
                                free_memory: Some(method_obj.free_memory),
                            })
                        });

                    if self.event_handler.has_subscribers() {
                        // [impl->swdd~server-sends-state-differences-as-events~1]
                        let new_state = CompleteStateSpec {
                            agents: self.agent_map.clone(),
                            ..Default::default()
                        };

                        let state_comparator = StateComparator::new(old_state, new_state);

                        let state_difference_tree = state_comparator.state_differences();

                        self.event_handler
                            .send_events(
                                &self.server_state,
                                &self.workload_states_map,
                                &self.agent_map,
                                state_difference_tree,
                                &self.to_agents,
                            )
                            .await;
                    }
                }
                ToServer::AgentGone(method_obj) => {
                    log::debug!("Received AgentGone from '{}'", method_obj.agent_name);
                    // [impl->swdd~server-sends-state-differences-as-events~1]
                    let old_state = if self.event_handler.has_subscribers() {
                        CompleteStateSpec {
                            agents: self.agent_map.clone(),
                            workload_states: self.workload_states_map.clone(),
                            ..Default::default()
                        }
                    } else {
                        CompleteStateSpec::default()
                    };

                    let agent_name = method_obj.agent_name;

                    // [impl->swdd~server-removes-disconnected-agents-from-state~2]
                    self.agent_map.agents.remove(&agent_name);

                    // [impl->swdd~server-set-workload-state-on-disconnect~1]
                    self.workload_states_map.agent_disconnected(&agent_name);

                    // communicate the workload execution states to other agents
                    // [impl->swdd~server-distribute-workload-state-on-disconnect~1]
                    let agent_workload_states = self
                        .workload_states_map
                        .get_workload_state_for_agent(&agent_name);

                    if self.event_handler.has_subscribers() {
                        // [impl->swdd~server-sends-state-differences-as-events~1]
                        let new_state = CompleteStateSpec {
                            agents: self.agent_map.clone(),
                            workload_states: self.workload_states_map.clone(),
                            ..Default::default()
                        };

                        let state_comparator = StateComparator::new(old_state, new_state);

                        let state_difference_tree = state_comparator.state_differences();

                        self.event_handler
                            .send_events(
                                &self.server_state,
                                &self.workload_states_map,
                                &self.agent_map,
                                state_difference_tree,
                                &self.to_agents,
                            )
                            .await;
                    }

                    // [impl->swdd~server-distribute-workload-state-on-disconnect~1]
                    self.to_agents
                        .update_workload_state(agent_workload_states)
                        .await
                        .unwrap_or_illegal_state();

                    // [impl->swdd~server-handles-log-campaign-for-disconnected-agent~1]
                    let removed_log_requests = self
                        .log_campaign_store
                        .remove_agent_log_campaign_entry(&agent_name);

                    self.cancel_log_requests_of_disconnected_collector(
                        &agent_name,
                        removed_log_requests.collector_requests,
                    )
                    .await;

                    self.send_log_stop_response_for_disconnected_agent(
                        removed_log_requests.disconnected_log_providers,
                    )
                    .await;
                }
                // [impl->swdd~server-provides-update-desired-state-interface~1]
                ToServer::Request(RequestSpec {
                    request_id,
                    request_content,
                }) => match request_content {
                    // [impl->swdd~server-provides-interface-get-complete-state~2]
                    // [impl->swdd~server-includes-id-in-control-interface-response~1]
                    RequestContentSpec::CompleteStateRequest(complete_state_request) => {
                        log::debug!(
                            "Received CompleteStateRequest with id '{}' and field mask: '{:?}'",
                            request_id,
                            complete_state_request.field_mask
                        );
                        match self.server_state.get_complete_state_by_field_mask(
                            complete_state_request.clone(),
                            &self.workload_states_map,
                            &self.agent_map,
                        ) {
                            Ok(complete_state) => {
                                self.to_agents
                                    .complete_state(request_id.clone(), complete_state, None)
                                    .await
                                    .unwrap_or_illegal_state();

                                if complete_state_request.subscribe_for_events {
                                    // [impl->swdd~server-stores-new-event-subscription~1]
                                    self.event_handler.add_subscriber(
                                        request_id,
                                        complete_state_request
                                            .field_mask
                                            .into_iter()
                                            .map(Path::from)
                                            .collect(),
                                    );
                                }
                            }
                            Err(error) => {
                                log::error!("Failed to get complete state: '{error}'");
                                self.to_agents
                                    .complete_state(request_id, CompleteState::default(), None)
                                    .await
                                    .unwrap_or_illegal_state();
                            }
                        }
                    }

                    // [impl->swdd~server-provides-update-desired-state-interface~1]
                    RequestContentSpec::UpdateStateRequest(update_state_request) => {
                        log::debug!(
                            "Received UpdateState. State '{:?}', update mask '{:?}'",
                            update_state_request.new_state,
                            update_state_request.update_mask
                        );

                        // [impl->swdd~update-desired-state-with-invalid-version~1]
                        // [impl->swdd~update-desired-state-with-missing-version~1]
                        // [impl->swdd~server-desired-state-field-conventions~1]
                        let new_desired_state = &update_state_request.new_state.desired_state;
                        if let Err(error_message) = new_desired_state.validate_pre_rendering() {
                            log::warn!(
                                "The CompleteState in the request has wrong format. {error_message} -> ignoring the request"
                            );

                            self.to_agents
                                .error(request_id, error_message)
                                .await
                                .unwrap_or_illegal_state();
                            continue;
                        }

                        // [impl->swdd~update-desired-state-with-update-mask~1]
                        // [impl->swdd~update-desired-state-empty-update-mask~1]
                        let state_generation_result = match self.server_state.generate_new_state(
                            update_state_request.new_state,
                            update_state_request.update_mask,
                        ) {
                            Ok(state_generation_result) => state_generation_result,
                            Err(error_msg) => {
                                log::error!("Update rejected: '{error_msg}'",);
                                self.to_agents
                                    .error(request_id, format!("Update rejected: '{error_msg}'"))
                                    .await
                                    .unwrap_or_illegal_state();
                                continue;
                            }
                        };

                        match self
                            .server_state
                            .update(state_generation_result.new_desired_state.clone())
                        {
                            Ok(Some(added_deleted_workloads)) => {
                                self.handle_post_update_steps(
                                    request_id,
                                    added_deleted_workloads,
                                    state_generation_result,
                                )
                                .await;
                            }
                            Ok(None) => {
                                log::debug!(
                                    "The current state and new state are identical -> nothing to do"
                                );
                                self.to_agents
                                    .update_state_success(request_id, vec![], vec![])
                                    .await
                                    .unwrap_or_illegal_state();

                                if self.event_handler.has_subscribers() {
                                    // [impl->swdd~server-sends-state-differences-as-events~1]
                                    // state changes must be calculated after every update since only config item can be changed as well
                                    let old_state = CompleteStateSpec {
                                        desired_state: state_generation_result.old_desired_state,
                                        ..Default::default()
                                    };

                                    let new_state = CompleteStateSpec {
                                        desired_state: state_generation_result.new_desired_state,
                                        ..Default::default()
                                    };

                                    let state_comparator =
                                        StateComparator::new(old_state, new_state);

                                    let state_difference_tree =
                                        state_comparator.state_differences();

                                    if !state_difference_tree.is_empty() {
                                        self.event_handler
                                            .send_events(
                                                &self.server_state,
                                                &self.workload_states_map,
                                                &self.agent_map,
                                                state_difference_tree,
                                                &self.to_agents,
                                            )
                                            .await;
                                    }
                                }
                            }
                            Err(error_msg) => {
                                // [impl->swdd~server-continues-on-invalid-updated-state~1]
                                log::error!("Update rejected: '{error_msg}'",);
                                self.to_agents
                                    .error(request_id, format!("Update rejected: '{error_msg}'"))
                                    .await
                                    .unwrap_or_illegal_state();
                            }
                        }
                    }
                    // [impl->swdd~server-handles-logs-request-message~1]
                    RequestContentSpec::LogsRequest(mut logs_request) => {
                        log::debug!(
                            "Got log request. Id: '{}', Workload Instance Names: '{:?}'",
                            request_id,
                            logs_request.workload_names
                        );

                        // keep only workload instance names that are currently in the desired state
                        logs_request.workload_names.retain(|name| {
                            self.server_state.desired_state_contains_instance_name(name)
                        });
                        if !logs_request.workload_names.is_empty() {
                            log::debug!(
                                "Requesting logs from agents for the instance names: {:?}",
                                logs_request.workload_names
                            );
                            self.to_agents
                                .logs_request(request_id.clone(), logs_request.clone().into())
                                .await
                                .unwrap_or_illegal_state();

                            self.log_campaign_store
                                .insert_log_campaign(&request_id, &logs_request.workload_names);
                        }

                        self.to_agents
                            .logs_request_accepted(request_id.clone(), logs_request.into())
                            .await
                            .unwrap_or_illegal_state();
                    }
                    // [impl->swdd~server-handles-logs-cancel-request-message~1]
                    RequestContentSpec::LogsCancelRequest(_) => {
                        log::debug!("Got log cancel request with ID: {request_id}");

                        self.log_campaign_store.remove_logs_request_id(&request_id);

                        self.to_agents
                            .logs_cancel_request(request_id.clone())
                            .await
                            .unwrap_or_illegal_state();

                        self.to_agents
                            .logs_cancel_request_accepted(request_id)
                            .await
                            .unwrap_or_illegal_state();
                    }
                    // [impl->swdd~server-removes-event-subscription~1]
                    RequestContentSpec::EventsCancelRequest(_) => {
                        log::debug!("Got event cancel request with ID: {request_id}");

                        self.event_handler.remove_subscriber(request_id.clone());

                        self.to_agents
                            .event_cancel_request_accepted(request_id)
                            .await
                            .unwrap_or_illegal_state();
                    }
                },
                ToServer::UpdateWorkloadState(method_obj) => {
                    log::debug!(
                        "Received UpdateWorkloadState: '{:?}'",
                        method_obj.workload_states
                    );

                    // [impl->swdd~server-sends-state-differences-as-events~1]
                    let old_state = if self.event_handler.has_subscribers() {
                        CompleteStateSpec {
                            workload_states: self.workload_states_map.clone(),
                            ..Default::default()
                        }
                    } else {
                        CompleteStateSpec::default()
                    };

                    // [impl->swdd~server-stores-workload-state~1]
                    self.workload_states_map
                        .process_new_states(method_obj.workload_states.clone());

                    // [impl->swdd~server-cleans-up-state~1]
                    self.server_state.cleanup_state(&method_obj.workload_states);

                    if self.event_handler.has_subscribers() {
                        // [impl->swdd~server-sends-state-differences-as-events~1]
                        let new_state = CompleteStateSpec {
                            workload_states: self.workload_states_map.clone(),
                            ..Default::default()
                        };

                        let state_comparator = StateComparator::new(old_state, new_state);

                        let state_difference_tree = state_comparator.state_differences();

                        self.event_handler
                            .send_events(
                                &self.server_state,
                                &self.workload_states_map,
                                &self.agent_map,
                                state_difference_tree,
                                &self.to_agents,
                            )
                            .await;
                    }

                    // [impl->swdd~server-forwards-workload-state~1]
                    self.to_agents
                        .update_workload_state(method_obj.workload_states)
                        .await
                        .unwrap_or_illegal_state();
                }
                // [impl->swdd~server-forwards-logs-entries-response-messages~1]
                ToServer::LogEntriesResponse(request_id, logs_response) => {
                    self.to_agents
                        .log_entries_response(request_id, logs_response)
                        .await
                        .unwrap_or_illegal_state();
                }
                // [impl->swdd~server-forwards-logs-stop-response-messages~1]
                ToServer::LogsStopResponse(request_id, logs_stop_response) => {
                    log::debug!("Received LogsStopResponse with ID: {request_id}");
                    self.to_agents
                        .logs_stop_response(request_id, logs_stop_response)
                        .await
                        .unwrap_or_illegal_state();
                }
                ToServer::Goodbye(goodbye) => {
                    log::debug!("Received 'Goodbye' from '{}'", goodbye.connection_name);

                    // [impl->swdd~server-cancels-log-campaign-for-disconnected-cli~1]
                    let removed_cli_log_requests = self
                        .log_campaign_store
                        .remove_cli_log_campaign_entry(&goodbye.connection_name);

                    self.cancel_log_requests_of_disconnected_collector(
                        &goodbye.connection_name,
                        removed_cli_log_requests,
                    )
                    .await;
                }
                ToServer::Stop(_method_obj) => {
                    log::debug!("Received Stop from communications server");
                    // TODO: handle the call
                    break;
                }
            }
        }
    }

    async fn handle_post_update_steps(
        &mut self,
        request_id: String,
        added_deleted_workloads: AddedDeletedWorkloads,
        state_generation_result: StateGenerationResult,
    ) {
        let added_workloads = added_deleted_workloads.added_workloads;
        let deleted_workloads = added_deleted_workloads.deleted_workloads;
        log::info!(
            "The update has {} new or updated workloads, {} workloads to delete",
            added_workloads.len(),
            deleted_workloads.len()
        );

        let old_state = if self.event_handler.has_subscribers() {
            CompleteStateSpec {
                desired_state: state_generation_result.old_desired_state,
                workload_states: self.workload_states_map.clone(),
                ..Default::default()
            }
        } else {
            CompleteStateSpec::default()
        };

        // [impl->swdd~server-sets-state-of-new-workloads-to-pending~1]
        self.workload_states_map.initial_state(&added_workloads);

        let added_workloads_names = added_workloads
            .iter()
            .map(|x| x.instance_name.to_string())
            .collect();
        let deleted_workloads_names = deleted_workloads
            .iter()
            .map(|x| x.instance_name.to_string())
            .collect();

        // [impl->swdd~server-cancels-log-campaign-for-deleted-workloads~1]
        self.cancel_log_requests_of_deleted_workloads(&deleted_workloads)
            .await;

        // [impl->swdd~server-handles-not-started-deleted-workloads~1]
        let (retained_deleted_workloads, deleted_workload_states) = self
            .handle_not_started_deleted_workloads(deleted_workloads)
            .await;

        if self.event_handler.has_subscribers() {
            // [impl->swdd~server-sends-state-differences-as-events~1]
            let new_state = CompleteStateSpec {
                desired_state: state_generation_result.new_desired_state,
                workload_states: self.workload_states_map.clone(),
                ..Default::default()
            };

            let state_comparator = StateComparator::new(old_state, new_state);

            let state_difference_tree = state_comparator.state_differences();

            if !state_difference_tree.is_empty() {
                self.event_handler
                    .send_events(
                        &self.server_state,
                        &self.workload_states_map,
                        &self.agent_map,
                        state_difference_tree,
                        &self.to_agents,
                    )
                    .await;
            }
        }

        if !deleted_workload_states.is_empty() {
            log::debug!(
                "Send UpdateWorkloadState for not started deleted workloads: '{deleted_workload_states:?}'"
            );
            self.to_agents
                .update_workload_state(deleted_workload_states)
                .await
                .unwrap_or_illegal_state();
        }

        self.to_agents
            .update_workload(added_workloads, retained_deleted_workloads)
            .await
            .unwrap_or_illegal_state();

        log::debug!("Send UpdateStateSuccess for request '{request_id}'");
        // [impl->swdd~server-update-state-success-response~1]
        self.to_agents
            .update_state_success(request_id, added_workloads_names, deleted_workloads_names)
            .await
            .unwrap_or_illegal_state();
    }

    // [impl->swdd~server-handles-not-started-deleted-workloads~1]
    async fn handle_not_started_deleted_workloads(
        &mut self,
        mut deleted_workloads: Vec<DeletedWorkload>,
    ) -> (Vec<DeletedWorkload>, Vec<WorkloadStateSpec>) {
        let mut deleted_states = vec![];
        deleted_workloads.retain(|deleted_wl| {
            if deleted_wl.instance_name.agent_name().is_empty()
                || self.deleted_workload_never_started_on_agent(deleted_wl)
            {
                self.workload_states_map.remove(&deleted_wl.instance_name);
                deleted_states.push(WorkloadStateSpec {
                    instance_name: deleted_wl.instance_name.clone(),
                    execution_state: ExecutionStateSpec::removed(),
                });

                return false;
            }
            true
        });

        (deleted_workloads, deleted_states)
    }

    fn deleted_workload_never_started_on_agent(&self, deleted_workload: &DeletedWorkload) -> bool {
        !self
            .agent_map
            .agents
            .contains_key(deleted_workload.instance_name.agent_name())
            && self
                .workload_states_map
                .get_workload_state_for_workload(&deleted_workload.instance_name)
                .is_some_and(|current_execution_state| current_execution_state.is_pending_initial())
    }

    // [impl->swdd~server-handles-log-campaign-for-disconnected-agent~1]
    // [impl->swdd~server-cancels-log-campaign-for-disconnected-cli~1]
    async fn cancel_log_requests_of_disconnected_collector(
        &mut self,
        connection_name: &str,
        request_ids_to_cancel: HashSet<LogCollectorRequestId>,
    ) {
        for request_id in request_ids_to_cancel {
            log::debug!(
                "Sending logs cancel request for disconnected connection '{connection_name}' with request id: {request_id}"
            );
            self.to_agents
                .logs_cancel_request(request_id)
                .await
                .unwrap_or_illegal_state();
        }
    }

    // [impl->swdd~server-cancels-log-campaign-for-deleted-workloads~1]
    async fn cancel_log_requests_of_deleted_workloads(
        &mut self,
        deleted_workloads: &Vec<DeletedWorkload>,
    ) {
        for deleted_workload in deleted_workloads {
            let request_ids = self.log_campaign_store.remove_collector_campaign_entry(
                &deleted_workload.instance_name.workload_name().to_owned(),
            );
            for request_id in request_ids {
                log::debug!(
                    "Sending logs cancel request for deleted workload '{}' with request id: {}",
                    deleted_workload.instance_name.workload_name(),
                    request_id
                );
                self.to_agents
                    .logs_cancel_request(request_id)
                    .await
                    .unwrap_or_illegal_state();
            }
        }
    }

    // [impl->swdd~server-handles-log-campaign-for-disconnected-agent~1]
    async fn send_log_stop_response_for_disconnected_agent(
        &mut self,
        stopped_log_gatherings: Vec<(String, Vec<WorkloadInstanceNameSpec>)>,
    ) {
        for (request_id, stopped_log_providers) in stopped_log_gatherings {
            for workload_instance_name in stopped_log_providers {
                self.to_agents
                    .logs_stop_response(
                        request_id.to_owned(),
                        LogsStopResponse {
                            workload_name: Some(workload_instance_name.into()),
                        },
                    )
                    .await
                    .unwrap_or_illegal_state();
            }
        }
    }
}

//////////////////////////////////////////////////////////////////////////////
//                 ########  #######    #########  #########                //
//                    ##     ##        ##             ##                    //
//                    ##     #####     #########      ##                    //
//                    ##     ##                ##     ##                    //
//                    ##     #######   #########      ##                    //
//////////////////////////////////////////////////////////////////////////////

#[cfg(test)]
mod tests {
    use std::collections::{HashMap, HashSet};
    use std::vec;

    use super::{
        AnkaiosServer, FromServerSender, create_from_server_channel, create_to_server_channel,
    };
    use crate::ankaios_server::log_campaign_store::RemovedLogRequests;
    use crate::ankaios_server::server_state::{
        AddedDeletedWorkloads, MockServerState, StateGenerationResult, UpdateStateError,
    };
    use crate::ankaios_server::state_comparator::{
        MockStateComparator, StateDifferenceTree, generate_difference_tree_from_paths,
    };

    use ankaios_api::ank_base::{
<<<<<<< HEAD
        AgentMapSpec, CompleteState, CompleteStateRequestSpec, CompleteStateResponse,
        CompleteStateSpec, CpuUsageSpec, DeletedWorkload, Error, ExecutionStateEnumSpec,
        ExecutionStateSpec, FreeMemorySpec, LogEntriesResponse, LogEntry, LogsCancelAccepted,
        LogsRequestAccepted, LogsRequestSpec, LogsStopResponse, Pending as PendingSubstate,
        Response, ResponseContent, State, StateSpec, UpdateStateSuccess, Workload,
        WorkloadInstanceName, WorkloadInstanceNameSpec, WorkloadMap, WorkloadMapSpec,
        WorkloadNamed, WorkloadSpec, WorkloadStateSpec, WorkloadStatesMapSpec,
    };
    use ankaios_api::test_utils::{
        generate_test_agent_map, generate_test_configs, generate_test_workload,
        generate_test_workload_state, generate_test_workload_state_with_agent,
        generate_test_workload_states_map_with_data, generate_test_workload_with_param,
=======
        AgentMap, CompleteState, CompleteStateRequestSpec, CompleteStateResponse,
        CompleteStateSpec, DeletedWorkload, Error, ExecutionStateEnumSpec, ExecutionStateSpec,
        LogEntriesResponse, LogEntry, LogsCancelAccepted, LogsRequestAccepted, LogsRequestSpec,
        LogsStopResponse, Pending as PendingSubstate, Response, ResponseContent, State, StateSpec,
        UpdateStateSuccess, Workload, WorkloadInstanceName, WorkloadInstanceNameSpec, WorkloadMap,
        WorkloadMapSpec, WorkloadStateSpec,
    };
    use ankaios_api::test_utils::{
        fixtures, generate_test_agent_map, generate_test_workload_instance_name_with_params,
        generate_test_workload_named, generate_test_workload_named_with_params,
        generate_test_workload_state, generate_test_workload_state_with_agent,
        generate_test_workload_states_map_with_data, generate_test_workload_with_params,
>>>>>>> 257f2f58
    };
    use common::commands::{AgentLoadStatus, ServerHello, UpdateWorkload, UpdateWorkloadState};
    use common::from_server_interface::FromServer;
    use common::to_server_interface::ToServerInterface;

    use mockall::predicate;

    const SECOND_REQUEST_ID: &str = "request_id_2";
    const MESSAGE: &str = "message";

    // [utest->swdd~server-uses-async-channels~1]
    // [utest->swdd~server-fails-on-invalid-startup-state~1]
    #[tokio::test]
    async fn utest_server_start_fail_on_invalid_startup_manifest() {
        let _ = env_logger::builder().is_test(true).try_init();
        let (_to_server, server_receiver) = create_to_server_channel(common::CHANNEL_CAPACITY);
        let (to_agents, mut comm_middle_ware_receiver) =
            create_from_server_channel(common::CHANNEL_CAPACITY);

        // contains a self cycle to workload_A
        let workload = generate_test_workload_with_params(
            fixtures::AGENT_NAMES[0],
            fixtures::RUNTIME_NAMES[0],
        );

        let startup_state = CompleteStateSpec {
            desired_state: StateSpec {
                workloads: WorkloadMapSpec {
                    workloads: HashMap::from([(fixtures::WORKLOAD_NAMES[0].to_string(), workload)]),
                },
                ..Default::default()
            },
            ..Default::default()
        };

        let mut server = AnkaiosServer::new(server_receiver, to_agents);
        let mut mock_server_state = MockServerState::new();

        let cloned_startup_state = startup_state.clone();
        mock_server_state
            .expect_generate_new_state()
            .with(
                mockall::predicate::eq(cloned_startup_state.clone()),
                mockall::predicate::eq(vec![]),
            )
            .once()
            .returning(move |_, _| {
                Ok(StateGenerationResult {
                    new_desired_state: cloned_startup_state.desired_state.clone(),
                    ..Default::default()
                })
            });

        mock_server_state
            .expect_update()
            .with(mockall::predicate::eq(startup_state.desired_state.clone()))
            .once()
            .return_const(Err(UpdateStateError::CycleInDependencies(
                fixtures::WORKLOAD_NAMES[0].to_string() + " part of cycle.",
            )));
        server.server_state = mock_server_state;

        let result = server.start(Some(startup_state)).await;
        assert_eq!(
            result,
            Err(format!(
                "workload dependency '{} part of cycle.' is part of a cycle.",
                fixtures::WORKLOAD_NAMES[0]
            ))
        );

        assert!(comm_middle_ware_receiver.try_recv().is_err());
    }

    // [utest->swdd~server-fails-on-invalid-startup-state~1]
    #[tokio::test]
    async fn utest_server_start_fail_on_startup_manifest_with_invalid_version() {
        let (_to_server, server_receiver) = create_to_server_channel(common::CHANNEL_CAPACITY);
        let (to_agents, _comm_middle_ware_receiver) =
            create_from_server_channel(common::CHANNEL_CAPACITY);

        let startup_state = CompleteStateSpec {
            desired_state: StateSpec {
                api_version: "invalidVersion".into(),
                ..Default::default()
            },
            ..Default::default()
        };

        let mut server = AnkaiosServer::new(server_receiver, to_agents);
        let result = server.start(Some(startup_state)).await;
        assert_eq!(
            result,
            Err("Unsupported API version. Received 'invalidVersion', expected 'v1'".into())
        );
    }

    // [utest->swdd~server-continues-on-invalid-updated-state~1]
    #[tokio::test]
    async fn utest_server_update_state_continues_on_invalid_new_state() {
        let _ = env_logger::builder().is_test(true).try_init();
        let (to_server, server_receiver) = create_to_server_channel(common::CHANNEL_CAPACITY);
        let (to_agents, mut comm_middle_ware_receiver) =
            create_from_server_channel(common::CHANNEL_CAPACITY);

        /* new workload invalidates the state because
        it contains a self cycle in the inter workload dependencies config */
        let mut updated_workload = generate_test_workload_named_with_params(
            fixtures::WORKLOAD_NAMES[0],
            fixtures::AGENT_NAMES[0],
            fixtures::RUNTIME_NAMES[0],
        );

        let new_state = CompleteStateSpec {
            desired_state: StateSpec {
                workloads: WorkloadMapSpec {
                    workloads: HashMap::from([(
                        updated_workload.instance_name.workload_name().to_owned(),
                        updated_workload.workload.clone(),
                    )]),
                },
                ..Default::default()
            },
            ..Default::default()
        };

        // fix new state by deleting the dependencies
        let mut fixed_state = new_state.clone();
        updated_workload.workload.dependencies.dependencies.clear();
        fixed_state.desired_state.workloads.workloads = HashMap::from([(
            updated_workload.instance_name.workload_name().to_owned(),
            updated_workload.workload.clone(),
        )]);

        let update_mask = vec!["desiredState.workloads".to_string()];

        let mut server = AnkaiosServer::new(server_receiver, to_agents);
        let mut mock_server_state = MockServerState::new();
        let mut seq = mockall::Sequence::new();
        let new_desired_state = new_state.desired_state.clone();
        mock_server_state
            .expect_generate_new_state()
            .once()
            .in_sequence(&mut seq)
            .returning(move |_, _| {
                Ok(StateGenerationResult {
                    new_desired_state: new_desired_state.clone(),
                    ..Default::default()
                })
            });
        mock_server_state
            .expect_update()
            .with(mockall::predicate::eq(new_state.desired_state.clone()))
            .once()
            .in_sequence(&mut seq)
            .return_const(Err(UpdateStateError::CycleInDependencies(
                fixtures::WORKLOAD_NAMES[0].to_string(),
            )));

        server.event_handler.expect_has_subscribers().never();

        let added_workloads = vec![updated_workload.clone()];
        let deleted_workloads = vec![];

        let fixed_desired_state = fixed_state.desired_state.clone();
        mock_server_state
            .expect_generate_new_state()
            .once()
            .in_sequence(&mut seq)
            .returning(move |_, _| {
                Ok(StateGenerationResult {
                    new_desired_state: fixed_desired_state.clone(),
                    ..Default::default()
                })
            });
        mock_server_state
            .expect_update()
            .with(mockall::predicate::eq(fixed_state.desired_state.clone()))
            .once()
            .in_sequence(&mut seq)
            .return_const(Ok(Some(AddedDeletedWorkloads {
                added_workloads: added_workloads.clone(),
                deleted_workloads: deleted_workloads.clone(),
            })));

        server.server_state = mock_server_state;

        server
            .event_handler
            .expect_has_subscribers()
            .times(2)
            .in_sequence(&mut seq)
            .return_const(false);

        let server_task = tokio::spawn(async move { server.start(None).await });

        // send the new invalid state update
        assert!(
            to_server
                .update_state(
                    fixtures::REQUEST_ID.to_string(),
                    new_state.clone(),
                    update_mask.clone()
                )
                .await
                .is_ok()
        );

        assert!(matches!(
            comm_middle_ware_receiver.recv().await.unwrap(),
            FromServer::Response(Response {
                request_id,
                response_content: Some(ResponseContent::Error(_))
            }) if request_id == fixtures::REQUEST_ID
        ));

        // send the update with the new clean state again
        assert!(
            to_server
                .update_state(
                    fixtures::REQUEST_ID.to_string(),
                    fixed_state.clone(),
                    update_mask
                )
                .await
                .is_ok()
        );

        let from_server_command = comm_middle_ware_receiver.recv().await.unwrap();

        let expected_from_server_command = FromServer::UpdateWorkload(UpdateWorkload {
            added_workloads,
            deleted_workloads,
        });
        assert_eq!(from_server_command, expected_from_server_command);

        assert_eq!(
            comm_middle_ware_receiver.recv().await.unwrap(),
            FromServer::Response(Response {
                request_id: fixtures::REQUEST_ID.into(),
                response_content: Some(ResponseContent::UpdateStateSuccess(UpdateStateSuccess {
                    added_workloads: vec![updated_workload.instance_name.to_string()],
                    deleted_workloads: Vec::new(),
                })),
            })
        );

        // make sure all messages are consumed
        assert!(comm_middle_ware_receiver.try_recv().is_err());

        server_task.abort();
    }

    // [utest->swdd~server-sets-state-of-new-workloads-to-pending~1]
    // [utest->swdd~server-uses-async-channels~1]
    #[tokio::test]
    async fn utest_server_start_with_valid_startup_manifest() {
        let _ = env_logger::builder().is_test(true).try_init();
        let (to_server, server_receiver) = create_to_server_channel(common::CHANNEL_CAPACITY);
        let (to_agents, mut comm_middle_ware_receiver) =
            create_from_server_channel(common::CHANNEL_CAPACITY);

        let workload = generate_test_workload_named_with_params(
            fixtures::WORKLOAD_NAMES[0],
            fixtures::AGENT_NAMES[0],
            fixtures::RUNTIME_NAMES[0],
        );

        let startup_state = CompleteStateSpec {
            desired_state: StateSpec {
                workloads: WorkloadMapSpec {
                    workloads: HashMap::from([(
                        workload.instance_name.workload_name().to_owned(),
                        workload.workload.clone(),
                    )]),
                },
                ..Default::default()
            },
            ..Default::default()
        };

        let added_workloads = vec![workload.clone()];
        let deleted_workloads = vec![];

        let mut server = AnkaiosServer::new(server_receiver, to_agents);
        let mut mock_server_state = MockServerState::new();
        let new_desired_state = startup_state.desired_state.clone();
        mock_server_state
            .expect_generate_new_state()
            .once()
            .returning(move |_, _| {
                Ok(StateGenerationResult {
                    new_desired_state: new_desired_state.clone(),
                    ..Default::default()
                })
            });
        mock_server_state
            .expect_update()
            .with(mockall::predicate::eq(startup_state.desired_state.clone()))
            .once()
            .return_const(Ok(Some(AddedDeletedWorkloads {
                added_workloads: added_workloads.clone(),
                deleted_workloads: deleted_workloads.clone(),
            })));

        server.server_state = mock_server_state;

        let server_handle = server.start(Some(startup_state));

        // The receiver in the server receives the messages and terminates the infinite waiting-loop
        drop(to_server);
        tokio::join!(server_handle).0.unwrap();

        let from_server_command = comm_middle_ware_receiver.recv().await.unwrap();

        let expected_from_server_command = FromServer::UpdateWorkload(UpdateWorkload {
            added_workloads,
            deleted_workloads,
        });
        assert_eq!(from_server_command, expected_from_server_command);

        assert_eq!(
            server
                .workload_states_map
                .get_workload_state_for_agent(fixtures::AGENT_NAMES[0]),
            vec![WorkloadStateSpec {
                instance_name: workload.instance_name,
                execution_state: ExecutionStateSpec {
                    execution_state_enum: ExecutionStateEnumSpec::Pending(PendingSubstate::Initial),
                    additional_info: Default::default()
                }
            }]
        );

        assert!(comm_middle_ware_receiver.try_recv().is_err());
    }

    // [utest->swdd~server-uses-async-channels~1]
    // [utest->swdd~server-sends-all-workloads-on-start~2]
    // [utest->swdd~agent-from-agent-field~1]
    // [utest->swdd~server-starts-without-startup-config~1]
    #[tokio::test]
    async fn utest_server_sends_workloads_and_workload_states() {
        let _ = env_logger::builder().is_test(true).try_init();
        let (to_server, server_receiver) = create_to_server_channel(common::CHANNEL_CAPACITY);
        let (to_agents, mut comm_middle_ware_receiver) =
            create_from_server_channel(common::CHANNEL_CAPACITY);

        let mut server = AnkaiosServer::new(server_receiver, to_agents);

        let w1 = generate_test_workload_named_with_params(
            fixtures::WORKLOAD_NAMES[0],
            fixtures::AGENT_NAMES[0],
            fixtures::RUNTIME_NAMES[0],
        );
        let w2 = generate_test_workload_named_with_params(
            fixtures::WORKLOAD_NAMES[1],
            fixtures::AGENT_NAMES[1],
            fixtures::RUNTIME_NAMES[0],
        );

        let mut mock_server_state = MockServerState::new();

        mock_server_state.expect_cleanup_state().return_const(());

        let mut seq = mockall::Sequence::new();
        mock_server_state
            .expect_get_workloads_for_agent()
            .with(mockall::predicate::eq(fixtures::AGENT_NAMES[0].to_string()))
            .once()
            .in_sequence(&mut seq)
            .return_const(vec![w1.clone()]);

        mock_server_state
            .expect_get_workloads_for_agent()
            .with(mockall::predicate::eq(fixtures::AGENT_NAMES[1].to_string()))
            .once()
            .in_sequence(&mut seq)
            .return_const(vec![w2.clone()]);

        server.server_state = mock_server_state;

        server
            .event_handler
            .expect_has_subscribers()
            .return_const(false);

        let server_task = tokio::spawn(async move { server.start(None).await });

        // first agent connects to the server
        let agent_hello_result = to_server
            .agent_hello(fixtures::AGENT_NAMES[0].to_string())
            .await;
        assert!(agent_hello_result.is_ok());

        let from_server_command = comm_middle_ware_receiver.recv().await.unwrap();

        assert_eq!(
            FromServer::ServerHello(ServerHello {
                agent_name: Some(fixtures::AGENT_NAMES[0].to_string()),
                added_workloads: vec![w1],
            }),
            from_server_command
        );

        // [utest->swdd~server-informs-a-newly-connected-agent-workload-states~1]
        // [utest->swdd~server-starts-without-startup-config~1]
        // send update_workload_state for first agent which is then stored in the workload_state_db in ankaios server
        let test_wl_1_state_running = generate_test_workload_state(
            fixtures::WORKLOAD_NAMES[0],
            ExecutionStateSpec::running(),
        );
        let update_workload_state_result = to_server
            .update_workload_state(vec![test_wl_1_state_running.clone()])
            .await;
        assert!(update_workload_state_result.is_ok());

        let from_server_command = comm_middle_ware_receiver.recv().await.unwrap();

        assert_eq!(
            FromServer::UpdateWorkloadState(UpdateWorkloadState {
                workload_states: vec![test_wl_1_state_running.clone()]
            }),
            from_server_command
        );

        let agent_hello_result = to_server
            .agent_hello(fixtures::AGENT_NAMES[1].to_owned())
            .await;
        assert!(agent_hello_result.is_ok());

        let from_server_command = comm_middle_ware_receiver.recv().await.unwrap();

        assert_eq!(
            FromServer::UpdateWorkloadState(UpdateWorkloadState {
                workload_states: vec![test_wl_1_state_running]
            }),
            from_server_command
        );

        let from_server_command = comm_middle_ware_receiver.recv().await.unwrap();

        assert_eq!(
            FromServer::ServerHello(ServerHello {
                agent_name: Some(fixtures::AGENT_NAMES[1].to_string()),
                added_workloads: vec![w2],
            }),
            from_server_command
        );

        // [utest->swdd~server-forwards-workload-state~1]
        // send update_workload_state for second agent which is then stored in the workload_state_db in ankaios server
        let test_wl_2_state_succeeded = generate_test_workload_state(
            fixtures::WORKLOAD_NAMES[1],
            ExecutionStateSpec::succeeded(),
        );
        let update_workload_state_result = to_server
            .update_workload_state(vec![test_wl_2_state_succeeded.clone()])
            .await;
        assert!(update_workload_state_result.is_ok());

        let from_server_command = comm_middle_ware_receiver.recv().await.unwrap();

        assert_eq!(
            FromServer::UpdateWorkloadState(UpdateWorkloadState {
                workload_states: vec![test_wl_2_state_succeeded.clone()]
            }),
            from_server_command
        );

        // send update_workload_state for first agent again which is then updated in the workload_state_db in ankaios server
        let test_wl_1_state_succeeded = generate_test_workload_state(
            fixtures::WORKLOAD_NAMES[1],
            ExecutionStateSpec::succeeded(),
        );
        let update_workload_state_result = to_server
            .update_workload_state(vec![test_wl_1_state_succeeded.clone()])
            .await;
        assert!(update_workload_state_result.is_ok());

        let from_server_command = comm_middle_ware_receiver.recv().await.unwrap();

        assert_eq!(
            FromServer::UpdateWorkloadState(UpdateWorkloadState {
                workload_states: vec![test_wl_1_state_succeeded.clone()]
            }),
            from_server_command
        );

        server_task.abort();
        assert!(comm_middle_ware_receiver.try_recv().is_err());
    }

    // [utest->swdd~server-uses-async-channels~1]
    // [utest->swdd~server-provides-update-desired-state-interface~1]
    // [utest->swdd~server-starts-without-startup-config~1]
    // [utest->swdd~server-update-state-success-response~1]
    #[tokio::test]
    async fn utest_server_sends_workloads_and_workload_states_when_requested_update_state_success()
    {
        let _ = env_logger::builder().is_test(true).try_init();
        let (to_server, server_receiver) = create_to_server_channel(common::CHANNEL_CAPACITY);
        let (to_agents, mut comm_middle_ware_receiver) =
            create_from_server_channel(common::CHANNEL_CAPACITY);

        let mut w1 = generate_test_workload_named_with_params(
            fixtures::WORKLOAD_NAMES[0],
            fixtures::AGENT_NAMES[0],
            fixtures::RUNTIME_NAMES[0],
        );
        w1.workload.runtime_config = "changed".to_string();

        let update_state = CompleteStateSpec {
            desired_state: StateSpec {
                workloads: WorkloadMapSpec {
                    workloads: HashMap::from([(
                        fixtures::WORKLOAD_NAMES[0].to_owned(),
                        w1.workload.clone(),
                    )]),
                },
                ..Default::default()
            },
            ..Default::default()
        };

        let added_workloads = vec![w1.clone()];
        let deleted_workloads = vec![];

        let update_mask = vec![format!(
            "desiredState.workloads.{}",
            fixtures::WORKLOAD_NAMES[0]
        )];
        let mut server = AnkaiosServer::new(server_receiver, to_agents);
        let mut mock_server_state = MockServerState::new();
        let updated_desired_state = update_state.desired_state.clone();
        mock_server_state
            .expect_generate_new_state()
            .once()
            .returning(move |_, _| {
                Ok(StateGenerationResult {
                    new_desired_state: updated_desired_state.clone(),
                    ..Default::default()
                })
            });
        mock_server_state
            .expect_update()
            .with(mockall::predicate::eq(update_state.desired_state.clone()))
            .once()
            .return_const(Ok(Some(AddedDeletedWorkloads {
                added_workloads: added_workloads.clone(),
                deleted_workloads: deleted_workloads.clone(),
            })));
        server.server_state = mock_server_state;

        server
            .event_handler
            .expect_has_subscribers()
            .times(2)
            .return_const(false);

        let server_task = tokio::spawn(async move { server.start(None).await });

        // send new state to server
        let update_state_result = to_server
            .update_state(fixtures::REQUEST_ID.to_string(), update_state, update_mask)
            .await;
        assert!(update_state_result.is_ok());

        let update_workload_message = comm_middle_ware_receiver.recv().await.unwrap();
        assert_eq!(
            FromServer::UpdateWorkload(UpdateWorkload {
                added_workloads: added_workloads.clone(),
                deleted_workloads: deleted_workloads.clone(),
            }),
            update_workload_message
        );

        let update_state_success_message = comm_middle_ware_receiver.recv().await.unwrap();
        assert_eq!(
            FromServer::Response(Response {
                request_id: fixtures::REQUEST_ID.to_string(),
                response_content: Some(ResponseContent::UpdateStateSuccess(UpdateStateSuccess {
                    added_workloads: added_workloads
                        .into_iter()
                        .map(|x| x.instance_name.to_string())
                        .collect(),
                    deleted_workloads: deleted_workloads
                        .into_iter()
                        .map(|x| x.instance_name.to_string())
                        .collect()
                }))
            }),
            update_state_success_message
        );

        server_task.abort();
        assert!(comm_middle_ware_receiver.try_recv().is_err());
    }

    // [utest->swdd~server-uses-async-channels~1]
    // [utest->swdd~server-provides-update-desired-state-interface~1]
    // [utest->swdd~server-starts-without-startup-config~1]
    #[tokio::test]
    async fn utest_server_sends_workloads_and_workload_states_when_requested_update_state_nothing_to_do()
     {
        let _ = env_logger::builder().is_test(true).try_init();
        let (to_server, server_receiver) = create_to_server_channel(common::CHANNEL_CAPACITY);
        let (to_agents, mut comm_middle_ware_receiver) =
            create_from_server_channel(common::CHANNEL_CAPACITY);

        let mut w1 = generate_test_workload_named_with_params(
            fixtures::WORKLOAD_NAMES[0],
            fixtures::AGENT_NAMES[0],
            fixtures::RUNTIME_NAMES[0],
        );
        w1.workload.runtime_config = "changed".to_string();

        let update_state = CompleteStateSpec {
            desired_state: StateSpec {
                workloads: WorkloadMapSpec {
                    workloads: HashMap::from([(
                        fixtures::WORKLOAD_NAMES[0].to_owned(),
                        w1.workload.clone(),
                    )]),
                },
                ..Default::default()
            },
            ..Default::default()
        };
        let update_mask = vec![format!(
            "desiredState.workloads.{}",
            fixtures::WORKLOAD_NAMES[0]
        )];
        let mut server = AnkaiosServer::new(server_receiver, to_agents);
        let mut mock_server_state = MockServerState::new();
        let updated_desired_state = update_state.desired_state.clone();
        mock_server_state
            .expect_generate_new_state()
            .once()
            .returning(move |_, _| {
                Ok(StateGenerationResult {
                    new_desired_state: updated_desired_state.clone(),
                    ..Default::default()
                })
            });
        mock_server_state
            .expect_update()
            .with(mockall::predicate::eq(update_state.desired_state.clone()))
            .once()
            .return_const(Ok(None));
        server.server_state = mock_server_state;

        server
            .event_handler
            .expect_has_subscribers()
            .once()
            .return_const(false);

        let server_task = tokio::spawn(async move { server.start(None).await });

        // send new state to server
        let update_state_result = to_server
            .update_state(fixtures::REQUEST_ID.to_string(), update_state, update_mask)
            .await;
        assert!(update_state_result.is_ok());

        assert!(matches!(
            comm_middle_ware_receiver.recv().await.unwrap(),
            FromServer::Response(Response {
                request_id,
                response_content: Some(ResponseContent::UpdateStateSuccess(UpdateStateSuccess {
                    added_workloads,
                    deleted_workloads
                }))
            }) if request_id == fixtures::REQUEST_ID && added_workloads.is_empty() && deleted_workloads.is_empty()
        ));

        assert!(
            tokio::time::timeout(
                tokio::time::Duration::from_millis(200),
                comm_middle_ware_receiver.recv()
            )
            .await
            .is_err()
        );

        server_task.abort();
        assert!(comm_middle_ware_receiver.try_recv().is_err());
    }

    // [utest->swdd~server-uses-async-channels~1]
    // [utest->swdd~server-provides-update-desired-state-interface~1]
    // [utest->swdd~server-starts-without-startup-config~1]
    #[tokio::test]
    async fn utest_server_sends_workloads_and_workload_states_when_requested_update_state_error() {
        let _ = env_logger::builder().is_test(true).try_init();
        let (to_server, server_receiver) = create_to_server_channel(common::CHANNEL_CAPACITY);
        let (to_agents, mut comm_middle_ware_receiver) =
            create_from_server_channel(common::CHANNEL_CAPACITY);

        let w1 = generate_test_workload_with_params(
            fixtures::AGENT_NAMES[0],
            fixtures::RUNTIME_NAMES[0],
        );

        let update_state = CompleteStateSpec {
            desired_state: StateSpec {
                workloads: WorkloadMapSpec {
                    workloads: HashMap::from([(
                        fixtures::WORKLOAD_NAMES[0].to_owned(),
                        w1.clone(),
                    )]),
                },
                ..Default::default()
            },
            ..Default::default()
        };
        let update_mask = vec![format!(
            "desiredState.workloads.{}",
            fixtures::WORKLOAD_NAMES[0]
        )];
        let mut server = AnkaiosServer::new(server_receiver, to_agents);
        let mut mock_server_state = MockServerState::new();
        let updated_desired_state = update_state.desired_state.clone();
        mock_server_state
            .expect_generate_new_state()
            .once()
            .returning(move |_, _| {
                Ok(StateGenerationResult {
                    new_desired_state: updated_desired_state.clone(),
                    ..Default::default()
                })
            });
        mock_server_state
            .expect_update()
            .with(mockall::predicate::eq(update_state.desired_state.clone()))
            .once()
            .return_const(Err(UpdateStateError::ResultInvalid(
                "some update error.".to_string(),
            )));
        server.server_state = mock_server_state;
        let server_task = tokio::spawn(async move { server.start(None).await });

        // send new state to server
        let update_state_result = to_server
            .update_state(fixtures::REQUEST_ID.to_string(), update_state, update_mask)
            .await;
        assert!(update_state_result.is_ok());

        assert!(matches!(
            comm_middle_ware_receiver.recv().await.unwrap(),
            FromServer::Response(Response {
                request_id,
                response_content: Some(ResponseContent::Error(_))
            }) if request_id == fixtures::REQUEST_ID
        ));

        assert!(
            tokio::time::timeout(
                tokio::time::Duration::from_millis(200),
                comm_middle_ware_receiver.recv()
            )
            .await
            .is_err()
        );

        server_task.abort();
        assert!(comm_middle_ware_receiver.try_recv().is_err());
    }

    // [utest->swdd~server-handles-logs-request-message~1]
    #[tokio::test]
    async fn utest_server_forward_logs_request_to_agents() {
        let _ = env_logger::builder().is_test(true).try_init();
        let (to_server, server_receiver) = create_to_server_channel(common::CHANNEL_CAPACITY);
        let (to_agents, mut comm_middle_ware_receiver) =
            create_from_server_channel(common::CHANNEL_CAPACITY);

        let mut server = AnkaiosServer::new(server_receiver, to_agents);
        let mut mock_server_state = MockServerState::new();

        mock_server_state
            .expect_desired_state_contains_instance_name()
            .with(mockall::predicate::function(
                |instance_name: &WorkloadInstanceNameSpec| {
                    instance_name
                        == &WorkloadInstanceNameSpec::new(
                            fixtures::AGENT_NAMES[0],
                            fixtures::WORKLOAD_NAMES[0],
                            fixtures::WORKLOAD_IDS[0],
                        )
                },
            ))
            .once()
            .return_const(true);

        server.server_state = mock_server_state;

        let log_providing_workloads = vec![WorkloadInstanceNameSpec::new(
            fixtures::AGENT_NAMES[0],
            fixtures::WORKLOAD_NAMES[0],
            fixtures::WORKLOAD_IDS[0],
        )];

        server
            .log_campaign_store
            .expect_insert_log_campaign()
            .with(
                predicate::eq(fixtures::REQUEST_ID.to_owned()),
                predicate::eq(log_providing_workloads.clone()),
            )
            .once()
            .return_const(());

        let server_task = tokio::spawn(async move { server.start(None).await });

        let logs_request = LogsRequestSpec {
            workload_names: log_providing_workloads,
            follow: true,
            tail: 10,
            since: None,
            until: None,
        };

        // send logs request to server
        let logs_request_result = to_server
            .logs_request(fixtures::REQUEST_ID.to_string(), logs_request.into())
            .await;
        assert!(logs_request_result.is_ok());
        drop(to_server);

        let logs_request_message = comm_middle_ware_receiver.recv().await.unwrap();
        assert_eq!(
            FromServer::LogsRequest(
                fixtures::REQUEST_ID.into(),
                LogsRequestSpec {
                    workload_names: vec![WorkloadInstanceNameSpec::new(
                        fixtures::AGENT_NAMES[0],
                        fixtures::WORKLOAD_NAMES[0],
                        fixtures::WORKLOAD_IDS[0],
                    )],
                    follow: true,
                    tail: 10,
                    since: None,
                    until: None
                }
            ),
            logs_request_message
        );

        let from_server_command = comm_middle_ware_receiver.recv().await.unwrap();
        assert_eq!(
            from_server_command,
            FromServer::Response(Response {
                request_id: fixtures::REQUEST_ID.to_string(),
                response_content: Some(ResponseContent::LogsRequestAccepted(LogsRequestAccepted {
                    workload_names: vec![WorkloadInstanceName {
                        workload_name: fixtures::WORKLOAD_NAMES[0].to_string(),
                        agent_name: fixtures::AGENT_NAMES[0].to_string(),
                        id: fixtures::WORKLOAD_IDS[0].to_string()
                    }],
                })),
            })
        );

        assert!(comm_middle_ware_receiver.recv().await.is_none());

        server_task.abort();
        assert!(comm_middle_ware_receiver.try_recv().is_err());
    }

    // [utest->swdd~server-handles-logs-request-message~1]
    #[tokio::test]
    async fn utest_server_forward_logs_request_invalid_workload_names() {
        let _ = env_logger::builder().is_test(true).try_init();
        let (to_server, server_receiver) = create_to_server_channel(common::CHANNEL_CAPACITY);
        let (to_agents, mut comm_middle_ware_receiver) =
            create_from_server_channel(common::CHANNEL_CAPACITY);

        let mut server = AnkaiosServer::new(server_receiver, to_agents);
        let mut mock_server_state = MockServerState::new();

        mock_server_state
            .expect_desired_state_contains_instance_name()
            .with(mockall::predicate::eq(WorkloadInstanceNameSpec::new(
                fixtures::AGENT_NAMES[0],
                fixtures::WORKLOAD_NAMES[0],
                fixtures::WORKLOAD_IDS[0],
            )))
            .once()
            .return_const(false);

        server.server_state = mock_server_state;

        server
            .log_campaign_store
            .expect_insert_log_campaign()
            .never();

        let logs_request = LogsRequestSpec {
            workload_names: vec![WorkloadInstanceNameSpec::new(
                fixtures::AGENT_NAMES[0],
                fixtures::WORKLOAD_NAMES[0],
                fixtures::WORKLOAD_IDS[0],
            )],
            follow: true,
            tail: 10,
            since: None,
            until: None,
        };

        // send logs request to server
        let logs_request_result = to_server
            .logs_request(fixtures::REQUEST_ID.to_string(), logs_request.into())
            .await;
        assert!(logs_request_result.is_ok());

        assert!(to_server.stop().await.is_ok());
        let server_result = server.start(None).await;

        let from_server_command = comm_middle_ware_receiver.recv().await.unwrap();
        assert_eq!(
            from_server_command,
            FromServer::Response(Response {
                request_id: fixtures::REQUEST_ID.to_string(),
                response_content: Some(ResponseContent::LogsRequestAccepted(LogsRequestAccepted {
                    workload_names: vec![],
                })),
            })
        );

        assert!(comm_middle_ware_receiver.try_recv().is_err());
        assert!(server_result.is_ok());
    }

    // [utest->swdd~server-uses-async-channels~1]
    // [utest->swdd~server-provides-interface-get-complete-state~2]
    // [utest->swdd~server-includes-id-in-control-interface-response~1]
    // [utest->swdd~server-starts-without-startup-config~1]
    #[tokio::test]
    async fn utest_server_returns_complete_state_when_received_request_complete_state() {
        let _ = env_logger::builder().is_test(true).try_init();
        let (to_server, server_receiver) = create_to_server_channel(common::CHANNEL_CAPACITY);
        let (to_agents, mut comm_middle_ware_receiver) =
            create_from_server_channel(common::CHANNEL_CAPACITY);

        let w1: Workload = generate_test_workload_with_params(
            fixtures::AGENT_NAMES[0],
            fixtures::RUNTIME_NAMES[0],
        )
        .into();
        let w2 = w1.clone();
        let w3 = Workload {
            agent: Some(fixtures::AGENT_NAMES[1].to_string()),
            ..w1.clone()
        };

        let workloads = HashMap::from([
            (fixtures::WORKLOAD_NAMES[0].to_owned(), w1),
            (fixtures::WORKLOAD_NAMES[1].to_owned(), w2),
            (fixtures::WORKLOAD_NAMES[2].to_owned(), w3),
        ]);

        let workload_map = WorkloadMap { workloads };

        let current_complete_state = CompleteState {
            desired_state: Some(State {
                workloads: Some(workload_map),
                ..Default::default()
            }),
            ..Default::default()
        };
        let request_id = format!("{}@my_request_id", fixtures::AGENT_NAMES[0]);
        let mut server = AnkaiosServer::new(server_receiver, to_agents);
        let mut mock_server_state = MockServerState::new();
        mock_server_state
            .expect_get_complete_state_by_field_mask()
            .with(
                mockall::predicate::function(|request_complete_state| {
                    request_complete_state
                        == &CompleteStateRequestSpec {
                            field_mask: vec![],
                            subscribe_for_events: false,
                        }
                }),
                mockall::predicate::always(),
                mockall::predicate::always(),
            )
            .once()
            .return_const(Ok(current_complete_state.clone()));
        server.server_state = mock_server_state;
        let server_task = tokio::spawn(async move { server.start(None).await });

        // send command 'CompleteStateRequest'
        // CompleteState shall contain the complete state
        let request_complete_state_result = to_server
            .request_complete_state(
                request_id.clone(),
                CompleteStateRequestSpec {
                    field_mask: vec![],
                    subscribe_for_events: false,
                },
            )
            .await;
        assert!(request_complete_state_result.is_ok());

        let from_server_command = comm_middle_ware_receiver.recv().await.unwrap();

        assert_eq!(
            from_server_command,
            common::from_server_interface::FromServer::Response(Response {
                request_id,
                response_content: Some(ResponseContent::CompleteStateResponse(Box::new(
                    CompleteStateResponse {
                        complete_state: Some(current_complete_state),
                        ..Default::default()
                    }
                )))
            })
        );

        server_task.abort();
        assert!(comm_middle_ware_receiver.try_recv().is_err());
    }

    // [utest->swdd~server-uses-async-channels~1]
    // [utest->swdd~server-provides-interface-get-complete-state~2]
    // [utest->swdd~server-includes-id-in-control-interface-response~1]
    // [utest->swdd~server-starts-without-startup-config~1]
    #[tokio::test]
    async fn utest_server_returns_complete_state_when_received_request_complete_state_error() {
        let _ = env_logger::builder().is_test(true).try_init();
        let (to_server, server_receiver) = create_to_server_channel(common::CHANNEL_CAPACITY);
        let (to_agents, mut comm_middle_ware_receiver) =
            create_from_server_channel(common::CHANNEL_CAPACITY);

        let mut server = AnkaiosServer::new(server_receiver, to_agents);
        let mut mock_server_state = MockServerState::new();
        mock_server_state
            .expect_get_complete_state_by_field_mask()
            .with(
                mockall::predicate::function(|request_complete_state| {
                    request_complete_state
                        == &CompleteStateRequestSpec {
                            field_mask: vec![],
                            subscribe_for_events: false,
                        }
                }),
                mockall::predicate::always(),
                mockall::predicate::always(),
            )
            .once()
            .return_const(Err("complete state error.".to_string()));
        server.server_state = mock_server_state;
        let server_task = tokio::spawn(async move { server.start(None).await });

        let request_id = format!("{}@my_request_id", fixtures::AGENT_NAMES[0]);
        // send command 'CompleteStateRequest'
        // CompleteState shall contain the complete state
        let request_complete_state_result = to_server
            .request_complete_state(
                request_id.clone(),
                CompleteStateRequestSpec {
                    field_mask: vec![],
                    subscribe_for_events: false,
                },
            )
            .await;
        assert!(request_complete_state_result.is_ok());

        let from_server_command = comm_middle_ware_receiver.recv().await.unwrap();

        let expected_complete_state = CompleteState {
            ..Default::default()
        };

        assert_eq!(
            from_server_command,
            common::from_server_interface::FromServer::Response(Response {
                request_id,
                response_content: Some(ResponseContent::CompleteStateResponse(Box::new(
                    CompleteStateResponse {
                        complete_state: Some(expected_complete_state),
                        ..Default::default()
                    }
                )))
            })
        );

        server_task.abort();
        assert!(comm_middle_ware_receiver.try_recv().is_err());
    }

    // [utest->swdd~server-uses-async-channels~1]
    // [utest->swdd~server-stores-workload-state~1]
    // [utest->swdd~server-set-workload-state-on-disconnect~1]
    // [utest->swdd~server-distribute-workload-state-on-disconnect~1]
    // [utest->swdd~server-starts-without-startup-config~1]
    #[tokio::test]
    async fn utest_server_start_distributes_workload_states_after_agent_disconnect() {
        let _ = env_logger::builder().is_test(true).try_init();
        let (to_server, server_receiver) = create_to_server_channel(common::CHANNEL_CAPACITY);
        let (to_agents, mut comm_middle_ware_receiver) =
            create_from_server_channel(common::CHANNEL_CAPACITY);

        let mut server = AnkaiosServer::new(server_receiver, to_agents);
        server
            .log_campaign_store
            .expect_remove_agent_log_campaign_entry()
            .once()
            .return_const(RemovedLogRequests::default());

        let mut mock_server_state = MockServerState::new();
        mock_server_state
            .expect_cleanup_state()
            .once()
            .return_const(());

        server.server_state = mock_server_state;

        server
            .event_handler
            .expect_has_subscribers()
            .times(4)
            .return_const(false);

        // send update_workload_state for first agent which is then stored in the workload_state_db in ankaios server
        let test_wl_1_state_running = generate_test_workload_state_with_agent(
            fixtures::WORKLOAD_NAMES[0],
            fixtures::AGENT_NAMES[0],
            ExecutionStateSpec::running(),
        );
        let update_workload_state_result = to_server
            .update_workload_state(vec![test_wl_1_state_running.clone()])
            .await;
        assert!(update_workload_state_result.is_ok());

        // first agent disconnects from the ankaios server
        let agent_gone_result = to_server
            .agent_gone(fixtures::AGENT_NAMES[0].to_owned())
            .await;
        assert!(agent_gone_result.is_ok());

        let server_handle = server.start(None);

        // The receiver in the server receives the messages and terminates the infinite waiting-loop
        drop(to_server);
        tokio::join!(server_handle).0.unwrap();

        let from_server_command = comm_middle_ware_receiver.recv().await.unwrap();
        assert_eq!(
            FromServer::UpdateWorkloadState(UpdateWorkloadState {
                workload_states: vec![test_wl_1_state_running.clone()]
            }),
            from_server_command
        );

        let workload_states = server
            .workload_states_map
            .get_workload_state_for_agent(fixtures::AGENT_NAMES[0]);

        let expected_workload_state = generate_test_workload_state_with_agent(
            fixtures::WORKLOAD_NAMES[0],
            fixtures::AGENT_NAMES[0],
            ExecutionStateSpec::agent_disconnected(),
        );
        assert_eq!(vec![expected_workload_state.clone()], workload_states);

        let from_server_command = comm_middle_ware_receiver.recv().await.unwrap();
        assert_eq!(
            FromServer::UpdateWorkloadState(UpdateWorkloadState {
                workload_states: vec![expected_workload_state]
            }),
            from_server_command
        );
        assert!(comm_middle_ware_receiver.try_recv().is_err());
    }

    // [utest->swdd~server-handles-log-campaign-for-disconnected-agent~1]
    #[tokio::test]
    async fn utest_server_sends_logs_cancel_requests_on_disconnected_agent() {
        let _ = env_logger::builder().is_test(true).try_init();
        let (to_server, server_receiver) = create_to_server_channel(common::CHANNEL_CAPACITY);
        let (to_agents, mut comm_middle_ware_receiver) =
            create_from_server_channel(common::CHANNEL_CAPACITY);

        let mut server = AnkaiosServer::new(server_receiver, to_agents);
        server
            .log_campaign_store
            .expect_remove_agent_log_campaign_entry()
            .with(predicate::eq(fixtures::AGENT_NAMES[0].to_owned()))
            .once()
            .return_const(RemovedLogRequests {
                collector_requests: HashSet::from([
                    fixtures::REQUEST_ID.to_owned(),
                    SECOND_REQUEST_ID.to_owned(),
                ]),
                ..Default::default()
            });

        let mut mock_server_state = MockServerState::new();
        mock_server_state.expect_cleanup_state().never();

        server.server_state = mock_server_state;

<<<<<<< HEAD
        server
            .event_handler
            .expect_has_subscribers()
            .times(2)
            .return_const(false);

        let agent_gone_result = to_server.agent_gone(AGENT_A.to_owned()).await;
=======
        let agent_gone_result = to_server
            .agent_gone(fixtures::AGENT_NAMES[0].to_owned())
            .await;
>>>>>>> 257f2f58
        assert!(agent_gone_result.is_ok());

        let server_task = tokio::spawn(async move { server.start(None).await });

        let expected_logs_cancel_requests = vec![
            FromServer::LogsCancelRequest(fixtures::REQUEST_ID.to_string()),
            FromServer::LogsCancelRequest(SECOND_REQUEST_ID.to_string()),
        ];
        let mut actual_logs_cancel_requests = Vec::new();
        let _update_workload_state = comm_middle_ware_receiver.recv().await.unwrap();
        let logs_cancel_request_a = comm_middle_ware_receiver.recv().await.unwrap();
        actual_logs_cancel_requests.push(logs_cancel_request_a);
        let logs_cancel_request_a2 = comm_middle_ware_receiver.recv().await.unwrap();
        actual_logs_cancel_requests.push(logs_cancel_request_a2);

        for request in actual_logs_cancel_requests {
            assert!(
                expected_logs_cancel_requests.contains(&request),
                "Actual request: '{request:?}' not found in expected requests."
            );
        }

        server_task.abort();
        assert!(comm_middle_ware_receiver.try_recv().is_err());
    }

    // [utest->swdd~server-handles-log-campaign-for-disconnected-agent~1]
    #[tokio::test]
    async fn utest_server_sends_logs_stop_responses_on_disconnected_agent() {
        let _ = env_logger::builder().is_test(true).try_init();
        let (to_server, server_receiver) = create_to_server_channel(common::CHANNEL_CAPACITY);
        let (to_agents, mut comm_middle_ware_receiver) =
            create_from_server_channel(common::CHANNEL_CAPACITY);

        let instance_name_1 = generate_test_workload_instance_name_with_params(
            fixtures::WORKLOAD_NAMES[0],
            fixtures::AGENT_NAMES[0],
        );
        let instance_name_2 = generate_test_workload_instance_name_with_params(
            fixtures::WORKLOAD_NAMES[1],
            fixtures::AGENT_NAMES[0],
        );

        let mut server = AnkaiosServer::new(server_receiver, to_agents);
        server
            .log_campaign_store
            .expect_remove_agent_log_campaign_entry()
            .with(predicate::eq(fixtures::AGENT_NAMES[0].to_owned()))
            .once()
            .return_const(RemovedLogRequests {
                collector_requests: HashSet::new(),
                disconnected_log_providers: vec![(
                    fixtures::REQUEST_ID.to_owned(),
                    vec![instance_name_1.clone(), instance_name_2.clone()],
                )],
            });

        let mut mock_server_state = MockServerState::new();
        mock_server_state.expect_cleanup_state().never();

        server.server_state = mock_server_state;

<<<<<<< HEAD
        server
            .event_handler
            .expect_has_subscribers()
            .times(2)
            .return_const(false);

        let agent_gone_result = to_server.agent_gone(AGENT_A.to_owned()).await;
=======
        let agent_gone_result = to_server
            .agent_gone(fixtures::AGENT_NAMES[0].to_owned())
            .await;
>>>>>>> 257f2f58
        assert!(agent_gone_result.is_ok());

        let server_task = tokio::spawn(async move { server.start(None).await });

        let expected_logs_stop_responses = vec![
            FromServer::Response(Response {
                request_id: fixtures::REQUEST_ID.to_string(),
                response_content: Some(ResponseContent::LogsStopResponse(LogsStopResponse {
                    workload_name: Some(instance_name_1.into()),
                })),
            }),
            FromServer::Response(Response {
                request_id: fixtures::REQUEST_ID.to_string(),
                response_content: Some(ResponseContent::LogsStopResponse(LogsStopResponse {
                    workload_name: Some(instance_name_2.into()),
                })),
            }),
        ];
        let mut actual_logs_stop_response = Vec::new();
        let _update_workload_state = comm_middle_ware_receiver.recv().await.unwrap();
        let logs_stop_response_wl1 = comm_middle_ware_receiver.recv().await.unwrap();
        actual_logs_stop_response.push(logs_stop_response_wl1);
        let logs_stop_response_wl2 = comm_middle_ware_receiver.recv().await.unwrap();
        actual_logs_stop_response.push(logs_stop_response_wl2);

        for request in actual_logs_stop_response {
            assert!(
                expected_logs_stop_responses.contains(&request),
                "Actual request: '{request:?}' not found in expected requests."
            );
        }

        server_task.abort();
        assert!(comm_middle_ware_receiver.try_recv().is_err());
    }

    // [utest->swdd~server-sets-state-of-new-workloads-to-pending~1]
    // [utest->swdd~server-uses-async-channels~1]
    // [utest->swdd~server-starts-without-startup-config~1]
    #[tokio::test]
    async fn utest_server_start_calls_agents_in_update_state_command() {
        let _ = env_logger::builder().is_test(true).try_init();
        let (to_server, server_receiver) = create_to_server_channel(common::CHANNEL_CAPACITY);
        let (to_agents, mut comm_middle_ware_receiver) =
            create_from_server_channel(common::CHANNEL_CAPACITY);

        let w1 = generate_test_workload_named_with_params(
            fixtures::WORKLOAD_NAMES[0],
            fixtures::AGENT_NAMES[0],
            fixtures::RUNTIME_NAMES[0],
        );
        let w2 = generate_test_workload_named_with_params(
            fixtures::WORKLOAD_NAMES[1],
            fixtures::AGENT_NAMES[1],
            fixtures::RUNTIME_NAMES[0],
        );

        let mut updated_w1 = w1.clone();
        updated_w1.instance_name = WorkloadInstanceNameSpec::builder()
            .workload_name(w1.instance_name.workload_name())
            .agent_name(w1.instance_name.agent_name())
            .config(&String::from("changed"))
            .build();
        let update_state = CompleteStateSpec {
            desired_state: StateSpec {
                workloads: WorkloadMapSpec {
                    workloads: HashMap::from([(
                        fixtures::WORKLOAD_NAMES[0].to_owned(),
                        updated_w1.workload.clone(),
                    )]),
                },
                ..Default::default()
            },
            ..Default::default()
        };
        let update_mask = vec!["desiredState.workloads".to_string()];

        let added_workloads = vec![updated_w1.clone()];
        let deleted_workloads = vec![DeletedWorkload {
            instance_name: w1.instance_name.clone(),
            dependencies: HashMap::new(),
        }];

        let mut server = AnkaiosServer::new(server_receiver, to_agents);
        let mut mock_server_state = MockServerState::new();
        let mut seq = mockall::Sequence::new();
        mock_server_state
            .expect_get_workloads_for_agent()
            .with(mockall::predicate::eq(fixtures::AGENT_NAMES[0].to_string()))
            .once()
            .in_sequence(&mut seq)
            .return_const(vec![w1.clone()]);

        mock_server_state
            .expect_get_workloads_for_agent()
            .with(mockall::predicate::eq(fixtures::AGENT_NAMES[1].to_string()))
            .once()
            .in_sequence(&mut seq)
            .return_const(vec![w2.clone()]);

        let updated_desired_state = update_state.desired_state.clone();
        mock_server_state
            .expect_generate_new_state()
            .once()
            .in_sequence(&mut seq)
            .returning(move |_, _| {
                Ok(StateGenerationResult {
                    new_desired_state: updated_desired_state.clone(),
                    ..Default::default()
                })
            });

        mock_server_state
            .expect_update()
            .with(mockall::predicate::eq(update_state.desired_state.clone()))
            .once()
            .in_sequence(&mut seq)
            .return_const(Ok(Some(AddedDeletedWorkloads {
                added_workloads,
                deleted_workloads,
            })));
        server.server_state = mock_server_state;

        server
            .log_campaign_store
            .expect_remove_collector_campaign_entry()
            .return_const(HashSet::new());

<<<<<<< HEAD
        server
            .event_handler
            .expect_has_subscribers()
            .return_const(false);

        let agent_hello1_result = to_server.agent_hello(AGENT_A.to_owned()).await;
=======
        let agent_hello1_result = to_server
            .agent_hello(fixtures::AGENT_NAMES[0].to_owned())
            .await;
>>>>>>> 257f2f58
        assert!(agent_hello1_result.is_ok());

        let agent_hello2_result = to_server
            .agent_hello(fixtures::AGENT_NAMES[1].to_owned())
            .await;
        assert!(agent_hello2_result.is_ok());

        let update_state_result = to_server
            .update_state(
                fixtures::REQUEST_ID.to_string(),
                update_state,
                update_mask.clone(),
            )
            .await;
        assert!(update_state_result.is_ok());

        let server_handle = server.start(None);

        // The receiver in the server receives the messages and terminates the infinite waiting-loop
        drop(to_server);
        tokio::join!(server_handle).0.unwrap();

        let from_server_command = comm_middle_ware_receiver.recv().await.unwrap();
        assert_eq!(
            FromServer::ServerHello(ServerHello {
                agent_name: Some(fixtures::AGENT_NAMES[0].to_string()),
                added_workloads: vec![w1.clone()]
            }),
            from_server_command
        );

        let from_server_command = comm_middle_ware_receiver.recv().await.unwrap();
        assert_eq!(
            FromServer::ServerHello(ServerHello {
                agent_name: Some(fixtures::AGENT_NAMES[1].to_string()),
                added_workloads: vec![w2],
            }),
            from_server_command
        );

        let from_server_command = comm_middle_ware_receiver.recv().await.unwrap();
        assert_eq!(
            FromServer::UpdateWorkload(UpdateWorkload {
                added_workloads: vec![updated_w1.clone()],
                deleted_workloads: vec![DeletedWorkload {
                    instance_name: w1.instance_name.clone(),
                    dependencies: HashMap::new(),
                }]
            }),
            from_server_command
        );

        assert!(matches!(
            comm_middle_ware_receiver.recv().await.unwrap(),
            FromServer::Response(Response {
                request_id,
                response_content: Some(ResponseContent::UpdateStateSuccess(UpdateStateSuccess {
                    added_workloads,
                    deleted_workloads
                }))
            }) if request_id == fixtures::REQUEST_ID && added_workloads == vec![updated_w1.instance_name.to_string()] && deleted_workloads == vec![w1.instance_name.to_string()]
        ));

        assert_eq!(
            server
                .workload_states_map
                .get_workload_state_for_agent(fixtures::AGENT_NAMES[0]),
            vec![WorkloadStateSpec {
                instance_name: updated_w1.instance_name,
                execution_state: ExecutionStateSpec {
                    execution_state_enum: ExecutionStateEnumSpec::Pending(PendingSubstate::Initial),
                    additional_info: Default::default()
                }
            }]
        );

        assert!(comm_middle_ware_receiver.try_recv().is_err());
    }

    // [utest->swdd~server-uses-async-channels~1]
    // [utest->swdd~server-starts-without-startup-config~1]
    #[tokio::test]
    async fn utest_server_stop() {
        let _ = env_logger::builder().is_test(true).try_init();
        let (to_server, server_receiver) = create_to_server_channel(common::CHANNEL_CAPACITY);
        let (to_agents, _comm_middle_ware_receiver) =
            create_from_server_channel(common::CHANNEL_CAPACITY);

        let mut server = AnkaiosServer::new(server_receiver, to_agents);
        let mock_server_state = MockServerState::new();
        server.server_state = mock_server_state;

        let server_task = tokio::spawn(async move { server.start(None).await });

        assert!(to_server.stop().await.is_ok());

        tokio::time::sleep(tokio::time::Duration::from_millis(50)).await;
        assert!(server_task.is_finished());

        if !server_task.is_finished() {
            server_task.abort();
        }
    }

    // [utest->swdd~server-forwards-logs-entries-response-messages~1]
    #[tokio::test]
    async fn utest_logs_response() {
        let _ = env_logger::builder().is_test(true).try_init();
        let (to_server, server_receiver) = create_to_server_channel(common::CHANNEL_CAPACITY);
        let (to_agents, mut comm_middle_ware_receiver) =
            create_from_server_channel(common::CHANNEL_CAPACITY);

        let mut server = AnkaiosServer::new(server_receiver, to_agents);
        let mock_server_state = MockServerState::new();
        server.server_state = mock_server_state;

        let server_task = tokio::spawn(async move { server.start(None).await });

        assert!(
            to_server
                .log_entries_response(
                    fixtures::REQUEST_ID.into(),
                    LogEntriesResponse {
                        log_entries: vec![LogEntry {
                            workload_name: Some(WorkloadInstanceName {
                                workload_name: fixtures::WORKLOAD_NAMES[0].into(),
                                agent_name: fixtures::AGENT_NAMES[0].into(),
                                id: fixtures::WORKLOAD_IDS[0].into()
                            }),
                            message: MESSAGE.into()
                        }]
                    }
                )
                .await
                .is_ok()
        );

        assert_eq!(
            comm_middle_ware_receiver.recv().await.unwrap(),
            FromServer::Response(Response {
                request_id: fixtures::REQUEST_ID.into(),
                response_content: Some(ResponseContent::LogEntriesResponse(LogEntriesResponse {
                    log_entries: vec![LogEntry {
                        workload_name: Some(WorkloadInstanceName {
                            workload_name: fixtures::WORKLOAD_NAMES[0].into(),
                            agent_name: fixtures::AGENT_NAMES[0].into(),
                            id: fixtures::WORKLOAD_IDS[0].into()
                        }),
                        message: MESSAGE.into()
                    },]
                }))
            })
        );
        server_task.abort();
    }

    // [utest->swdd~update-desired-state-with-invalid-version~1]
    #[tokio::test]
    async fn utest_server_rejects_update_state_with_incompatible_version() {
        let (to_server, server_receiver) = create_to_server_channel(common::CHANNEL_CAPACITY);
        let (to_agents, mut comm_middle_ware_receiver) =
            create_from_server_channel(common::CHANNEL_CAPACITY);

        let update_state = CompleteStateSpec {
            desired_state: StateSpec {
                api_version: "incompatible_version".to_string(),
                ..Default::default()
            },
            ..Default::default()
        };

        let update_mask = vec![format!(
            "desiredState.workloads.{}",
            fixtures::WORKLOAD_NAMES[0]
        )];
        let mut server = AnkaiosServer::new(server_receiver, to_agents);
        let server_task = tokio::spawn(async move { server.start(None).await });

        // send new state to server
        let update_state_result = to_server
            .update_state(
                fixtures::REQUEST_ID.to_string(),
                update_state.clone(),
                update_mask,
            )
            .await;
        assert!(update_state_result.is_ok());

        let error_message = format!(
            "Unsupported API version. Received 'incompatible_version', expected '{}'",
            StateSpec::default().api_version
        );
        let from_server_command = comm_middle_ware_receiver.recv().await.unwrap();
        assert_eq!(
            FromServer::Response(Response {
                request_id: fixtures::REQUEST_ID.to_string(),
                response_content: Some(ResponseContent::Error(Error {
                    message: error_message
                })),
            }),
            from_server_command
        );

        server_task.abort();
        assert!(comm_middle_ware_receiver.try_recv().is_err());
    }

    // [utest->swdd~update-desired-state-with-missing-version~1]
    #[tokio::test]
    async fn utest_server_rejects_update_state_without_api_version() {
        let _ = env_logger::builder().is_test(true).try_init();
        let (to_server, server_receiver) = create_to_server_channel(common::CHANNEL_CAPACITY);
        let (to_agents, mut comm_middle_ware_receiver) =
            create_from_server_channel(common::CHANNEL_CAPACITY);

        let mut update_state_ankaios_no_version: CompleteStateSpec = CompleteStateSpec {
            ..Default::default()
        };
        update_state_ankaios_no_version.desired_state.api_version = "".to_string();

        let update_mask = vec![format!(
            "desiredState.workloads.{}",
            fixtures::WORKLOAD_NAMES[0]
        )];
        let mut server = AnkaiosServer::new(server_receiver, to_agents);
        let server_task = tokio::spawn(async move { server.start(None).await });

        // send new state to server
        let update_state_result = to_server
            .update_state(
                fixtures::REQUEST_ID.to_string(),
                update_state_ankaios_no_version.clone(),
                update_mask,
            )
            .await;
        assert!(update_state_result.is_ok());

        let error_message = format!(
            "Unsupported API version. Received '', expected '{}'",
            StateSpec::default().api_version
        );
        let from_server_command = comm_middle_ware_receiver.recv().await.unwrap();
        assert_eq!(
            FromServer::Response(Response {
                request_id: fixtures::REQUEST_ID.to_string(),
                response_content: Some(ResponseContent::Error(Error {
                    message: error_message
                })),
            }),
            from_server_command
        );

        server_task.abort();
        assert!(comm_middle_ware_receiver.try_recv().is_err());
    }

    // [utest->swdd~server-cleans-up-state~1]
    #[tokio::test]
    async fn utest_server_triggers_delete_of_actually_removed_workloads_from_delete_graph() {
        let _ = env_logger::builder().is_test(true).try_init();
        let (to_server, server_receiver) = create_to_server_channel(common::CHANNEL_CAPACITY);
        let (to_agents, _comm_middle_ware_receiver) =
            create_from_server_channel(common::CHANNEL_CAPACITY);

        let mut server = AnkaiosServer::new(server_receiver, to_agents);

        let mut mock_server_state = MockServerState::new();

        let workload_states = vec![generate_test_workload_state(
            fixtures::WORKLOAD_NAMES[0],
            ExecutionStateSpec::removed(),
        )];

        mock_server_state
            .expect_cleanup_state()
            .with(mockall::predicate::eq(workload_states.clone()))
            .return_const(());
        server.server_state = mock_server_state;

        let server_task = tokio::spawn(async move { server.start(None).await });

        let update_workload_state_result = to_server.update_workload_state(workload_states).await;
        assert!(update_workload_state_result.is_ok());

        server_task.abort();
    }

    // [utest->swdd~server-handles-not-started-deleted-workloads~1]
    #[tokio::test]
    async fn utest_server_handles_deleted_workload_on_empty_agent() {
        let _ = env_logger::builder().is_test(true).try_init();
        let (to_server, server_receiver) = create_to_server_channel(common::CHANNEL_CAPACITY);
        let (to_agents, mut comm_middle_ware_receiver) =
            create_from_server_channel(common::CHANNEL_CAPACITY);

        let workload_without_agent = generate_test_workload_named_with_params(
            fixtures::WORKLOAD_NAMES[0],
            "",
            fixtures::RUNTIME_NAMES[0],
        );

        let workload_with_agent = generate_test_workload_named_with_params(
            fixtures::WORKLOAD_NAMES[1],
            fixtures::AGENT_NAMES[1],
            fixtures::RUNTIME_NAMES[0],
        );

        let update_state = CompleteStateSpec::default();
        let update_mask = vec!["desiredState.workloads".to_string()];

        let deleted_workload_without_agent = DeletedWorkload {
            instance_name: workload_without_agent.instance_name.clone(),
            ..Default::default()
        };
        let deleted_workload_with_agent = DeletedWorkload {
            instance_name: workload_with_agent.instance_name.clone(),
            ..Default::default()
        };

        let deleted_workloads = vec![
            deleted_workload_without_agent.clone(),
            deleted_workload_with_agent.clone(),
        ];

        let mut server = AnkaiosServer::new(server_receiver, to_agents);
        let mut mock_server_state = MockServerState::new();
        mock_server_state
            .expect_generate_new_state()
            .once()
            .returning(move |_, _| Ok(StateGenerationResult::default()));
        mock_server_state
            .expect_update()
            .once()
            .return_const(Ok(Some(AddedDeletedWorkloads {
                added_workloads: Vec::default(),
                deleted_workloads: deleted_workloads.clone(),
            })));
        server.server_state = mock_server_state;

        server
            .log_campaign_store
            .expect_remove_collector_campaign_entry()
            .return_const(HashSet::new());

        server
            .event_handler
            .expect_has_subscribers()
            .times(2)
            .return_const(false);

        let update_state_result = to_server
            .update_state(
                fixtures::REQUEST_ID.to_string(),
                update_state,
                update_mask.clone(),
            )
            .await;
        assert!(update_state_result.is_ok());

        let server_handle = server.start(None);

        // The receiver in the server receives the messages and terminates the infinite waiting-loop
        drop(to_server);
        tokio::join!(server_handle).0.unwrap();

        // the server sends the ExecutionStateSpec removed for the workload with an empty agent name
        let from_server_command = comm_middle_ware_receiver.recv().await.unwrap();
        assert_eq!(
            FromServer::UpdateWorkloadState(UpdateWorkloadState {
                workload_states: vec![WorkloadStateSpec {
                    instance_name: workload_without_agent.instance_name,
                    execution_state: ExecutionStateSpec::removed()
                }]
            }),
            from_server_command
        );

        // the server sends only a deleted workload for the workload with a non-empty agent name
        let from_server_command = comm_middle_ware_receiver.recv().await.unwrap();
        assert_eq!(
            FromServer::UpdateWorkload(UpdateWorkload {
                added_workloads: vec![],
                deleted_workloads: vec![deleted_workload_with_agent.clone()],
            }),
            from_server_command
        );

        // ignore UpdateStateSuccessful response
        assert!(matches!(
            comm_middle_ware_receiver.recv().await.unwrap(),
            FromServer::Response(_)
        ));

        assert!(comm_middle_ware_receiver.try_recv().is_err());
    }

    // [utest->swdd~server-cancels-log-campaign-for-deleted-workloads~1]
    #[tokio::test]
    async fn utest_server_cancels_log_collection_of_deleted_workload() {
        let _ = env_logger::builder().is_test(true).try_init();
        let (to_server, server_receiver) = create_to_server_channel(common::CHANNEL_CAPACITY);
        let (to_agents, mut comm_middle_ware_receiver) =
            create_from_server_channel(common::CHANNEL_CAPACITY);

        let log_collecting_workload = generate_test_workload_named_with_params(
            fixtures::WORKLOAD_NAMES[1],
            fixtures::AGENT_NAMES[1],
            fixtures::RUNTIME_NAMES[0],
        );

        let update_state = CompleteStateSpec::default();
        let update_mask = vec!["desiredState.workloads".to_string()];

        let deleted_workload_with_agent = DeletedWorkload {
            instance_name: log_collecting_workload.instance_name.clone(),
            ..Default::default()
        };

        let deleted_workloads = vec![deleted_workload_with_agent.clone()];

        let mut server: AnkaiosServer = AnkaiosServer::new(server_receiver, to_agents);
        let mut mock_server_state = MockServerState::new();
        mock_server_state
            .expect_generate_new_state()
            .once()
            .returning(move |_, _| Ok(StateGenerationResult::default()));

        mock_server_state
            .expect_update()
            .once()
            .return_const(Ok(Some(AddedDeletedWorkloads {
                added_workloads: Vec::default(),
                deleted_workloads: deleted_workloads.clone(),
            })));
        server.server_state = mock_server_state;

        server
            .event_handler
            .expect_has_subscribers()
            .times(2)
            .return_const(false);

        let logs_request_id = format!(
            "{}@{}@{}",
            log_collecting_workload.instance_name.agent_name(),
            log_collecting_workload.instance_name.workload_name(),
            "uuid2"
        );
        server
            .log_campaign_store
            .expect_remove_collector_campaign_entry()
            .once()
            .with(predicate::eq(
                log_collecting_workload
                    .instance_name
                    .workload_name()
                    .to_owned(),
            ))
            .return_const(HashSet::from([logs_request_id.to_owned()]));

        let update_state_result = to_server
            .update_state(
                fixtures::REQUEST_ID.to_string(),
                update_state,
                update_mask.clone(),
            )
            .await;
        assert!(update_state_result.is_ok());

        let server_handle = server.start(None);

        // The receiver in the server receives the messages and terminates the infinite waiting-loop
        drop(to_server);
        tokio::join!(server_handle).0.unwrap();

        // the server sends the LogsCancelRequest for workload 2
        let from_server_command = comm_middle_ware_receiver.recv().await.unwrap();
        assert_eq!(
            FromServer::LogsCancelRequest(logs_request_id),
            from_server_command
        );

        let from_server_command = comm_middle_ware_receiver.recv().await.unwrap();
        assert_eq!(
            FromServer::UpdateWorkload(UpdateWorkload {
                added_workloads: vec![],
                deleted_workloads: vec![deleted_workload_with_agent.clone()],
            }),
            from_server_command
        );

        // ignore UpdateStateSuccessful response
        assert!(matches!(
            comm_middle_ware_receiver.recv().await.unwrap(),
            FromServer::Response(_)
        ));

        assert!(comm_middle_ware_receiver.try_recv().is_err());
    }

    // [utest->swdd~server-receives-resource-availability~2]
    #[tokio::test]
    async fn utest_server_receives_agent_status_load() {
        let payload = AgentLoadStatus {
            agent_name: fixtures::AGENT_NAMES[0].to_string(),
            cpu_usage: fixtures::CPU_USAGE_SPEC,
            free_memory: fixtures::FREE_MEMORY_SPEC,
        };

        let (to_server, server_receiver) = create_to_server_channel(common::CHANNEL_CAPACITY);
        let (to_agents, _comm_middle_ware_receiver) =
            create_from_server_channel(common::CHANNEL_CAPACITY);

        let mut server = AnkaiosServer::new(server_receiver, to_agents);
        server
            .agent_map
            .agents
            .entry(fixtures::AGENT_NAMES[0].to_owned())
            .or_default();

        server
            .event_handler
            .expect_has_subscribers()
            .times(2)
            .return_const(false);

        let agent_resource_result = to_server.agent_load_status(payload).await;
        assert!(agent_resource_result.is_ok());

        drop(to_server);
        let result = server.start(None).await;

        assert!(result.is_ok());

<<<<<<< HEAD
        let expected_agent_map: AgentMapSpec = generate_test_agent_map(AGENT_A);
=======
        let expected_agent_map: AgentMap = generate_test_agent_map(fixtures::AGENT_NAMES[0]).into();
>>>>>>> 257f2f58

        assert_eq!(expected_agent_map, server.agent_map);
    }

    // [utest->swdd~server-stores-newly-connected-agent~2]
    #[tokio::test]
    async fn utest_server_stores_newly_connected_agents() {
        let (to_server, server_receiver) = create_to_server_channel(common::CHANNEL_CAPACITY);
        let (to_agents, _comm_middle_ware_receiver) =
            create_from_server_channel(common::CHANNEL_CAPACITY);

        let mut server = AnkaiosServer::new(server_receiver, to_agents);
        server
            .server_state
            .expect_get_workloads_for_agent()
            .times(2)
            .return_const(Vec::default());

<<<<<<< HEAD
        server
            .event_handler
            .expect_has_subscribers()
            .times(4)
            .return_const(false);

        let agent_resource_result = to_server.agent_hello(AGENT_A.to_owned()).await;
=======
        let agent_resource_result = to_server
            .agent_hello(fixtures::AGENT_NAMES[0].to_owned())
            .await;
>>>>>>> 257f2f58
        assert!(agent_resource_result.is_ok());
        let agent_resource_result = to_server
            .agent_hello(fixtures::AGENT_NAMES[1].to_owned())
            .await;
        assert!(agent_resource_result.is_ok());

        drop(to_server);
        let result = server.start(None).await;

        assert!(result.is_ok());

        let mut expected_agent_map = AgentMapSpec {
            agents: HashMap::new(),
        };
        expected_agent_map
            .agents
            .entry(fixtures::AGENT_NAMES[0].to_owned())
            .or_default();
        expected_agent_map
            .agents
            .entry(fixtures::AGENT_NAMES[1].to_owned())
            .or_default();

        assert_eq!(expected_agent_map, server.agent_map);
    }

    // [utest->swdd~server-removes-disconnected-agents-from-state~2]
    #[tokio::test]
    async fn utest_server_removes_disconnected_agents_from_agent_map() {
        let (to_server, server_receiver) = create_to_server_channel(common::CHANNEL_CAPACITY);
        let (to_agents, _comm_middle_ware_receiver) =
            create_from_server_channel(common::CHANNEL_CAPACITY);

        let mut server = AnkaiosServer::new(server_receiver, to_agents);
        server
            .log_campaign_store
            .expect_remove_agent_log_campaign_entry()
            .times(2)
            .return_const(RemovedLogRequests::default());

<<<<<<< HEAD
        server
            .event_handler
            .expect_has_subscribers()
            .times(4)
            .return_const(false);

        let mut agent_map = AgentMapSpec::default();
        agent_map.agents.entry(AGENT_A.to_owned()).or_default();
        agent_map.agents.entry(AGENT_B.to_owned()).or_default();
=======
        let mut agent_map = AgentMap {
            agents: HashMap::new(),
        };
        agent_map
            .agents
            .entry(fixtures::AGENT_NAMES[0].to_owned())
            .or_default();
        agent_map
            .agents
            .entry(fixtures::AGENT_NAMES[1].to_owned())
            .or_default();
>>>>>>> 257f2f58
        server.agent_map = agent_map;

        let agent_resource_result = to_server
            .agent_gone(fixtures::AGENT_NAMES[0].to_owned())
            .await;
        assert!(agent_resource_result.is_ok());
        let agent_resource_result = to_server
            .agent_gone(fixtures::AGENT_NAMES[1].to_owned())
            .await;
        assert!(agent_resource_result.is_ok());

        drop(to_server);
        let result = server.start(None).await;

        assert!(result.is_ok());

        assert_eq!(AgentMapSpec::default(), server.agent_map);
    }

    // [utest->swdd~server-handles-not-started-deleted-workloads~1]
    #[tokio::test]
    async fn utest_server_handles_pending_initial_deleted_workload_on_not_connected_agent() {
        let _ = env_logger::builder().is_test(true).try_init();
        let (to_server, server_receiver) = create_to_server_channel(common::CHANNEL_CAPACITY);
        let (to_agents, mut comm_middle_ware_receiver) =
            create_from_server_channel(common::CHANNEL_CAPACITY);

        let mut server = AnkaiosServer::new(server_receiver, to_agents);

        let workload = generate_test_workload_named();

        let update_state = CompleteStateSpec::default();

        let deleted_workload_with_not_connected_agent = DeletedWorkload {
            instance_name: workload.instance_name.clone(),
            ..Default::default()
        };

        let deleted_workloads = vec![deleted_workload_with_not_connected_agent];

        let mut mock_server_state = MockServerState::new();
        let updated_desired_state = update_state.desired_state.clone();
        mock_server_state
            .expect_generate_new_state()
            .once()
            .returning(move |_, _| {
                Ok(StateGenerationResult {
                    new_desired_state: updated_desired_state.clone(),
                    ..Default::default()
                })
            });
        mock_server_state
            .expect_update()
            .once()
            .return_const(Ok(Some(AddedDeletedWorkloads {
                added_workloads: Vec::default(),
                deleted_workloads,
            })));
        server.server_state = mock_server_state;

        server
            .log_campaign_store
            .expect_remove_collector_campaign_entry()
            .once()
            .return_const(HashSet::new());

        server
            .event_handler
            .expect_has_subscribers()
            .times(2)
            .return_const(false);

        server.workload_states_map = generate_test_workload_states_map_with_data(
            workload.instance_name.agent_name(),
            workload.instance_name.workload_name(),
            workload.instance_name.id(),
            ExecutionStateSpec::initial(),
        );

        assert!(
            to_server
                .update_state(
                    REQUEST_ID.to_owned(),
                    update_state,
                    vec![format!("desiredState.workloads.{WORKLOAD_NAME_1}")],
                )
                .await
                .is_ok()
        );

        drop(to_server);
        let result = server.start(None).await;

        assert!(result.is_ok());

        assert_eq!(
            tokio::time::timeout(
                tokio::time::Duration::from_millis(100),
                comm_middle_ware_receiver.recv(),
            )
            .await,
            Ok(Some(FromServer::UpdateWorkloadState(UpdateWorkloadState {
                workload_states: vec![WorkloadStateSpec {
                    instance_name: workload.instance_name,
                    execution_state: ExecutionStateSpec::removed()
                }]
            })))
        );
    }

    // [utest->swdd~server-handles-logs-cancel-request-message~1]
    #[tokio::test]
    async fn utest_server_log_cancel_request() {
        let (to_server, server_receiver) = create_to_server_channel(common::CHANNEL_CAPACITY);
        let (to_agents, mut comm_middle_ware_receiver) =
            create_from_server_channel(common::CHANNEL_CAPACITY);

        let request_id = fixtures::REQUEST_ID.to_string();
        let mut server = AnkaiosServer::new(server_receiver, to_agents);
        server
            .log_campaign_store
            .expect_remove_logs_request_id()
            .once()
            .return_const(());

        let server_task = tokio::spawn(async move { server.start(None).await });

        // send new state to server
        let result = to_server.logs_cancel_request(request_id.clone()).await;
        assert!(result.is_ok());

        let from_server_command = comm_middle_ware_receiver.recv().await.unwrap();
        assert_eq!(
            FromServer::LogsCancelRequest(request_id.clone(),),
            from_server_command
        );

        let from_server_command = comm_middle_ware_receiver.recv().await.unwrap();
        assert_eq!(
            FromServer::Response(Response {
                request_id,
                response_content: Some(ResponseContent::LogsCancelAccepted(LogsCancelAccepted {})),
            }),
            from_server_command
        );

        server_task.abort();
        assert!(comm_middle_ware_receiver.try_recv().is_err());
    }

    // [utest->swdd~server-forwards-logs-stop-response-messages~1]
    #[tokio::test]
    async fn utest_server_logs_stop_response() {
        let (to_server, server_receiver) = create_to_server_channel(common::CHANNEL_CAPACITY);
        let (to_agents, mut comm_middle_ware_receiver) =
            create_from_server_channel(common::CHANNEL_CAPACITY);

        let request_id = fixtures::REQUEST_ID.to_string();
        let mut server = AnkaiosServer::new(server_receiver, to_agents);
        let server_task = tokio::spawn(async move { server.start(None).await });

        let workload_instance_name = WorkloadInstanceName {
            workload_name: fixtures::WORKLOAD_NAMES[0].to_string(),
            agent_name: fixtures::AGENT_NAMES[0].to_string(),
            id: fixtures::WORKLOAD_IDS[0].to_string(),
        };

        // send new state to server
        let result = to_server
            .logs_stop_response(
                request_id.clone(),
                LogsStopResponse {
                    workload_name: Some(workload_instance_name.clone()),
                },
            )
            .await;
        assert!(result.is_ok());

        let from_server_command = comm_middle_ware_receiver.recv().await.unwrap();
        assert_eq!(
            FromServer::Response(Response {
                request_id: request_id.clone(),
                response_content: Some(ResponseContent::LogsStopResponse(LogsStopResponse {
                    workload_name: Some(workload_instance_name),
                }))
            }),
            from_server_command
        );

        server_task.abort();
        assert!(comm_middle_ware_receiver.try_recv().is_err());
    }

    // [utest->swdd~server-cancels-log-campaign-for-disconnected-cli~1]
    #[tokio::test]
    async fn utest_server_sends_logs_cancel_request_on_cli_disconnect() {
        let (to_server, server_receiver) = create_to_server_channel(common::CHANNEL_CAPACITY);
        let (to_agents, mut comm_middle_ware_receiver) =
            create_from_server_channel(common::CHANNEL_CAPACITY);

        let cli_connection_name = "cli-conn-1234".to_string();
        let cli_request_id = format!("{cli_connection_name}@cli-request-id-1");
        let mut server = AnkaiosServer::new(server_receiver, to_agents);
        server
            .log_campaign_store
            .expect_remove_cli_log_campaign_entry()
            .with(mockall::predicate::eq(cli_connection_name.clone()))
            .once()
            .return_const(HashSet::from([cli_request_id.clone()]));

        let server_task = tokio::spawn(async move { server.start(None).await });

        let result = to_server.goodbye(cli_connection_name).await;
        assert!(result.is_ok());

        let from_server_command = comm_middle_ware_receiver.recv().await.unwrap();
        assert_eq!(
            FromServer::LogsCancelRequest(cli_request_id),
            from_server_command
        );

        server_task.abort();
        assert!(comm_middle_ware_receiver.try_recv().is_err());
    }

    // [utest->swdd~server-stores-new-event-subscription~1]
    #[tokio::test]
    async fn utest_server_adds_event_subscribers_upon_complete_state_request() {
        let _ = env_logger::builder().is_test(true).try_init();
        let (to_server, server_receiver) = create_to_server_channel(common::CHANNEL_CAPACITY);
        let (to_agents, mut comm_middle_ware_receiver) =
            create_from_server_channel(common::CHANNEL_CAPACITY);

        let current_complete_state = CompleteState::default();

        let request_id = format!("{AGENT_A}@my_request_id");
        let mut server = AnkaiosServer::new(server_receiver, to_agents);
        server
            .server_state
            .expect_get_complete_state_by_field_mask()
            .once()
            .return_const(Ok(current_complete_state.clone()));

        server
            .event_handler
            .expect_add_subscriber()
            .with(
                mockall::predicate::eq(request_id.clone()),
                mockall::predicate::eq(vec![
                    "desiredState.workloads.workload_1".into(),
                    "workloadStates.*".into(),
                ]),
            )
            .once()
            .return_const(());

        // send command 'CompleteStateRequest' with enabled event subscription
        let request_complete_state_result = to_server
            .request_complete_state(
                request_id.clone(),
                CompleteStateRequestSpec {
                    field_mask: vec![
                        "desiredState.workloads.workload_1".to_owned(),
                        "workloadStates.*".to_owned(),
                    ],
                    subscribe_for_events: true,
                },
            )
            .await;
        assert!(request_complete_state_result.is_ok());

        drop(to_server);
        let result = server.start(None).await;
        assert!(result.is_ok());

        let from_server_command = comm_middle_ware_receiver.recv().await.unwrap();

        assert_eq!(
            from_server_command,
            common::from_server_interface::FromServer::Response(ankaios_api::ank_base::Response {
                request_id,
                response_content: Some(
                    ankaios_api::ank_base::response::ResponseContent::CompleteStateResponse(
                        Box::new(CompleteStateResponse {
                            complete_state: Some(current_complete_state),
                            ..Default::default()
                        })
                    )
                )
            })
        );

        assert!(comm_middle_ware_receiver.try_recv().is_err());
    }

    // [utest->swdd~server-removes-event-subscription~1]
    #[tokio::test]
    async fn utest_server_removes_event_subscribers_upon_events_cancel_request() {
        let _ = env_logger::builder().is_test(true).try_init();
        let (to_server, server_receiver) = create_to_server_channel(common::CHANNEL_CAPACITY);
        let (to_agents, mut comm_middle_ware_receiver) =
            create_from_server_channel(common::CHANNEL_CAPACITY);

        let request_id = format!("{AGENT_A}@my_request_id");
        let mut server = AnkaiosServer::new(server_receiver, to_agents);

        server
            .event_handler
            .expect_remove_subscriber()
            .with(mockall::predicate::eq(request_id.clone()))
            .once()
            .return_const(());

        let events_cancel_request_result = to_server.event_cancel_request(request_id.clone()).await;
        assert!(events_cancel_request_result.is_ok());

        drop(to_server);
        let result = server.start(None).await;
        assert!(result.is_ok());

        let from_server_command = comm_middle_ware_receiver.recv().await.unwrap();

        assert_eq!(
            from_server_command,
            common::from_server_interface::FromServer::Response(ankaios_api::ank_base::Response {
                request_id,
                response_content: Some(
                    ankaios_api::ank_base::response::ResponseContent::EventsCancelAccepted(
                        ankaios_api::ank_base::EventsCancelAccepted {}
                    )
                )
            })
        );

        assert!(comm_middle_ware_receiver.try_recv().is_err());
    }

    // [utest->swdd~server-sends-state-differences-as-events~1]
    #[tokio::test]
    async fn utest_server_sends_events_for_newly_connected_agents() {
        let _ = env_logger::builder().is_test(true).try_init();
        let _guard = crate::test_helper::MOCKALL_CONTEXT_SYNC
            .get_lock_async()
            .await;
        let (to_server, server_receiver) = create_to_server_channel(common::CHANNEL_CAPACITY);
        let (to_agents, _comm_middle_ware_receiver) =
            create_from_server_channel(common::CHANNEL_CAPACITY);

        let mut server = AnkaiosServer::new(server_receiver, to_agents);

        server.server_state.expect_cleanup_state().return_const(());

        server
            .server_state
            .expect_get_workloads_for_agent()
            .with(mockall::predicate::eq(AGENT_A.to_string()))
            .once()
            .return_const(Vec::default());

        server
            .event_handler
            .expect_has_subscribers()
            .times(2)
            .return_const(true);

        let mut state_diference_tree = StateDifferenceTree::new();

        state_diference_tree.added_tree.first_difference_tree =
            generate_difference_tree_from_paths(&[vec!["agents".to_owned(), AGENT_A.to_owned()]]);

        state_diference_tree.added_tree.full_difference_tree = state_diference_tree
            .added_tree
            .first_difference_tree
            .clone();

        let mock_state_comparator_context = MockStateComparator::new_context();
        let mut mock_state_comparator = MockStateComparator::default();
        mock_state_comparator
            .expect_state_differences()
            .once()
            .return_const(state_diference_tree.clone());
        mock_state_comparator_context
            .expect()
            .once()
            .return_once(|_, _| mock_state_comparator);

        server
            .event_handler
            .expect_send_events()
            .with(
                mockall::predicate::always(),
                mockall::predicate::always(),
                mockall::predicate::always(),
                mockall::predicate::eq(state_diference_tree),
                mockall::predicate::always(),
            )
            .once()
            .return_const(());

        let agent_hello_result = to_server.agent_hello(AGENT_A.to_string()).await;
        assert!(agent_hello_result.is_ok());

        drop(to_server);
        let result = server.start(None).await;
        assert!(result.is_ok());
    }

    // [utest->swdd~server-sends-state-differences-as-events~1]
    #[tokio::test]
    async fn utest_server_sends_events_for_disconnected_agents() {
        let _ = env_logger::builder().is_test(true).try_init();
        let _guard = crate::test_helper::MOCKALL_CONTEXT_SYNC
            .get_lock_async()
            .await;
        let (to_server, server_receiver) = create_to_server_channel(common::CHANNEL_CAPACITY);
        let (to_agents, _comm_middle_ware_receiver) =
            create_from_server_channel(common::CHANNEL_CAPACITY);

        let mut server = AnkaiosServer::new(server_receiver, to_agents);
        server
            .log_campaign_store
            .expect_remove_agent_log_campaign_entry()
            .once()
            .return_const(RemovedLogRequests::default());

        server
            .event_handler
            .expect_has_subscribers()
            .times(2)
            .return_const(true);

        let test_wl_1_state_running = generate_test_workload_state_with_agent(
            WORKLOAD_NAME_1,
            AGENT_A,
            ExecutionStateSpec::running(),
        );

        let mut state_diference_tree = StateDifferenceTree::new();
        state_diference_tree.removed_tree.first_difference_tree =
            generate_difference_tree_from_paths(&[vec!["agents".to_owned(), AGENT_A.to_owned()]]);

        state_diference_tree.removed_tree.full_difference_tree = state_diference_tree
            .removed_tree
            .first_difference_tree
            .clone();

        let wl_state = test_wl_1_state_running.clone();
        state_diference_tree.updated_tree.full_difference_tree =
            generate_difference_tree_from_paths(&[vec![
                "workloadStates".to_owned(),
                wl_state.instance_name.agent_name().to_owned(),
                wl_state.instance_name.workload_name().to_owned(),
                wl_state.instance_name.id().to_owned(),
            ]]);

        let mock_state_comparator_context = MockStateComparator::new_context();
        let mut mock_state_comparator = MockStateComparator::default();
        mock_state_comparator
            .expect_state_differences()
            .once()
            .return_const(state_diference_tree.clone());
        mock_state_comparator_context
            .expect()
            .once()
            .return_once(|_, _| mock_state_comparator);

        server
            .event_handler
            .expect_send_events()
            .with(
                mockall::predicate::always(),
                mockall::predicate::always(),
                mockall::predicate::always(),
                mockall::predicate::eq(state_diference_tree),
                mockall::predicate::always(),
            )
            .once()
            .return_const(());

        server
            .workload_states_map
            .process_new_states(vec![test_wl_1_state_running]);

        // first agent disconnects from the ankaios server
        let agent_gone_result = to_server.agent_gone(AGENT_A.to_owned()).await;
        assert!(agent_gone_result.is_ok());

        drop(to_server);
        let result = server.start(None).await;
        assert!(result.is_ok());
    }

    // [utest->swdd~server-sends-state-differences-as-events~1]
    #[tokio::test]
    async fn utest_server_sends_events_upon_update_state_with_updated_workloads() {
        let _ = env_logger::builder().is_test(true).try_init();
        let _guard = crate::test_helper::MOCKALL_CONTEXT_SYNC
            .get_lock_async()
            .await;
        let (to_server, server_receiver) = create_to_server_channel(common::CHANNEL_CAPACITY);
        let (to_agents, _comm_middle_ware_receiver) =
            create_from_server_channel(common::CHANNEL_CAPACITY);

        let w1 = generate_test_workload_with_param::<WorkloadNamed>(
            AGENT_A.to_owned(),
            RUNTIME_NAME.to_string(),
        )
        .name(WORKLOAD_NAME_1);

        let updated_w1 = generate_test_workload_with_param::<WorkloadNamed>(
            AGENT_B.to_owned(),
            RUNTIME_NAME.to_string(),
        )
        .name(WORKLOAD_NAME_1);

        let mut old_state = CompleteStateSpec::default();
        old_state.desired_state.workloads = WorkloadMapSpec {
            workloads: vec![(WORKLOAD_NAME_1.to_owned(), w1.workload.clone())]
                .into_iter()
                .collect(),
        };

        let mut update_state = CompleteStateSpec::default();
        update_state.desired_state.workloads = WorkloadMapSpec {
            workloads: vec![(WORKLOAD_NAME_1.to_owned(), updated_w1.workload.clone())]
                .into_iter()
                .collect(),
        };

        let added_workloads = vec![updated_w1.clone()];
        let deleted_workloads = vec![DeletedWorkload {
            instance_name: w1.instance_name.clone(),
            ..Default::default()
        }];

        let update_mask = vec![format!("desiredState.workloads.{}", WORKLOAD_NAME_1)];
        let mut server = AnkaiosServer::new(server_receiver, to_agents.clone());

        server
            .workload_states_map
            .process_new_states(vec![WorkloadStateSpec {
                instance_name: w1.instance_name.clone(),
                execution_state: ExecutionStateSpec::initial(),
            }]);

        let updated_desired_state = update_state.desired_state.clone();

        let state_generation_result = StateGenerationResult {
            old_desired_state: old_state.desired_state,
            new_desired_state: updated_desired_state.clone(),
        };

        let mut expected_state_difference_tree = StateDifferenceTree::new();
        let updated_instance_name = updated_w1.instance_name.clone();
        let removed_instance_name = w1.instance_name.clone();
        expected_state_difference_tree
            .added_tree
            .first_difference_tree = generate_difference_tree_from_paths(&[
            vec![
                "desiredState".to_owned(),
                "workloads".to_owned(),
                WORKLOAD_NAME_1.to_owned(),
            ],
            vec![
                "workloadStates".to_owned(),
                updated_instance_name.agent_name().to_owned(),
                updated_instance_name.workload_name().to_owned(),
                updated_instance_name.id().to_owned(),
            ],
        ]);

        expected_state_difference_tree
            .removed_tree
            .first_difference_tree = generate_difference_tree_from_paths(&[
            vec![
                "desiredState".to_owned(),
                "workloads".to_owned(),
                WORKLOAD_NAME_1.to_owned(),
            ],
            vec![
                "workloadStates".to_owned(),
                removed_instance_name.agent_name().to_owned(),
                removed_instance_name.workload_name().to_owned(),
                removed_instance_name.id().to_owned(),
            ],
        ]);

        expected_state_difference_tree
            .added_tree
            .full_difference_tree = expected_state_difference_tree
            .added_tree
            .first_difference_tree
            .clone();
        expected_state_difference_tree
            .removed_tree
            .full_difference_tree = expected_state_difference_tree
            .removed_tree
            .first_difference_tree
            .clone();

        let state_difference_tree = expected_state_difference_tree.clone();
        let state_comparator_context = MockStateComparator::new_context();
        let mut state_comparator = MockStateComparator::default();
        state_comparator
            .expect_state_differences()
            .once()
            .return_const(state_difference_tree);
        state_comparator_context
            .expect()
            .once()
            .return_once(|_, _| state_comparator);
        server
            .server_state
            .expect_generate_new_state()
            .once()
            .return_once(move |_, _| Ok(state_generation_result));
        server
            .server_state
            .expect_update()
            .once()
            .return_const(Ok(Some(AddedDeletedWorkloads {
                added_workloads,
                deleted_workloads,
            })));

        server
            .log_campaign_store
            .expect_remove_collector_campaign_entry()
            .return_const(HashSet::new());

        server
            .event_handler
            .expect_has_subscribers()
            .times(2)
            .return_const(true);

        let mut expected_workload_states_map = WorkloadStatesMapSpec::default();
        expected_workload_states_map.process_new_states(vec![WorkloadStateSpec {
            instance_name: updated_w1.instance_name.clone(),
            execution_state: ExecutionStateSpec::initial(),
        }]);

        server
            .event_handler
            .expect_send_events()
            .with(
                mockall::predicate::always(),
                mockall::predicate::eq(expected_workload_states_map),
                mockall::predicate::eq(AgentMapSpec::default()),
                mockall::predicate::eq(expected_state_difference_tree),
                mockall::predicate::function(move |event_sender_channel: &FromServerSender| {
                    event_sender_channel.same_channel(&to_agents)
                }),
            )
            .once()
            .return_const(());

        // send new state to server
        let update_state_result = to_server
            .update_state(REQUEST_ID_A.to_string(), update_state, update_mask)
            .await;
        assert!(update_state_result.is_ok());

        drop(to_server);
        let result = server.start(None).await;
        assert!(result.is_ok());
    }

    // [utest->swdd~server-sends-state-differences-as-events~1]
    #[tokio::test]
    async fn utest_server_sends_events_upon_update_state_with_updated_configs() {
        let _ = env_logger::builder().is_test(true).try_init();
        let _guard = crate::test_helper::MOCKALL_CONTEXT_SYNC
            .get_lock_async()
            .await;
        let (to_server, server_receiver) = create_to_server_channel(common::CHANNEL_CAPACITY);
        let (to_agents, _comm_middle_ware_receiver) =
            create_from_server_channel(common::CHANNEL_CAPACITY);

        let mut update_state = CompleteStateSpec::default();
        update_state.desired_state.configs = generate_test_configs();
        update_state
            .desired_state
            .configs
            .configs
            .retain(|key, _| key == "config_2");

        let update_mask = vec!["desiredState.configs".to_owned()];
        let mut server = AnkaiosServer::new(server_receiver, to_agents);

        let updated_desired_state = update_state.desired_state.clone();

        let state_generation_result = StateGenerationResult {
            new_desired_state: updated_desired_state.clone(),
            ..Default::default()
        };

        let mut expected_state_difference_tree = StateDifferenceTree::new();
        let updated_path = vec![
            "desiredState".to_owned(),
            "configs".to_owned(),
            "config_2".to_owned(),
        ];
        expected_state_difference_tree
            .updated_tree
            .full_difference_tree = generate_difference_tree_from_paths(&[updated_path.clone()]);

        let state_difference_tree = expected_state_difference_tree.clone();
        let state_comparator_context = MockStateComparator::new_context();
        let mut state_comparator = MockStateComparator::default();
        state_comparator
            .expect_state_differences()
            .once()
            .return_const(state_difference_tree);
        state_comparator_context
            .expect()
            .once()
            .return_once(|_, _| state_comparator);
        server
            .server_state
            .expect_generate_new_state()
            .once()
            .return_once(move |_, _| Ok(state_generation_result));
        server
            .server_state
            .expect_update()
            .once()
            .return_const(Ok(None));

        server
            .log_campaign_store
            .expect_remove_collector_campaign_entry()
            .return_const(HashSet::new());

        server
            .event_handler
            .expect_has_subscribers()
            .once()
            .return_const(true);

        server
            .event_handler
            .expect_send_events()
            .with(
                mockall::predicate::always(),
                mockall::predicate::always(),
                mockall::predicate::always(),
                mockall::predicate::eq(expected_state_difference_tree),
                mockall::predicate::always(),
            )
            .once()
            .return_const(());

        // send new state to server
        let update_state_result = to_server
            .update_state(REQUEST_ID_A.to_string(), update_state, update_mask)
            .await;
        assert!(update_state_result.is_ok());

        drop(to_server);
        let result = server.start(None).await;
        assert!(result.is_ok());
    }

    // [utest->swdd~server-sends-state-differences-as-events~1]
    #[tokio::test]
    async fn utest_server_sends_events_for_workload_states() {
        let _ = env_logger::builder().is_test(true).try_init();
        let _guard = crate::test_helper::MOCKALL_CONTEXT_SYNC
            .get_lock_async()
            .await;
        let (to_server, server_receiver) = create_to_server_channel(common::CHANNEL_CAPACITY);
        let (to_agents, _comm_middle_ware_receiver) =
            create_from_server_channel(common::CHANNEL_CAPACITY);

        let mut server = AnkaiosServer::new(server_receiver, to_agents);

        server.server_state.expect_cleanup_state().return_const(());

        server
            .event_handler
            .expect_has_subscribers()
            .return_const(true);

        let workload_state_1 =
            generate_test_workload_state(WORKLOAD_NAME_1, ExecutionStateSpec::succeeded());

        let workload_state_2 =
            generate_test_workload_state(WORKLOAD_NAME_2, ExecutionStateSpec::removed());

        let updated_instance_name = workload_state_1.instance_name.clone();
        let removed_instance_name = workload_state_2.instance_name.clone();

        let mut expected_state_difference_tree = StateDifferenceTree::new();
        expected_state_difference_tree
            .updated_tree
            .full_difference_tree = generate_difference_tree_from_paths(&[vec![
            "workloadStates".to_owned(),
            updated_instance_name.agent_name().to_owned(),
            updated_instance_name.workload_name().to_owned(),
            updated_instance_name.id().to_owned(),
        ]]);

        expected_state_difference_tree
            .removed_tree
            .first_difference_tree = generate_difference_tree_from_paths(&[vec![
            "workloadStates".to_owned(),
            removed_instance_name.agent_name().to_owned(),
            removed_instance_name.workload_name().to_owned(),
            removed_instance_name.id().to_owned(),
        ]]);

        expected_state_difference_tree
            .removed_tree
            .full_difference_tree = expected_state_difference_tree
            .removed_tree
            .first_difference_tree
            .clone();

        let mut state_comparator = MockStateComparator::default();
        let state_difference_tree = expected_state_difference_tree.clone();
        state_comparator
            .expect_state_differences()
            .once()
            .return_once(|| state_difference_tree);

        let mock_state_comparator = MockStateComparator::new_context();
        mock_state_comparator
            .expect()
            .once()
            .return_once(|_, _| state_comparator);

        server
            .event_handler
            .expect_send_events()
            .with(
                mockall::predicate::always(),
                mockall::predicate::always(),
                mockall::predicate::always(),
                mockall::predicate::eq(expected_state_difference_tree),
                mockall::predicate::always(),
            )
            .once()
            .return_const(());

        let update_workload_state_result = to_server
            .update_workload_state(vec![workload_state_1, workload_state_2])
            .await;
        assert!(update_workload_state_result.is_ok());

        drop(to_server);
        let result = server.start(None).await;
        assert!(result.is_ok());
    }

    // [utest->swdd~server-sends-state-differences-as-events~1]
    #[tokio::test]
    async fn utest_server_sends_events_for_agent_load_status() {
        let _ = env_logger::builder().is_test(true).try_init();
        let _guard = crate::test_helper::MOCKALL_CONTEXT_SYNC
            .get_lock_async()
            .await;
        let (to_server, server_receiver) = create_to_server_channel(common::CHANNEL_CAPACITY);
        let (to_agents, _comm_middle_ware_receiver) =
            create_from_server_channel(common::CHANNEL_CAPACITY);

        let mut server = AnkaiosServer::new(server_receiver, to_agents);
        server
            .agent_map
            .agents
            .entry(AGENT_A.to_owned())
            .or_default();

        server
            .event_handler
            .expect_has_subscribers()
            .times(2)
            .return_const(true);

        let mut expected_state_difference_tree = StateDifferenceTree::new();
        expected_state_difference_tree
            .updated_tree
            .full_difference_tree = generate_difference_tree_from_paths(&[
            vec![
                "agents".to_owned(),
                AGENT_A.to_owned(),
                "status".to_owned(),
                "cpuUsage".to_owned(),
            ],
            vec![
                "agents".to_owned(),
                AGENT_A.to_owned(),
                "status".to_owned(),
                "freeMemory".to_owned(),
            ],
        ]);

        let mut state_comparator = MockStateComparator::default();
        let state_difference_tree = expected_state_difference_tree.clone();
        state_comparator
            .expect_state_differences()
            .once()
            .return_once(|| state_difference_tree);

        let mock_state_comparator = MockStateComparator::new_context();
        mock_state_comparator
            .expect()
            .once()
            .return_once(|_, _| state_comparator);

        server
            .event_handler
            .expect_send_events()
            .with(
                mockall::predicate::always(),
                mockall::predicate::always(),
                mockall::predicate::always(),
                mockall::predicate::eq(expected_state_difference_tree),
                mockall::predicate::always(),
            )
            .once()
            .return_const(());

        let new_agent_load_status = AgentLoadStatus {
            agent_name: AGENT_A.to_string(),
            cpu_usage: CpuUsageSpec { cpu_usage: 42 },
            free_memory: FreeMemorySpec { free_memory: 42 },
        };
        let update_agent_load_status_result =
            to_server.agent_load_status(new_agent_load_status).await;
        assert!(update_agent_load_status_result.is_ok());

        drop(to_server);
        let result = server.start(None).await;
        assert!(result.is_ok());
    }
}<|MERGE_RESOLUTION|>--- conflicted
+++ resolved
@@ -844,33 +844,15 @@
     };
 
     use ankaios_api::ank_base::{
-<<<<<<< HEAD
         AgentMapSpec, CompleteState, CompleteStateRequestSpec, CompleteStateResponse,
-        CompleteStateSpec, CpuUsageSpec, DeletedWorkload, Error, ExecutionStateEnumSpec,
-        ExecutionStateSpec, FreeMemorySpec, LogEntriesResponse, LogEntry, LogsCancelAccepted,
-        LogsRequestAccepted, LogsRequestSpec, LogsStopResponse, Pending as PendingSubstate,
-        Response, ResponseContent, State, StateSpec, UpdateStateSuccess, Workload,
-        WorkloadInstanceName, WorkloadInstanceNameSpec, WorkloadMap, WorkloadMapSpec,
-        WorkloadNamed, WorkloadSpec, WorkloadStateSpec, WorkloadStatesMapSpec,
-    };
-    use ankaios_api::test_utils::{
-        generate_test_agent_map, generate_test_configs, generate_test_workload,
-        generate_test_workload_state, generate_test_workload_state_with_agent,
-        generate_test_workload_states_map_with_data, generate_test_workload_with_param,
-=======
-        AgentMap, CompleteState, CompleteStateRequestSpec, CompleteStateResponse,
         CompleteStateSpec, DeletedWorkload, Error, ExecutionStateEnumSpec, ExecutionStateSpec,
         LogEntriesResponse, LogEntry, LogsCancelAccepted, LogsRequestAccepted, LogsRequestSpec,
         LogsStopResponse, Pending as PendingSubstate, Response, ResponseContent, State, StateSpec,
         UpdateStateSuccess, Workload, WorkloadInstanceName, WorkloadInstanceNameSpec, WorkloadMap,
-        WorkloadMapSpec, WorkloadStateSpec,
+        WorkloadMapSpec, WorkloadStateSpec, WorkloadStatesMapSpec,
     };
     use ankaios_api::test_utils::{
-        fixtures, generate_test_agent_map, generate_test_workload_instance_name_with_params,
-        generate_test_workload_named, generate_test_workload_named_with_params,
-        generate_test_workload_state, generate_test_workload_state_with_agent,
-        generate_test_workload_states_map_with_data, generate_test_workload_with_params,
->>>>>>> 257f2f58
+        fixtures, generate_test_agent_map, generate_test_config_map, generate_test_workload_instance_name_with_params, generate_test_workload_named, generate_test_workload_named_with_params, generate_test_workload_state, generate_test_workload_state_with_agent, generate_test_workload_states_map_with_data, generate_test_workload_with_params
     };
     use common::commands::{AgentLoadStatus, ServerHello, UpdateWorkload, UpdateWorkloadState};
     use common::from_server_interface::FromServer;
@@ -2076,19 +2058,15 @@
 
         server.server_state = mock_server_state;
 
-<<<<<<< HEAD
         server
             .event_handler
             .expect_has_subscribers()
             .times(2)
             .return_const(false);
 
-        let agent_gone_result = to_server.agent_gone(AGENT_A.to_owned()).await;
-=======
         let agent_gone_result = to_server
             .agent_gone(fixtures::AGENT_NAMES[0].to_owned())
             .await;
->>>>>>> 257f2f58
         assert!(agent_gone_result.is_ok());
 
         let server_task = tokio::spawn(async move { server.start(None).await });
@@ -2151,19 +2129,15 @@
 
         server.server_state = mock_server_state;
 
-<<<<<<< HEAD
         server
             .event_handler
             .expect_has_subscribers()
             .times(2)
             .return_const(false);
 
-        let agent_gone_result = to_server.agent_gone(AGENT_A.to_owned()).await;
-=======
         let agent_gone_result = to_server
             .agent_gone(fixtures::AGENT_NAMES[0].to_owned())
             .await;
->>>>>>> 257f2f58
         assert!(agent_gone_result.is_ok());
 
         let server_task = tokio::spawn(async move { server.start(None).await });
@@ -2292,18 +2266,15 @@
             .expect_remove_collector_campaign_entry()
             .return_const(HashSet::new());
 
-<<<<<<< HEAD
         server
             .event_handler
             .expect_has_subscribers()
+            .times(6)
             .return_const(false);
 
-        let agent_hello1_result = to_server.agent_hello(AGENT_A.to_owned()).await;
-=======
         let agent_hello1_result = to_server
             .agent_hello(fixtures::AGENT_NAMES[0].to_owned())
             .await;
->>>>>>> 257f2f58
         assert!(agent_hello1_result.is_ok());
 
         let agent_hello2_result = to_server
@@ -2838,11 +2809,8 @@
 
         assert!(result.is_ok());
 
-<<<<<<< HEAD
-        let expected_agent_map: AgentMapSpec = generate_test_agent_map(AGENT_A);
-=======
-        let expected_agent_map: AgentMap = generate_test_agent_map(fixtures::AGENT_NAMES[0]).into();
->>>>>>> 257f2f58
+        let expected_agent_map: AgentMapSpec =
+            generate_test_agent_map(fixtures::AGENT_NAMES[0]);
 
         assert_eq!(expected_agent_map, server.agent_map);
     }
@@ -2861,19 +2829,15 @@
             .times(2)
             .return_const(Vec::default());
 
-<<<<<<< HEAD
         server
             .event_handler
             .expect_has_subscribers()
             .times(4)
             .return_const(false);
 
-        let agent_resource_result = to_server.agent_hello(AGENT_A.to_owned()).await;
-=======
         let agent_resource_result = to_server
             .agent_hello(fixtures::AGENT_NAMES[0].to_owned())
             .await;
->>>>>>> 257f2f58
         assert!(agent_resource_result.is_ok());
         let agent_resource_result = to_server
             .agent_hello(fixtures::AGENT_NAMES[1].to_owned())
@@ -2914,18 +2878,13 @@
             .times(2)
             .return_const(RemovedLogRequests::default());
 
-<<<<<<< HEAD
         server
             .event_handler
             .expect_has_subscribers()
             .times(4)
             .return_const(false);
 
-        let mut agent_map = AgentMapSpec::default();
-        agent_map.agents.entry(AGENT_A.to_owned()).or_default();
-        agent_map.agents.entry(AGENT_B.to_owned()).or_default();
-=======
-        let mut agent_map = AgentMap {
+        let mut agent_map = AgentMapSpec {
             agents: HashMap::new(),
         };
         agent_map
@@ -2936,7 +2895,6 @@
             .agents
             .entry(fixtures::AGENT_NAMES[1].to_owned())
             .or_default();
->>>>>>> 257f2f58
         server.agent_map = agent_map;
 
         let agent_resource_result = to_server
@@ -3019,9 +2977,12 @@
         assert!(
             to_server
                 .update_state(
-                    REQUEST_ID.to_owned(),
+                    fixtures::REQUEST_ID.to_owned(),
                     update_state,
-                    vec![format!("desiredState.workloads.{WORKLOAD_NAME_1}")],
+                    vec![format!(
+                        "desiredState.workloads.{}",
+                        fixtures::WORKLOAD_NAMES[0]
+                    )],
                 )
                 .await
                 .is_ok()
@@ -3172,7 +3133,7 @@
 
         let current_complete_state = CompleteState::default();
 
-        let request_id = format!("{AGENT_A}@my_request_id");
+        let request_id = format!("{}@my_request_id", fixtures::AGENT_NAMES[0]);
         let mut server = AnkaiosServer::new(server_receiver, to_agents);
         server
             .server_state
@@ -3240,7 +3201,7 @@
         let (to_agents, mut comm_middle_ware_receiver) =
             create_from_server_channel(common::CHANNEL_CAPACITY);
 
-        let request_id = format!("{AGENT_A}@my_request_id");
+        let request_id = format!("{}@my_request_id", fixtures::AGENT_NAMES[0]);
         let mut server = AnkaiosServer::new(server_receiver, to_agents);
 
         server
@@ -3292,7 +3253,7 @@
         server
             .server_state
             .expect_get_workloads_for_agent()
-            .with(mockall::predicate::eq(AGENT_A.to_string()))
+            .with(mockall::predicate::eq(fixtures::AGENT_NAMES[0].to_string()))
             .once()
             .return_const(Vec::default());
 
@@ -3305,7 +3266,10 @@
         let mut state_diference_tree = StateDifferenceTree::new();
 
         state_diference_tree.added_tree.first_difference_tree =
-            generate_difference_tree_from_paths(&[vec!["agents".to_owned(), AGENT_A.to_owned()]]);
+            generate_difference_tree_from_paths(&[vec![
+                "agents".to_owned(),
+                fixtures::AGENT_NAMES[0].to_owned(),
+            ]]);
 
         state_diference_tree.added_tree.full_difference_tree = state_diference_tree
             .added_tree
@@ -3336,7 +3300,9 @@
             .once()
             .return_const(());
 
-        let agent_hello_result = to_server.agent_hello(AGENT_A.to_string()).await;
+        let agent_hello_result = to_server
+            .agent_hello(fixtures::AGENT_NAMES[0].to_string())
+            .await;
         assert!(agent_hello_result.is_ok());
 
         drop(to_server);
@@ -3369,14 +3335,17 @@
             .return_const(true);
 
         let test_wl_1_state_running = generate_test_workload_state_with_agent(
-            WORKLOAD_NAME_1,
-            AGENT_A,
+            fixtures::WORKLOAD_NAMES[0],
+            fixtures::AGENT_NAMES[0],
             ExecutionStateSpec::running(),
         );
 
         let mut state_diference_tree = StateDifferenceTree::new();
         state_diference_tree.removed_tree.first_difference_tree =
-            generate_difference_tree_from_paths(&[vec!["agents".to_owned(), AGENT_A.to_owned()]]);
+            generate_difference_tree_from_paths(&[vec![
+                "agents".to_owned(),
+                fixtures::AGENT_NAMES[0].to_owned(),
+            ]]);
 
         state_diference_tree.removed_tree.full_difference_tree = state_diference_tree
             .removed_tree
@@ -3421,7 +3390,9 @@
             .process_new_states(vec![test_wl_1_state_running]);
 
         // first agent disconnects from the ankaios server
-        let agent_gone_result = to_server.agent_gone(AGENT_A.to_owned()).await;
+        let agent_gone_result = to_server
+            .agent_gone(fixtures::AGENT_NAMES[0].to_owned())
+            .await;
         assert!(agent_gone_result.is_ok());
 
         drop(to_server);
@@ -3440,30 +3411,33 @@
         let (to_agents, _comm_middle_ware_receiver) =
             create_from_server_channel(common::CHANNEL_CAPACITY);
 
-        let w1 = generate_test_workload_with_param::<WorkloadNamed>(
-            AGENT_A.to_owned(),
-            RUNTIME_NAME.to_string(),
-        )
-        .name(WORKLOAD_NAME_1);
-
-        let updated_w1 = generate_test_workload_with_param::<WorkloadNamed>(
-            AGENT_B.to_owned(),
-            RUNTIME_NAME.to_string(),
-        )
-        .name(WORKLOAD_NAME_1);
+        let w1 = generate_test_workload_named_with_params(
+            fixtures::WORKLOAD_NAMES[0],
+            fixtures::AGENT_NAMES[0].to_owned(),
+            fixtures::RUNTIME_NAMES[0].to_string(),
+        );
+
+        let updated_w1 = generate_test_workload_named_with_params(
+            fixtures::WORKLOAD_NAMES[0],
+            fixtures::AGENT_NAMES[1].to_owned(),
+            fixtures::RUNTIME_NAMES[0].to_string(),
+        );
 
         let mut old_state = CompleteStateSpec::default();
         old_state.desired_state.workloads = WorkloadMapSpec {
-            workloads: vec![(WORKLOAD_NAME_1.to_owned(), w1.workload.clone())]
+            workloads: vec![(fixtures::WORKLOAD_NAMES[0].to_owned(), w1.workload.clone())]
                 .into_iter()
                 .collect(),
         };
 
         let mut update_state = CompleteStateSpec::default();
         update_state.desired_state.workloads = WorkloadMapSpec {
-            workloads: vec![(WORKLOAD_NAME_1.to_owned(), updated_w1.workload.clone())]
-                .into_iter()
-                .collect(),
+            workloads: vec![(
+                fixtures::WORKLOAD_NAMES[0].to_owned(),
+                updated_w1.workload.clone(),
+            )]
+            .into_iter()
+            .collect(),
         };
 
         let added_workloads = vec![updated_w1.clone()];
@@ -3472,7 +3446,10 @@
             ..Default::default()
         }];
 
-        let update_mask = vec![format!("desiredState.workloads.{}", WORKLOAD_NAME_1)];
+        let update_mask = vec![format!(
+            "desiredState.workloads.{}",
+            fixtures::WORKLOAD_NAMES[0]
+        )];
         let mut server = AnkaiosServer::new(server_receiver, to_agents.clone());
 
         server
@@ -3498,7 +3475,7 @@
             vec![
                 "desiredState".to_owned(),
                 "workloads".to_owned(),
-                WORKLOAD_NAME_1.to_owned(),
+                fixtures::WORKLOAD_NAMES[0].to_owned(),
             ],
             vec![
                 "workloadStates".to_owned(),
@@ -3514,7 +3491,7 @@
             vec![
                 "desiredState".to_owned(),
                 "workloads".to_owned(),
-                WORKLOAD_NAME_1.to_owned(),
+                fixtures::WORKLOAD_NAMES[0].to_owned(),
             ],
             vec![
                 "workloadStates".to_owned(),
@@ -3596,7 +3573,7 @@
 
         // send new state to server
         let update_state_result = to_server
-            .update_state(REQUEST_ID_A.to_string(), update_state, update_mask)
+            .update_state(fixtures::REQUEST_ID.to_string(), update_state, update_mask)
             .await;
         assert!(update_state_result.is_ok());
 
@@ -3617,7 +3594,7 @@
             create_from_server_channel(common::CHANNEL_CAPACITY);
 
         let mut update_state = CompleteStateSpec::default();
-        update_state.desired_state.configs = generate_test_configs();
+        update_state.desired_state.configs = generate_test_config_map();
         update_state
             .desired_state
             .configs
@@ -3692,7 +3669,7 @@
 
         // send new state to server
         let update_state_result = to_server
-            .update_state(REQUEST_ID_A.to_string(), update_state, update_mask)
+            .update_state(fixtures::REQUEST_ID.to_string(), update_state, update_mask)
             .await;
         assert!(update_state_result.is_ok());
 
@@ -3721,11 +3698,15 @@
             .expect_has_subscribers()
             .return_const(true);
 
-        let workload_state_1 =
-            generate_test_workload_state(WORKLOAD_NAME_1, ExecutionStateSpec::succeeded());
-
-        let workload_state_2 =
-            generate_test_workload_state(WORKLOAD_NAME_2, ExecutionStateSpec::removed());
+        let workload_state_1 = generate_test_workload_state(
+            fixtures::WORKLOAD_NAMES[0],
+            ExecutionStateSpec::succeeded(),
+        );
+
+        let workload_state_2 = generate_test_workload_state(
+            fixtures::WORKLOAD_NAMES[1],
+            ExecutionStateSpec::removed(),
+        );
 
         let updated_instance_name = workload_state_1.instance_name.clone();
         let removed_instance_name = workload_state_2.instance_name.clone();
@@ -3807,7 +3788,7 @@
         server
             .agent_map
             .agents
-            .entry(AGENT_A.to_owned())
+            .entry(fixtures::AGENT_NAMES[0].to_owned())
             .or_default();
 
         server
@@ -3822,13 +3803,13 @@
             .full_difference_tree = generate_difference_tree_from_paths(&[
             vec![
                 "agents".to_owned(),
-                AGENT_A.to_owned(),
+                fixtures::AGENT_NAMES[0].to_owned(),
                 "status".to_owned(),
                 "cpuUsage".to_owned(),
             ],
             vec![
                 "agents".to_owned(),
-                AGENT_A.to_owned(),
+                fixtures::AGENT_NAMES[0].to_owned(),
                 "status".to_owned(),
                 "freeMemory".to_owned(),
             ],
@@ -3861,9 +3842,9 @@
             .return_const(());
 
         let new_agent_load_status = AgentLoadStatus {
-            agent_name: AGENT_A.to_string(),
-            cpu_usage: CpuUsageSpec { cpu_usage: 42 },
-            free_memory: FreeMemorySpec { free_memory: 42 },
+            agent_name: fixtures::AGENT_NAMES[0].to_string(),
+            cpu_usage: fixtures::CPU_USAGE_SPEC,
+            free_memory: fixtures::FREE_MEMORY_SPEC,
         };
         let update_agent_load_status_result =
             to_server.agent_load_status(new_agent_load_status).await;
