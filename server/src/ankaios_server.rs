--- conflicted
+++ resolved
@@ -15,39 +15,27 @@
 mod cycle_check;
 mod server_state;
 
-use common::commands::{CompleteState, UpdateWorkload};
+use common::commands::{CompleteState, Request, UpdateWorkload};
 use common::std_extensions::IllegalStateResult;
 
-<<<<<<< HEAD
-use common::commands::{CompleteState, CompleteStateRequest, Request};
-use common::from_server_interface::FromServer;
-=======
 #[cfg_attr(test, mockall_double::double)]
 use server_state::ServerState;
 
 use crate::workload_state_db::WorkloadStateDB;
-use common::execution_interface::ExecutionCommand;
->>>>>>> ba1f33cc
-use common::objects::State;
-use common::{from_server_interface::AgentInterface, to_server_interface::ToServer};
+use common::{
+    from_server_interface::{AgentInterface, FromServer},
+    to_server_interface::ToServer,
+};
+
 use tokio::sync::mpsc::{channel, Receiver, Sender};
 
-<<<<<<< HEAD
-use crate::ankaios_server::update_state::prepare_update_workload;
-use crate::state_manipulation::Object;
-use crate::workload_state_db::WorkloadStateDB;
-
-pub type StateChangeChannels = (Sender<ToServer>, Receiver<ToServer>);
-pub type ExecutionChannels = (Sender<FromServer>, Receiver<FromServer>);
-=======
-pub type StateChangeChannels = (Sender<StateChangeCommand>, Receiver<StateChangeCommand>);
-pub type ExecutionChannels = (Sender<ExecutionCommand>, Receiver<ExecutionCommand>);
->>>>>>> ba1f33cc
-
-pub fn create_state_change_channels(capacity: usize) -> StateChangeChannels {
+pub type ToServerChannel = (Sender<ToServer>, Receiver<ToServer>);
+pub type FromServerChannel = (Sender<FromServer>, Receiver<FromServer>);
+
+pub fn create_state_change_channels(capacity: usize) -> ToServerChannel {
     channel::<ToServer>(capacity)
 }
-pub fn create_execution_channels(capacity: usize) -> ExecutionChannels {
+pub fn create_execution_channels(capacity: usize) -> FromServerChannel {
     channel::<FromServer>(capacity)
 }
 
@@ -55,13 +43,8 @@
     // [impl->swdd~server-uses-async-channels~1]
     receiver: Receiver<ToServer>,
     // [impl->swdd~communication-to-from-server-middleware~1]
-<<<<<<< HEAD
     to_agents: Sender<FromServer>,
-    current_complete_state: CompleteState,
-=======
-    to_agents: Sender<ExecutionCommand>,
     server_state: ServerState,
->>>>>>> ba1f33cc
     workload_state_db: WorkloadStateDB,
 }
 
@@ -75,41 +58,11 @@
         }
     }
 
-<<<<<<< HEAD
-    fn get_complete_state_by_field_mask(
-        &self,
-        request_complete_state: &CompleteStateRequest,
-    ) -> Result<CompleteState, String> {
-        let current_complete_state = CompleteState {
-            current_state: self.current_complete_state.current_state.clone(),
-            startup_state: self.current_complete_state.startup_state.clone(),
-            workload_states: self.workload_state_db.get_all_workload_states(),
-        };
-
-        // [impl->swdd~server-filters-get-complete-state-result~1]
-        if !request_complete_state.field_mask.is_empty() {
-            let current_complete_state: Object =
-                current_complete_state.try_into().unwrap_or_illegal_state();
-            let mut return_state = Object::default();
-
-            for field in &request_complete_state.field_mask {
-                if let Some(value) = current_complete_state.get(&field.into()) {
-                    return_state.set(&field.into(), value.to_owned())?;
-                } else {
-                    log::debug!(
-                        concat!(
-                        "Result for CompleteState incomplete, as requested field does not exist:\n",
-                        "   field: {}"),
-                        field
-                    );
-                    continue;
-                };
-=======
     pub async fn start(&mut self, startup_state: Option<CompleteState>) -> Result<(), String> {
         if let Some(state) = startup_state {
             match self.server_state.update(state, vec![]) {
                 Ok(Some((added_workloads, deleted_workloads))) => {
-                    let execution_command = ExecutionCommand::UpdateWorkload(UpdateWorkload {
+                    let execution_command = FromServer::UpdateWorkload(UpdateWorkload {
                         added_workloads,
                         deleted_workloads,
                     });
@@ -124,7 +77,6 @@
                     // [impl->swdd~server-fails-on-invalid-startup-state~1]
                     return Err(err.to_string());
                 }
->>>>>>> ba1f33cc
             }
         } else {
             // [impl->swdd~server-starts-without-startup-config~1]
@@ -199,21 +151,25 @@
                         .await
                         .unwrap_or_illegal_state();
                 }
+                // [impl->swdd~server-provides-update-current-state-interface~1]
                 ToServer::Request(Request {
                     request_id,
                     request_content,
                 }) => match request_content {
                     // [impl->swdd~server-provides-interface-get-complete-state~1]
                     // [impl->swdd~server-includes-id-in-control-interface-response~1]
-                    common::commands::RequestContent::CompleteStateRequest(request_content) => {
+                    common::commands::RequestContent::CompleteStateRequest(
+                        complete_state_request,
+                    ) => {
                         log::debug!(
-                            "Received RequestCompleteState with id '{}' and field mask: '{:?}'",
+                            "Received CompleteStateRequest with id '{}' and field mask: '{:?}'",
                             request_id,
-                            request_content.field_mask
+                            complete_state_request.field_mask
                         );
-
-<<<<<<< HEAD
-                        match self.get_complete_state_by_field_mask(&request_content) {
+                        match self.server_state.get_complete_state_by_field_mask(
+                            &complete_state_request,
+                            &self.workload_state_db,
+                        ) {
                             Ok(complete_state) => self
                                 .to_agents
                                 .complete_state(request_id, complete_state)
@@ -225,9 +181,7 @@
                                     .complete_state(
                                         request_id,
                                         common::commands::CompleteState {
-                                            startup_state: State::default(),
-                                            current_state: State::default(),
-                                            workload_states: vec![],
+                                            ..Default::default()
                                         },
                                     )
                                     .await
@@ -235,59 +189,42 @@
                             }
                         }
                     }
+
                     // [impl->swdd~server-provides-update-current-state-interface~1]
-                    common::commands::RequestContent::UpdateStateRequest(request_content) => {
+                    common::commands::RequestContent::UpdateStateRequest(update_state_request) => {
                         log::debug!(
                             "Received UpdateState. State '{:?}', update mask '{:?}'",
-                            request_content.state,
-                            request_content.update_mask
+                            update_state_request.state,
+                            update_state_request.update_mask
                         );
 
-                        match update_state(&self.current_complete_state, *request_content) {
-                            Ok(new_state) => {
-                                let cmd = prepare_update_workload(
-                                    &self.current_complete_state.current_state,
-                                    &new_state.current_state,
-                                );
-
-                                if let Some(cmd) = cmd {
-                                    self.to_agents.send(cmd).await.unwrap_or_illegal_state();
-                                } else {
-                                    log::debug!("The current state and new state are identical -> nothing to do");
-                                }
-                                self.current_complete_state = new_state;
+                        match self
+                            .server_state
+                            .update(update_state_request.state, update_state_request.update_mask)
+                        {
+                            Ok(Some((added_workloads, deleted_workloads))) => {
+                                log::info!(
+                                        "The update has {} new or updated workloads, {} workloads to delete",
+                                        added_workloads.len(),
+                                        deleted_workloads.len()
+                                    );
+                                let execution_command =
+                                    FromServer::UpdateWorkload(UpdateWorkload {
+                                        added_workloads,
+                                        deleted_workloads,
+                                    });
+                                self.to_agents
+                                    .send(execution_command)
+                                    .await
+                                    .unwrap_or_illegal_state();
                             }
-                            Err(error) => {
-                                log::error!("Could not execute UpdateRequest: '{}'", error);
+                            Ok(None) => log::debug!(
+                                "The current state and new state are identical -> nothing to do"
+                            ),
+                            Err(error_msg) => {
+                                // [impl->swdd~server-continues-on-invalid-updated-state~1]
+                                log::error!("Update rejected: '{error_msg}'",);
                             }
-=======
-                    match self
-                        .server_state
-                        .update(update_request.state, update_request.update_mask)
-                    {
-                        Ok(Some((added_workloads, deleted_workloads))) => {
-                            log::info!(
-                                "The update has {} new or updated workloads, {} workloads to delete",
-                                added_workloads.len(),
-                                deleted_workloads.len()
-                            );
-                            let execution_command =
-                                ExecutionCommand::UpdateWorkload(UpdateWorkload {
-                                    added_workloads,
-                                    deleted_workloads,
-                                });
-                            self.to_agents
-                                .send(execution_command)
-                                .await
-                                .unwrap_or_illegal_state();
-                        }
-                        Ok(None) => log::debug!(
-                            "The current state and new state are identical -> nothing to do"
-                        ),
-                        Err(error_msg) => {
-                            // [impl->swdd~server-continues-on-invalid-updated-state~1]
-                            log::error!("Update rejected: '{error_msg}'",);
->>>>>>> ba1f33cc
                         }
                     }
                 },
@@ -307,35 +244,7 @@
                         .await
                         .unwrap_or_illegal_state();
                 }
-
-<<<<<<< HEAD
                 ToServer::Stop(_method_obj) => {
-=======
-                    match self
-                        .server_state
-                        .get_complete_state_by_field_mask(&method_obj, &self.workload_state_db)
-                    {
-                        Ok(complete_state) => self
-                            .to_agents
-                            .complete_state(complete_state)
-                            .await
-                            .unwrap_or_illegal_state(),
-                        Err(error) => {
-                            log::error!("Failed to get complete state: '{}'", error);
-                            self.to_agents
-                                .complete_state(common::commands::CompleteState {
-                                    request_id: method_obj.request_id,
-                                    startup_state: State::default(),
-                                    current_state: State::default(),
-                                    workload_states: vec![],
-                                })
-                                .await
-                                .unwrap_or_illegal_state();
-                        }
-                    }
-                }
-                StateChangeCommand::Stop(_method_obj) => {
->>>>>>> ba1f33cc
                     log::debug!("Received Stop from communications server");
                     // TODO: handle the call
                     break;
@@ -363,222 +272,14 @@
 mod tests {
     use std::collections::HashMap;
 
-<<<<<<< HEAD
-    extern crate serde;
-    use std::cell::RefCell;
-    use std::collections::{HashMap, VecDeque};
-    use std::future::Future;
-
-    use common::commands::{CompleteStateRequest, Response, ResponseContent, UpdateStateRequest};
-    use common::objects::{DeletedWorkload, State, Tag, WorkloadSpec, WorkloadState};
-    use common::test_utils::generate_test_workload_spec_with_param;
-    use common::{
-        commands::CompleteState,
-        from_server_interface::FromServer,
-        to_server_interface::{ToServer, ToServerInterface},
-    };
-    use tokio::join;
-    use tokio::sync::mpsc::{self, channel, Receiver, Sender};
-
-    use super::update_state::UpdateStateError;
-    use super::{create_execution_channels, create_state_change_channels, AnkaiosServer};
-
-    type TestSetup = (
-        (
-            AnkaiosServer,
-            tokio::task::JoinHandle<()>,
-            tokio::task::JoinHandle<()>,
-            tokio::task::JoinHandle<()>,
-        ), // ( server instance, communication mapper task, fake agent 1 task, fake agent 2 task)
-        (Sender<ToServer>, Sender<FromServer>), // (state change sender channel to ankaios server, execution sender channel to communication mapper)
-        Receiver<TestResult>,                   // test result receiver channel
-    );
-
-    const RUNTIME_NAME: &str = "fake_runtime";
-
-    #[derive(PartialEq, Debug, Clone)]
-    enum TestResult {
-        Result(String),
-    }
-
-    #[derive(Debug)]
-    struct CommunicationMapper {
-        fake_agents: HashMap<String, Sender<FromServer>>,
-        ex_receiver: Receiver<FromServer>,
-    }
-
-    impl CommunicationMapper {
-        fn new(ex_receiver: Receiver<FromServer>) -> Self {
-            CommunicationMapper {
-                fake_agents: HashMap::new(),
-                ex_receiver,
-            }
-        }
-        fn insert(&mut self, agent_name: String, to_agent: Sender<FromServer>) {
-            self.fake_agents.insert(agent_name, to_agent);
-        }
-
-        async fn start(&mut self) {
-            while let Some(ex_command) = self.ex_receiver.recv().await {
-                match ex_command {
-                    FromServer::UpdateWorkload(update_workload) => {
-                        let agent_names: Vec<String> = update_workload
-                            .added_workloads
-                            .iter()
-                            .map(|wl| wl.agent.clone())
-                            .collect();
-
-                        let relevant_agents: Vec<(String, Sender<FromServer>)> = self
-                            .fake_agents
-                            .clone()
-                            .into_iter()
-                            .filter(|x| agent_names.iter().any(|y| y == &x.0))
-                            .collect();
-
-                        for (_, agent_sender) in relevant_agents.into_iter() {
-                            agent_sender
-                                .send(FromServer::UpdateWorkload(update_workload.clone()))
-                                .await
-                                .unwrap();
-                        }
-                    }
-                    FromServer::UpdateWorkloadState(update_workload_state) => {
-                        let agent_names: Vec<String> = update_workload_state
-                            .workload_states
-                            .iter()
-                            .map(|wls| wls.agent_name.clone())
-                            .collect();
-
-                        let relevant_agents: Vec<(String, Sender<FromServer>)> = self
-                            .fake_agents
-                            .clone()
-                            .into_iter()
-                            .filter(|x| agent_names.iter().any(|y| y == &x.0))
-                            .collect();
-
-                        for (_, agent_sender) in relevant_agents.into_iter() {
-                            agent_sender
-                                .send(FromServer::UpdateWorkloadState(
-                                    update_workload_state.clone(),
-                                ))
-                                .await
-                                .unwrap();
-                        }
-                    }
-                    FromServer::Response(Response {
-                        request_id,
-                        response_content,
-                    }) => {
-                        let mut splitted = request_id.split('@');
-                        let agent_name = splitted.next().unwrap();
-                        let request_id = splitted.next().unwrap().to_owned();
-                        let agent_sender = self.fake_agents.get(agent_name).unwrap();
-                        agent_sender
-                            .send(FromServer::Response(Response {
-                                request_id,
-                                response_content,
-                            }))
-                            .await
-                            .unwrap();
-                    }
-                    _ => panic!(),
-                }
-            }
-        }
-    }
-
-    struct FakeAgent {
-        ex_receiver: Receiver<FromServer>,
-        tc_sender: Sender<TestResult>,
-    }
-
-    impl FakeAgent {
-        fn new(ex_receiver: Receiver<FromServer>, tc_sender: Sender<TestResult>) -> Self {
-            FakeAgent {
-                ex_receiver,
-                tc_sender,
-            }
-        }
-
-        async fn start<F, Fut>(&mut self, handler: F)
-        where
-            F: Fn(Sender<TestResult>, FromServer) -> Fut,
-            Fut: Future<Output = ()>,
-        {
-            while let Some(ex_command) = self.ex_receiver.recv().await {
-                handler(self.tc_sender.clone(), ex_command).await;
-            }
-        }
-    }
-
-    fn create_test_setup() -> TestSetup {
-        //
-        //  ________________                           _____________________                            ______________
-        // | ankaios server |---ex_command_channel--->| CommunicationMapper |---ex_command_channel---> | fake agent N |
-        // |                |                         |                     |                          |              |
-        // |                |                         |_____________________|                          |              |
-        // |________________|                                                                          |______________|
-        //         ^                                                                                          |
-        //         | state_change_channel                                                                     |
-        //  _______|________                                                                                  |
-        // |    Test Case   |                                                                                 |
-        // |________________|<----------------------------test_result_channel----------------------------------
-        //
-        // Note: the fake agent only forwards commands received through the "ex_command_channel" to the Test Case.
-        // This way the Test Case can check which execution commands the agent is supposed to receive.
-        // If the agent in your Test Case needs to sent a status change command, it must be done by the Test Case itself
-        // (the fake agent contains no business logic).
-
-        // [utest->swdd~server-uses-async-channels~1]
-        let (to_server, server_receiver) = create_state_change_channels(common::CHANNEL_CAPACITY);
-        let (to_cm, cm_receiver) = create_execution_channels(common::CHANNEL_CAPACITY);
-        let (to_agent_1, agent_1_receiver) = create_execution_channels(common::CHANNEL_CAPACITY);
-        let (to_agent_2, agent_2_receiver) = create_execution_channels(common::CHANNEL_CAPACITY);
-        let (to_test_case, test_case_receiver) = channel::<TestResult>(common::CHANNEL_CAPACITY);
-
-        let ankaios_server = AnkaiosServer::new(server_receiver, to_cm.clone());
-
-        let mut cm_server = CommunicationMapper::new(cm_receiver);
-        cm_server.insert("fake_agent_1".to_owned(), to_agent_1);
-        cm_server.insert("fake_agent_2".to_owned(), to_agent_2);
-        let cm_server_task = tokio::spawn(async move { cm_server.start().await });
-
-        let agent_ex_command_handler = |tcs: Sender<TestResult>, ex_command| async move {
-            match ex_command {
-                FromServer::UpdateWorkload(update_workload) => {
-                    tcs.send(TestResult::Result(
-                        serde_json::to_string(&update_workload).unwrap().to_owned(),
-                    ))
-                    .await
-                    .unwrap();
-                }
-                FromServer::UpdateWorkloadState(update_workload_state) => tcs
-                    .send(TestResult::Result(
-                        serde_json::to_string(&update_workload_state)
-                            .unwrap()
-                            .to_owned(),
-                    ))
-                    .await
-                    .unwrap(),
-                FromServer::Response(response) => tcs
-                    .send(TestResult::Result(
-                        serde_json::to_string(&response).unwrap().to_owned(),
-                    ))
-                    .await
-                    .unwrap(),
-
-                _ => panic!(),
-            }
-=======
     use super::AnkaiosServer;
     use crate::ankaios_server::server_state::{MockServerState, UpdateStateError};
-    use common::commands::{RequestCompleteState, UpdateWorkload, UpdateWorkloadState};
+    use crate::ankaios_server::{create_execution_channels, create_state_change_channels};
+    use common::commands::{CompleteStateRequest, UpdateWorkload, UpdateWorkloadState};
     use common::objects::{DeletedWorkload, ExecutionState, State, WorkloadState};
     use common::test_utils::generate_test_workload_spec_with_param;
-    use common::{
-        commands::CompleteState, execution_interface::ExecutionCommand,
-        state_change_interface::StateChangeInterface,
-    };
+    use common::to_server_interface::ToServerInterface;
+    use common::{commands::CompleteState, from_server_interface::FromServer};
 
     const AGENT_A: &str = "agent_A";
     const AGENT_B: &str = "agent_B";
@@ -586,16 +287,16 @@
     const WORKLOAD_NAME_2: &str = "workload_2";
     const WORKLOAD_NAME_3: &str = "workload_3";
     const RUNTIME_NAME: &str = "runtime";
+    const REQUEST_ID_A: &str = "agent_A@id1";
 
     // [utest->swdd~server-uses-async-channels~1]
     // [utest->swdd~server-fails-on-invalid-startup-state~1]
     #[tokio::test]
     async fn utest_server_start_fail_on_invalid_startup_config() {
         let _ = env_logger::builder().is_test(true).try_init();
-        let (_to_server, server_receiver) =
-            super::create_state_change_channels(common::CHANNEL_CAPACITY);
+        let (_to_server, server_receiver) = create_state_change_channels(common::CHANNEL_CAPACITY);
         let (to_agents, mut comm_middle_ware_receiver) =
-            super::create_execution_channels(common::CHANNEL_CAPACITY);
+            create_execution_channels(common::CHANNEL_CAPACITY);
 
         // contains a self cycle to workload A
         let workload = generate_test_workload_spec_with_param(
@@ -636,10 +337,9 @@
     #[tokio::test]
     async fn utest_server_update_state_continues_on_invalid_new_state() {
         let _ = env_logger::builder().is_test(true).try_init();
-        let (to_server, server_receiver) =
-            super::create_state_change_channels(common::CHANNEL_CAPACITY);
+        let (to_server, server_receiver) = create_state_change_channels(common::CHANNEL_CAPACITY);
         let (to_agents, mut comm_middle_ware_receiver) =
-            super::create_execution_channels(common::CHANNEL_CAPACITY);
+            create_execution_channels(common::CHANNEL_CAPACITY);
 
         /* new workload invalidates the state because
         it contains a self cycle in the inter workload dependencies config */
@@ -658,7 +358,6 @@
                 ..Default::default()
             },
             ..Default::default()
->>>>>>> ba1f33cc
         };
 
         // fix new state by deleting the dependencies
@@ -706,19 +405,23 @@
 
         // send the new invalid state update
         assert!(to_server
-            .update_state(new_state.clone(), update_mask.clone())
+            .update_state(
+                REQUEST_ID_A.to_string(),
+                new_state.clone(),
+                update_mask.clone()
+            )
             .await
             .is_ok());
 
         // send the update with the new clean state again
         assert!(to_server
-            .update_state(fixed_state.clone(), update_mask)
+            .update_state(REQUEST_ID_A.to_string(), fixed_state.clone(), update_mask)
             .await
             .is_ok());
 
         let execution_command = comm_middle_ware_receiver.recv().await.unwrap();
 
-        let expected_execution_command = ExecutionCommand::UpdateWorkload(UpdateWorkload {
+        let expected_execution_command = FromServer::UpdateWorkload(UpdateWorkload {
             added_workloads,
             deleted_workloads,
         });
@@ -730,21 +433,13 @@
         server_task.abort();
     }
 
-<<<<<<< HEAD
-    fn get_response(result_from_fake_agent: &TestResult) -> Option<common::commands::Response> {
-        match result_from_fake_agent {
-            TestResult::Result(res) => match serde_json::from_str(res) {
-                Ok(some_typed_object) => Some(some_typed_object),
-                Err(_) => None,
-=======
     // [utest->swdd~server-uses-async-channels~1]
     #[tokio::test]
     async fn utest_server_start_with_valid_startup_config() {
         let _ = env_logger::builder().is_test(true).try_init();
-        let (_to_server, server_receiver) =
-            super::create_state_change_channels(common::CHANNEL_CAPACITY);
+        let (_to_server, server_receiver) = create_state_change_channels(common::CHANNEL_CAPACITY);
         let (to_agents, mut comm_middle_ware_receiver) =
-            super::create_execution_channels(common::CHANNEL_CAPACITY);
+            create_execution_channels(common::CHANNEL_CAPACITY);
 
         let workload = generate_test_workload_spec_with_param(
             AGENT_A.to_string(),
@@ -756,7 +451,6 @@
             current_state: State {
                 workloads: HashMap::from([(workload.name.clone(), workload.clone())]),
                 ..Default::default()
->>>>>>> ba1f33cc
             },
             ..Default::default()
         };
@@ -784,7 +478,7 @@
 
         let execution_command = comm_middle_ware_receiver.recv().await.unwrap();
 
-        let expected_execution_command = ExecutionCommand::UpdateWorkload(UpdateWorkload {
+        let expected_execution_command = FromServer::UpdateWorkload(UpdateWorkload {
             added_workloads,
             deleted_workloads,
         });
@@ -800,10 +494,9 @@
     #[tokio::test]
     async fn utest_server_sends_workloads_and_workload_states() {
         let _ = env_logger::builder().is_test(true).try_init();
-        let (to_server, server_receiver) =
-            super::create_state_change_channels(common::CHANNEL_CAPACITY);
+        let (to_server, server_receiver) = create_state_change_channels(common::CHANNEL_CAPACITY);
         let (to_agents, mut comm_middle_ware_receiver) =
-            super::create_execution_channels(common::CHANNEL_CAPACITY);
+            create_execution_channels(common::CHANNEL_CAPACITY);
 
         let mut server = AnkaiosServer::new(server_receiver, to_agents);
 
@@ -845,7 +538,7 @@
         let execution_command = comm_middle_ware_receiver.recv().await.unwrap();
 
         assert_eq!(
-            ExecutionCommand::UpdateWorkload(UpdateWorkload {
+            FromServer::UpdateWorkload(UpdateWorkload {
                 added_workloads: vec![w1],
                 deleted_workloads: vec![],
             }),
@@ -868,7 +561,7 @@
         let execution_command = comm_middle_ware_receiver.recv().await.unwrap();
 
         assert_eq!(
-            ExecutionCommand::UpdateWorkloadState(UpdateWorkloadState {
+            FromServer::UpdateWorkloadState(UpdateWorkloadState {
                 workload_states: vec![WorkloadState {
                     workload_name: WORKLOAD_NAME_1.to_string(),
                     agent_name: AGENT_A.to_string(),
@@ -884,7 +577,7 @@
         let execution_command = comm_middle_ware_receiver.recv().await.unwrap();
 
         assert_eq!(
-            ExecutionCommand::UpdateWorkload(UpdateWorkload {
+            FromServer::UpdateWorkload(UpdateWorkload {
                 added_workloads: vec![w2],
                 deleted_workloads: vec![]
             }),
@@ -894,7 +587,7 @@
         let execution_command = comm_middle_ware_receiver.recv().await.unwrap();
 
         assert_eq!(
-            ExecutionCommand::UpdateWorkloadState(UpdateWorkloadState {
+            FromServer::UpdateWorkloadState(UpdateWorkloadState {
                 workload_states: vec![WorkloadState {
                     workload_name: WORKLOAD_NAME_1.to_string(),
                     agent_name: AGENT_A.to_string(),
@@ -918,7 +611,7 @@
         let execution_command = comm_middle_ware_receiver.recv().await.unwrap();
 
         assert_eq!(
-            ExecutionCommand::UpdateWorkloadState(UpdateWorkloadState {
+            FromServer::UpdateWorkloadState(UpdateWorkloadState {
                 workload_states: vec![WorkloadState {
                     workload_name: WORKLOAD_NAME_2.to_string(),
                     agent_name: AGENT_B.to_string(),
@@ -941,7 +634,7 @@
         let execution_command = comm_middle_ware_receiver.recv().await.unwrap();
 
         assert_eq!(
-            ExecutionCommand::UpdateWorkloadState(UpdateWorkloadState {
+            FromServer::UpdateWorkloadState(UpdateWorkloadState {
                 workload_states: vec![WorkloadState {
                     workload_name: WORKLOAD_NAME_1.to_string(),
                     agent_name: AGENT_A.to_string(),
@@ -962,10 +655,9 @@
     async fn utest_server_sends_workloads_and_workload_states_when_requested_update_state_success()
     {
         let _ = env_logger::builder().is_test(true).try_init();
-        let (to_server, server_receiver) =
-            super::create_state_change_channels(common::CHANNEL_CAPACITY);
+        let (to_server, server_receiver) = create_state_change_channels(common::CHANNEL_CAPACITY);
         let (to_agents, mut comm_middle_ware_receiver) =
-            super::create_execution_channels(common::CHANNEL_CAPACITY);
+            create_execution_channels(common::CHANNEL_CAPACITY);
 
         let mut w1 = generate_test_workload_spec_with_param(
             AGENT_A.to_owned(),
@@ -1007,13 +699,13 @@
 
         // send new state to server
         let update_state_result = to_server
-            .update_state(update_state.clone(), update_mask.clone())
+            .update_state(REQUEST_ID_A.to_string(), update_state, update_mask)
             .await;
         assert!(update_state_result.is_ok());
 
         let execution_command = comm_middle_ware_receiver.recv().await.unwrap();
         assert_eq!(
-            ExecutionCommand::UpdateWorkload(UpdateWorkload {
+            FromServer::UpdateWorkload(UpdateWorkload {
                 added_workloads,
                 deleted_workloads,
             }),
@@ -1031,10 +723,9 @@
     async fn utest_server_sends_workloads_and_workload_states_when_requested_update_state_nothing_todo(
     ) {
         let _ = env_logger::builder().is_test(true).try_init();
-        let (to_server, server_receiver) =
-            super::create_state_change_channels(common::CHANNEL_CAPACITY);
+        let (to_server, server_receiver) = create_state_change_channels(common::CHANNEL_CAPACITY);
         let (to_agents, mut comm_middle_ware_receiver) =
-            super::create_execution_channels(common::CHANNEL_CAPACITY);
+            create_execution_channels(common::CHANNEL_CAPACITY);
 
         let mut w1 = generate_test_workload_spec_with_param(
             AGENT_A.to_owned(),
@@ -1069,7 +760,7 @@
 
         // send new state to server
         let update_state_result = to_server
-            .update_state(update_state.clone(), update_mask.clone())
+            .update_state(REQUEST_ID_A.to_string(), update_state, update_mask)
             .await;
         assert!(update_state_result.is_ok());
 
@@ -1090,10 +781,9 @@
     #[tokio::test]
     async fn utest_server_sends_workloads_and_workload_states_when_requested_update_state_error() {
         let _ = env_logger::builder().is_test(true).try_init();
-        let (to_server, server_receiver) =
-            super::create_state_change_channels(common::CHANNEL_CAPACITY);
+        let (to_server, server_receiver) = create_state_change_channels(common::CHANNEL_CAPACITY);
         let (to_agents, mut comm_middle_ware_receiver) =
-            super::create_execution_channels(common::CHANNEL_CAPACITY);
+            create_execution_channels(common::CHANNEL_CAPACITY);
 
         let w1 = generate_test_workload_spec_with_param(
             AGENT_A.to_owned(),
@@ -1129,64 +819,7 @@
 
         // send new state to server
         let update_state_result = to_server
-<<<<<<< HEAD
-            .update_state(
-                format!("{}@{}", agent_names[0], request_id),
-                update_state.clone(),
-                vec![update_mask.clone()],
-            )
-            .await;
-        assert!(update_state_result.is_ok());
-
-        // request complete state
-        let request_complete_state_result = to_server
-            .request_complete_state(
-                format!("{}@{}", agent_names[0], request_id),
-                CompleteStateRequest { field_mask: vec![] },
-            )
-            .await;
-        assert!(request_complete_state_result.is_ok());
-
-        let _ignore_added_workloads = tc_receiver.recv().await;
-        let complete_state = tc_receiver.recv().await;
-
-        let expected_complete_state = Response {
-            request_id: request_id.into(),
-            response_content: ResponseContent::CompleteState(Box::new(CompleteState {
-                startup_state: State {
-                    workloads: HashMap::new(),
-                    configs: HashMap::new(),
-                    cron_jobs: HashMap::new(),
-                },
-                current_state: expected_state.current_state.clone(),
-                workload_states: vec![],
-            })),
-        };
-
-        assert_eq!(
-            complete_state,
-            Some(TestResult::Result(
-                serde_json::to_string(&expected_complete_state).unwrap()
-            ))
-        );
-
-        let actual_call = UPDATE_STATE_MOCK_CALLS.with(move |calls| {
-            let mut calls = calls.borrow_mut();
-            calls.pop_front().unwrap()
-        });
-
-        assert_eq!(
-            actual_call,
-            (
-                original_state,
-                UpdateStateRequest {
-                    state: update_state,
-                    update_mask: vec![update_mask]
-                }
-            )
-        );
-=======
-            .update_state(update_state.clone(), update_mask.clone())
+            .update_state(REQUEST_ID_A.to_string(), update_state, update_mask)
             .await;
         assert!(update_state_result.is_ok());
 
@@ -1196,7 +829,6 @@
         )
         .await
         .is_err());
->>>>>>> ba1f33cc
 
         server_task.abort();
         assert!(comm_middle_ware_receiver.try_recv().is_err());
@@ -1210,10 +842,9 @@
     #[tokio::test]
     async fn utest_server_returns_complete_state_when_received_request_complete_state() {
         let _ = env_logger::builder().is_test(true).try_init();
-        let (to_server, server_receiver) =
-            super::create_state_change_channels(common::CHANNEL_CAPACITY);
+        let (to_server, server_receiver) = create_state_change_channels(common::CHANNEL_CAPACITY);
         let (to_agents, mut comm_middle_ware_receiver) =
-            super::create_execution_channels(common::CHANNEL_CAPACITY);
+            create_execution_channels(common::CHANNEL_CAPACITY);
 
         let w1 = generate_test_workload_spec_with_param(
             AGENT_A.to_owned(),
@@ -1259,11 +890,7 @@
             .expect_get_complete_state_by_field_mask()
             .with(
                 mockall::predicate::function(|request_compl_state| {
-                    request_compl_state
-                        == &RequestCompleteState {
-                            request_id: format!("{AGENT_A}@my_request_id"),
-                            field_mask: vec![],
-                        }
+                    request_compl_state == &CompleteStateRequest { field_mask: vec![] }
                 }),
                 mockall::predicate::always(),
             )
@@ -1272,92 +899,28 @@
         server.server_state = mock_server_state;
         let server_task = tokio::spawn(async move { server.start(None).await });
 
-<<<<<<< HEAD
-        // prepare current state
-        ankaios_server.current_complete_state = test_state.clone();
-
-        let server_task = tokio::spawn(async move { ankaios_server.start().await });
-
-        let check_workload_state = |next_result: TestResult, expected_complete_state: &Response| {
-            if let Some(response) = get_response(&next_result) {
-                assert_eq!(expected_complete_state.request_id, response.request_id);
-                let complete_state = if let ResponseContent::CompleteState(complete_state) =
-                    response.response_content
-                {
-                    complete_state
-                } else {
-                    panic!("Response is not CompleteState");
-                };
-
-                let expected_complete_state =
-                    if let ResponseContent::CompleteState(expected_complete_state) =
-                        expected_complete_state.response_content.to_owned()
-                    {
-                        expected_complete_state
-                    } else {
-                        panic!("Exepected response is not CompleteState");
-                    };
-
-                assert_eq!(
-                    expected_complete_state.current_state,
-                    complete_state.current_state
-                );
-                assert_eq!(
-                    expected_complete_state.startup_state,
-                    complete_state.startup_state
-                );
-                assert_eq!(
-                    expected_complete_state.workload_states,
-                    complete_state.workload_states
-                );
-            }
-        };
-
-        let agent_hello_result = to_server
-            .agent_hello(agent_name_fake_agent_1.to_owned())
-            .await;
-        assert!(agent_hello_result.is_ok());
-
-        let _skip_hello_result_as_not_on_test_focus = tc_receiver.recv().await.unwrap();
-
-        // send command 'RequestCompleteState' with empty field mask meaning without active filter
-        // so CompleteState shall contain the complete state
+        // send command 'CompleteStateRequest'
+        // CompleteState shall contain the complete state
         let request_complete_state_result = to_server
             .request_complete_state(
-                format!("{agent_name_fake_agent_1}@my_request_id"),
-                super::CompleteStateRequest { field_mask: vec![] },
+                request_id.clone(),
+                CompleteStateRequest { field_mask: vec![] },
             )
             .await;
         assert!(request_complete_state_result.is_ok());
 
-        check_workload_state(
-            tc_receiver.recv().await.unwrap(),
-            &Response {
-                request_id: String::from("my_request_id"),
-                response_content: ResponseContent::CompleteState(Box::new(CompleteState {
-                    startup_state: State::default(),
-                    workload_states: vec![],
-                    current_state: test_state.current_state.clone(),
-                })),
-            },
-=======
-        // send command 'RequestCompleteState'
-        // CompleteState shall contain the complete state
-        let request_complete_state_result = to_server
-            .request_complete_state(RequestCompleteState {
-                request_id,
-                field_mask: vec![],
-            })
-            .await;
-        assert!(request_complete_state_result.is_ok());
-
-        let execution_command = comm_middle_ware_receiver.recv().await.unwrap();
-
-        assert_eq!(
-            ExecutionCommand::CompleteState(Box::new(current_complete_state)),
-            execution_command
->>>>>>> ba1f33cc
-        );
+        let execution_command = comm_middle_ware_receiver.recv().await.unwrap();
+
+        assert!(matches!(
+            execution_command,
+            common::from_server_interface::FromServer::Response(common::commands::Response {
+                request_id: received_request_id,
+                response_content: common::commands::ResponseContent::CompleteState(
+                    boxed_complete_state
+                )
+            }) if request_id == received_request_id &&
+            *boxed_complete_state == current_complete_state
+        ));
 
         server_task.abort();
         assert!(comm_middle_ware_receiver.try_recv().is_err());
@@ -1371,10 +934,9 @@
     #[tokio::test]
     async fn utest_server_returns_complete_state_when_received_request_complete_state_error() {
         let _ = env_logger::builder().is_test(true).try_init();
-        let (to_server, server_receiver) =
-            super::create_state_change_channels(common::CHANNEL_CAPACITY);
+        let (to_server, server_receiver) = create_state_change_channels(common::CHANNEL_CAPACITY);
         let (to_agents, mut comm_middle_ware_receiver) =
-            super::create_execution_channels(common::CHANNEL_CAPACITY);
+            create_execution_channels(common::CHANNEL_CAPACITY);
 
         let mut server = AnkaiosServer::new(server_receiver, to_agents);
         let mut mock_server_state = MockServerState::new();
@@ -1382,11 +944,7 @@
             .expect_get_complete_state_by_field_mask()
             .with(
                 mockall::predicate::function(|request_compl_state| {
-                    request_compl_state
-                        == &RequestCompleteState {
-                            request_id: format!("{AGENT_A}@my_request_id"),
-                            field_mask: vec![],
-                        }
+                    request_compl_state == &CompleteStateRequest { field_mask: vec![] }
                 }),
                 mockall::predicate::always(),
             )
@@ -1396,79 +954,34 @@
         let server_task = tokio::spawn(async move { server.start(None).await });
 
         let request_id = format!("{AGENT_A}@my_request_id");
-        // send command 'RequestCompleteState'
+        // send command 'CompleteStateRequest'
         // CompleteState shall contain the complete state
         let request_complete_state_result = to_server
-<<<<<<< HEAD
             .request_complete_state(
-                format!("{agent_name_fake_agent_1}@my_request_id"),
-                super::CompleteStateRequest {
-                    field_mask: vec![
-                        String::from("workloadStates"),
-                        String::from("currentState.workloads.fake_workload_spec_1"),
-                        String::from("currentState.workloads.fake_workload_spec_3.tags"),
-                        String::from("currentState.workloads.fake_workload_spec_4"),
-                    ],
-                },
+                request_id.clone(),
+                CompleteStateRequest { field_mask: vec![] },
             )
             .await;
         assert!(request_complete_state_result.is_ok());
 
-        check_workload_state(
-            tc_receiver.recv().await.unwrap(),
-            &Response {
-                request_id: String::from("my_request_id"),
-                response_content: ResponseContent::CompleteState(Box::new(CompleteState {
-                    current_state: State {
-                        workloads: vec![
-                            (
-                                "fake_workload_spec_1".into(),
-                                test_state
-                                    .current_state
-                                    .workloads
-                                    .get("fake_workload_spec_1")
-                                    .unwrap()
-                                    .to_owned(),
-                            ),
-                            (
-                                "fake_workload_spec_3".into(),
-                                WorkloadSpec {
-                                    tags: vec![Tag {
-                                        key: "key".into(),
-                                        value: "value".into(),
-                                    }],
-                                    ..Default::default()
-                                },
-                            ),
-                        ]
-                        .into_iter()
-                        .collect(),
-                        ..Default::default()
-                    },
-                    ..Default::default()
-                })),
-            },
-=======
-            .request_complete_state(RequestCompleteState {
-                request_id: request_id.clone(),
-                field_mask: vec![],
-            })
-            .await;
-        assert!(request_complete_state_result.is_ok());
-
         let execution_command = comm_middle_ware_receiver.recv().await.unwrap();
 
         let expected_complete_state = CompleteState {
-            request_id,
             startup_state: State::default(),
             current_state: State::default(),
             workload_states: vec![],
         };
-        assert_eq!(
-            ExecutionCommand::CompleteState(Box::new(expected_complete_state)),
-            execution_command
->>>>>>> ba1f33cc
-        );
+
+        assert!(matches!(
+            execution_command,
+            common::from_server_interface::FromServer::Response(common::commands::Response {
+                request_id: received_request_id,
+                response_content: common::commands::ResponseContent::CompleteState(
+                    boxed_complete_state
+                )
+            }) if request_id == received_request_id &&
+            *boxed_complete_state == expected_complete_state
+        ));
 
         server_task.abort();
         assert!(comm_middle_ware_receiver.try_recv().is_err());
@@ -1482,19 +995,9 @@
     #[tokio::test]
     async fn utest_server_start_distributes_workload_unknown_after_agent_gone() {
         let _ = env_logger::builder().is_test(true).try_init();
-<<<<<<< HEAD
-
-        const BUFFER_SIZE: usize = 20;
-        let fake_agent_names = ["fake_agent_1", "fake_agent_2"];
-
-        let (to_agents, mut agents_receiver) = mpsc::channel::<FromServer>(BUFFER_SIZE);
-        let (to_server, server_receiver) = mpsc::channel::<ToServer>(BUFFER_SIZE);
-=======
-        let (to_server, server_receiver) =
-            super::create_state_change_channels(common::CHANNEL_CAPACITY);
+        let (to_server, server_receiver) = create_state_change_channels(common::CHANNEL_CAPACITY);
         let (to_agents, mut comm_middle_ware_receiver) =
-            super::create_execution_channels(common::CHANNEL_CAPACITY);
->>>>>>> ba1f33cc
+            create_execution_channels(common::CHANNEL_CAPACITY);
 
         let mut server = AnkaiosServer::new(server_receiver, to_agents);
         let mock_server_state = MockServerState::new();
@@ -1522,7 +1025,7 @@
 
         let execution_command = comm_middle_ware_receiver.recv().await.unwrap();
         assert_eq!(
-            ExecutionCommand::UpdateWorkloadState(UpdateWorkloadState {
+            FromServer::UpdateWorkloadState(UpdateWorkloadState {
                 workload_states: vec![WorkloadState {
                     workload_name: WORKLOAD_NAME_1.to_string(),
                     agent_name: AGENT_A.to_string(),
@@ -1532,86 +1035,6 @@
             execution_command
         );
 
-<<<<<<< HEAD
-        // UpdateWorkload for the Fake Agent 1
-        let agent_message = agents_receiver.try_recv();
-        assert!(agent_message.is_ok());
-        match agent_message.unwrap() {
-            FromServer::UpdateWorkload(wl) => {
-                check_update_workload(
-                    Some(wl),
-                    "fake_agent_1".to_string(),
-                    vec!["fake_workload_1".to_string(), "fake_workload_2".to_string()],
-                );
-            }
-            cmd => panic!("Unexpected command {:?}", cmd),
-        }
-
-        // UpdateWorkload for the Fake Agent 2
-        let agent_message = agents_receiver.try_recv();
-        assert!(agent_message.is_ok());
-        match agent_message.unwrap() {
-            FromServer::UpdateWorkload(wl) => {
-                check_update_workload(
-                    Some(wl),
-                    "fake_agent_2".to_string(),
-                    vec!["fake_workload_3".to_string()],
-                );
-            }
-            cmd => panic!("Unexpected command {:?}", cmd),
-        }
-
-        // UpdateWorkloadState for the Fake Agent 2
-        let agent_message = agents_receiver.try_recv();
-        assert!(agent_message.is_ok());
-        match agent_message.unwrap() {
-            FromServer::UpdateWorkloadState(wls) => {
-                check_update_workload_state(
-                    Some(wls),
-                    "fake_agent_1".to_string(),
-                    vec![
-                        common::objects::WorkloadState {
-                            agent_name: "fake_agent_1".to_string(),
-                            workload_name: "fake_workload_1".to_string(),
-                            execution_state: common::objects::ExecutionState::ExecRunning,
-                        },
-                        common::objects::WorkloadState {
-                            agent_name: "fake_agent_1".to_string(),
-                            workload_name: "fake_workload_2".to_string(),
-                            execution_state: common::objects::ExecutionState::ExecSucceeded,
-                        },
-                    ],
-                );
-            }
-            cmd => panic!("Unexpected command {:?}", cmd),
-        }
-
-        // UpdateWorkloadState for the Fake Agent 2
-        // [utest->swdd~server-distribute-workload-state-unknown-on-disconnect~1]
-        let agent_message = agents_receiver.try_recv();
-        assert!(agent_message.is_ok());
-        match agent_message.unwrap() {
-            FromServer::UpdateWorkloadState(wls) => {
-                check_update_workload_state(
-                    Some(wls),
-                    "fake_agent_1".to_string(),
-                    vec![
-                        common::objects::WorkloadState {
-                            agent_name: "fake_agent_1".to_string(),
-                            workload_name: "fake_workload_1".to_string(),
-                            execution_state: common::objects::ExecutionState::ExecUnknown,
-                        },
-                        common::objects::WorkloadState {
-                            agent_name: "fake_agent_1".to_string(),
-                            workload_name: "fake_workload_2".to_string(),
-                            execution_state: common::objects::ExecutionState::ExecUnknown,
-                        },
-                    ],
-                );
-            }
-            cmd => panic!("Unexpected command {:?}", cmd),
-        }
-=======
         let workload_states = server
             .workload_state_db
             .get_workload_state_for_agent(AGENT_A);
@@ -1622,11 +1045,10 @@
             execution_state: ExecutionState::ExecUnknown,
         };
         assert_eq!(vec![expected_workload_state.clone()], workload_states);
->>>>>>> ba1f33cc
 
         let execution_command = comm_middle_ware_receiver.recv().await.unwrap();
         assert_eq!(
-            ExecutionCommand::UpdateWorkloadState(UpdateWorkloadState {
+            FromServer::UpdateWorkloadState(UpdateWorkloadState {
                 workload_states: vec![expected_workload_state]
             }),
             execution_command
@@ -1639,44 +1061,14 @@
     #[tokio::test]
     async fn utest_server_start_calls_agents_in_update_state_command() {
         let _ = env_logger::builder().is_test(true).try_init();
-<<<<<<< HEAD
-
-        const BUFFER_SIZE: usize = 20;
-        let fake_agent_names = ["fake_agent_1", "fake_agent_2"];
-
-        let (to_agents, mut agents_receiver) = mpsc::channel::<FromServer>(BUFFER_SIZE);
-        let (to_server, server_receiver) = mpsc::channel::<ToServer>(BUFFER_SIZE);
-
-        let mut server = AnkaiosServer::new(server_receiver, to_agents);
-
-        // prepare workload specs
-        let mut wl = HashMap::new();
-        wl.insert(
-            "fake_workload_spec_1".to_owned(),
-            generate_test_workload_spec_with_param(
-                fake_agent_names[0].to_owned(),
-                "fake_workload_1".to_owned(),
-                RUNTIME_NAME.to_string(),
-            ),
-        );
-        wl.insert(
-            "fake_workload_spec_2".to_owned(),
-            generate_test_workload_spec_with_param(
-                fake_agent_names[0].to_owned(),
-                "fake_workload_2".to_owned(),
-                RUNTIME_NAME.to_string(),
-            ),
-=======
-        let (to_server, server_receiver) =
-            super::create_state_change_channels(common::CHANNEL_CAPACITY);
+        let (to_server, server_receiver) = create_state_change_channels(common::CHANNEL_CAPACITY);
         let (to_agents, mut comm_middle_ware_receiver) =
-            super::create_execution_channels(common::CHANNEL_CAPACITY);
+            create_execution_channels(common::CHANNEL_CAPACITY);
 
         let w1 = generate_test_workload_spec_with_param(
             AGENT_A.to_owned(),
             WORKLOAD_NAME_1.to_owned(),
             RUNTIME_NAME.to_string(),
->>>>>>> ba1f33cc
         );
 
         let w2 = generate_test_workload_spec_with_param(
@@ -1741,11 +1133,7 @@
         assert!(agent_hello2_result.is_ok());
 
         let update_state_result = to_server
-<<<<<<< HEAD
-            .update_state("requeste_id".into(), new_state, vec![update_mask.clone()])
-=======
-            .update_state(update_state, update_mask.clone())
->>>>>>> ba1f33cc
+            .update_state(REQUEST_ID_A.to_string(), update_state, update_mask.clone())
             .await;
         assert!(update_state_result.is_ok());
 
@@ -1753,83 +1141,11 @@
 
         // The receiver in the server receives the messages and terminates the infinite waiting-loop
         drop(to_server);
-<<<<<<< HEAD
-        join!(handle);
-
-        // UpdateWorkload triggered by the "Agent Hello" from the Fake Agent 1
-        let agent_message = agents_receiver.try_recv();
-        assert!(agent_message.is_ok());
-        match agent_message.unwrap() {
-            FromServer::UpdateWorkload(wl) => {
-                assert_eq!(wl.added_workloads.len(), 2);
-                assert_eq!(wl.deleted_workloads.len(), 0);
-                check_update_workload(
-                    Some(wl),
-                    "fake_agent_1".to_string(),
-                    vec!["fake_workload_1".to_string(), "fake_workload_2".to_string()],
-                );
-            }
-            cmd => panic!("Unexpected command {:?}", cmd),
-        }
-
-        // UpdateWorkload triggered by the "Agent Hello" from the Fake Agent 2
-        let agent_message = agents_receiver.try_recv();
-        assert!(agent_message.is_ok());
-        match agent_message.unwrap() {
-            FromServer::UpdateWorkload(wl) => {
-                assert_eq!(wl.added_workloads.len(), 1);
-                assert_eq!(wl.deleted_workloads.len(), 0);
-                check_update_workload(
-                    Some(wl),
-                    "fake_agent_2".to_string(),
-                    vec!["fake_workload_3".to_string()],
-                );
-            }
-            cmd => panic!("Unexpected command {:?}", cmd),
-        }
-
-        // UpdateWorkload triggered by the "Update State"
-        let agent_message = agents_receiver.try_recv();
-        assert!(agent_message.is_ok());
-        match agent_message.unwrap() {
-            FromServer::UpdateWorkload(wl) => {
-                assert_eq!(wl.added_workloads.len(), 1);
-                assert_eq!(wl.deleted_workloads.len(), 2);
-                // TODO: this check shall be part of the "check_update_workload" function
-                // I do not want to change this function, because we have two another feature branches which made changes here.
-                // It would be difficult to merge them if we make changes in the function "check_update_workload"
-
-                let mut wld = wl.deleted_workloads.clone();
-                wld.sort_by(|a, b| a.name.cmp(&b.name));
-                assert_eq!(
-                    wld,
-                    vec![
-                        DeletedWorkload {
-                            agent: "fake_agent_1".to_string(),
-                            name: "fake_workload_spec_1".to_string(),
-                            dependencies: HashMap::new(),
-                        },
-                        DeletedWorkload {
-                            agent: "fake_agent_1".to_string(),
-                            name: "fake_workload_spec_2".to_string(),
-                            dependencies: HashMap::new(),
-                        }
-                    ]
-                );
-                check_update_workload(
-                    Some(wl),
-                    "fake_agent_1".to_string(),
-                    vec!["fake_workload_1".to_string()],
-                );
-            }
-            cmd => panic!("Unexpected command {:?}", cmd),
-        }
-=======
         tokio::join!(server_handle).0.unwrap();
 
         let execution_command = comm_middle_ware_receiver.recv().await.unwrap();
         assert_eq!(
-            ExecutionCommand::UpdateWorkload(UpdateWorkload {
+            FromServer::UpdateWorkload(UpdateWorkload {
                 added_workloads: vec![w1.clone()],
                 deleted_workloads: vec![]
             }),
@@ -1838,17 +1154,16 @@
 
         let execution_command = comm_middle_ware_receiver.recv().await.unwrap();
         assert_eq!(
-            ExecutionCommand::UpdateWorkload(UpdateWorkload {
+            FromServer::UpdateWorkload(UpdateWorkload {
                 added_workloads: vec![w2],
                 deleted_workloads: vec![]
             }),
             execution_command
         );
->>>>>>> ba1f33cc
 
         let execution_command = comm_middle_ware_receiver.recv().await.unwrap();
         assert_eq!(
-            ExecutionCommand::UpdateWorkload(UpdateWorkload {
+            FromServer::UpdateWorkload(UpdateWorkload {
                 added_workloads: vec![updated_w1],
                 deleted_workloads: vec![DeletedWorkload {
                     agent: w1.agent.clone(),
@@ -1867,10 +1182,9 @@
     #[tokio::test]
     async fn utest_server_stop() {
         let _ = env_logger::builder().is_test(true).try_init();
-        let (to_server, server_receiver) =
-            super::create_state_change_channels(common::CHANNEL_CAPACITY);
+        let (to_server, server_receiver) = create_state_change_channels(common::CHANNEL_CAPACITY);
         let (to_agents, _comm_middle_ware_receiver) =
-            super::create_execution_channels(common::CHANNEL_CAPACITY);
+            create_execution_channels(common::CHANNEL_CAPACITY);
 
         let mut server = AnkaiosServer::new(server_receiver, to_agents);
         let mock_server_state = MockServerState::new();
