--- conflicted
+++ resolved
@@ -156,11 +156,7 @@
                         .await
                         .unwrap_or_illegal_state();
 
-<<<<<<< HEAD
-                    // [impl->swdd~swdd-server-stores-newly-connected-agent~1]
-=======
                     // [impl->swdd~server-stores-newly-connected-agent~1]
->>>>>>> 0f82899a
                     self.server_state.add_agent(agent_name);
                 }
                 ToServer::AgentGone(method_obj) => {
@@ -702,11 +698,7 @@
     // [utest->swdd~server-sends-all-workloads-on-start~1]
     // [utest->swdd~agent-from-agent-field~1]
     // [utest->swdd~server-starts-without-startup-config~1]
-<<<<<<< HEAD
-    // [utest->swdd~swdd-server-stores-newly-connected-agent~1]
-=======
     // [utest->swdd~server-stores-newly-connected-agent~1]
->>>>>>> 0f82899a
     #[tokio::test]
     async fn utest_server_sends_workloads_and_workload_states() {
         let _ = env_logger::builder().is_test(true).try_init();
