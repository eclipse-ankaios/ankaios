--- conflicted
+++ resolved
@@ -18,37 +18,23 @@
 mod log_campaign_store;
 mod server_state;
 
-<<<<<<< HEAD
-use api::ank_base;
-use common::commands::{Request, UpdateWorkload};
-use common::from_server_interface::{FromServerReceiver, FromServerSender};
-use common::objects::{
-    AgentMap, CompleteState, DeletedWorkload, ExecutionState, State, WorkloadInstanceName,
-    WorkloadState, WorkloadStatesMap,
+use ankaios_api::ank_base::{
+    AgentMap, AgentStatus, CompleteState, CompleteStateSpec, DeletedWorkload, ExecutionStateSpec,
+    LogsStopResponse, RequestContentSpec, RequestSpec, StateSpec, WorkloadInstanceNameSpec,
+    WorkloadStateSpec, WorkloadStatesMapSpec,
 };
 
+use common::commands::UpdateWorkload;
+use common::from_server_interface::{
+    FromServer, FromServerInterface, FromServerReceiver, FromServerSender,
+};
+use common::std_extensions::IllegalStateResult;
+use common::to_server_interface::{ToServer, ToServerReceiver, ToServerSender};
+
 use server_state::{AddedDeletedWorkloads, StateComparator};
-
-=======
-use ankaios_api::ank_base::{
-    CompleteState, CompleteStateSpec, DeletedWorkload, ExecutionStateSpec, LogsStopResponse,
-    RequestContentSpec, RequestSpec, StateSpec, WorkloadInstanceNameSpec, WorkloadStateSpec,
-    WorkloadStatesMapSpec,
-};
-
-use common::commands::UpdateWorkload;
-use common::from_server_interface::{FromServerReceiver, FromServerSender};
->>>>>>> a2550e39
-use common::std_extensions::IllegalStateResult;
-use common::to_server_interface::{ToServerReceiver, ToServerSender};
 
 #[cfg_attr(test, mockall_double::double)]
 use server_state::ServerState;
-
-use common::{
-    from_server_interface::{FromServer, FromServerInterface},
-    to_server_interface::ToServer,
-};
 
 use tokio::sync::mpsc::channel;
 
@@ -75,12 +61,8 @@
     // [impl->swdd~communication-to-from-server-middleware~1]
     to_agents: FromServerSender,
     server_state: ServerState,
-<<<<<<< HEAD
-    workload_states_map: WorkloadStatesMap,
+    workload_states_map: WorkloadStatesMapSpec,
     agent_map: AgentMap,
-=======
-    workload_states_map: WorkloadStatesMapSpec,
->>>>>>> a2550e39
     log_campaign_store: LogCampaignStore,
 }
 
@@ -90,12 +72,8 @@
             receiver,
             to_agents,
             server_state: ServerState::default(),
-<<<<<<< HEAD
-            workload_states_map: WorkloadStatesMap::default(),
+            workload_states_map: WorkloadStatesMapSpec::default(),
             agent_map: AgentMap::default(),
-=======
-            workload_states_map: WorkloadStatesMapSpec::default(),
->>>>>>> a2550e39
             log_campaign_store: LogCampaignStore::default(),
         }
     }
@@ -197,7 +175,9 @@
                         .unwrap_or_illegal_state();
 
                     // [impl->swdd~server-stores-newly-connected-agent~2]
-                    self.agent_map.add_agent(agent_name);
+                    self.agent_map
+                        .agents
+                        .insert(agent_name.clone(), Default::default());
                 }
                 // [impl->swdd~server-receives-resource-availability~2]
                 ToServer::AgentLoadStatus(method_obj) => {
@@ -209,14 +189,21 @@
                     );
 
                     self.agent_map
-                        .update_agent_resource_availability(method_obj);
+                        .agents
+                        .entry(method_obj.agent_name)
+                        .and_modify(|e| {
+                            e.status = Some(AgentStatus {
+                                cpu_usage: Some(method_obj.cpu_usage.into()),
+                                free_memory: Some(method_obj.free_memory.into()),
+                            })
+                        });
                 }
                 ToServer::AgentGone(method_obj) => {
                     log::debug!("Received AgentGone from '{}'", method_obj.agent_name);
                     let agent_name = method_obj.agent_name;
 
                     // [impl->swdd~server-removes-disconnected-agents-from-state~2]
-                    self.agent_map.remove_agent(&agent_name);
+                    self.agent_map.agents.remove(&agent_name);
 
                     // [impl->swdd~server-set-workload-state-on-disconnect~1]
                     self.workload_states_map.agent_disconnected(&agent_name);
@@ -263,7 +250,7 @@
                         match self.server_state.get_complete_state_by_field_mask(
                             complete_state_request,
                             &self.workload_states_map,
-                            &self.agent_map,
+                            &self.agent_map.clone().try_into().unwrap(),
                         ) {
                             Ok(complete_state) => self
                                 .to_agents
@@ -315,59 +302,13 @@
 
                         // [impl->swdd~update-desired-state-with-update-mask~1]
                         // [impl->swdd~update-desired-state-empty-update-mask~1]
-<<<<<<< HEAD
                         let state_generation_result = match self.server_state.generate_new_state(
-                            update_state_request.state,
+                            update_state_request.new_state,
                             update_state_request.update_mask,
                         ) {
                             Ok(state_generation_result) => state_generation_result,
                             Err(error_msg) => {
                                 log::error!("Update rejected: '{error_msg}'",);
-=======
-                        match self.server_state.update(
-                            update_state_request.new_state,
-                            update_state_request.update_mask,
-                        ) {
-                            Ok(Some((added_workloads, deleted_workloads))) => {
-                                log::info!(
-                                    "The update has {} new or updated workloads, {} workloads to delete",
-                                    added_workloads.len(),
-                                    deleted_workloads.len()
-                                );
-
-                                // [impl->swdd~server-sets-state-of-new-workloads-to-pending~1]
-                                self.workload_states_map.initial_state(&added_workloads);
-
-                                let added_workloads_names = added_workloads
-                                    .iter()
-                                    .map(|x| x.instance_name.to_string())
-                                    .collect();
-                                let deleted_workloads_names = deleted_workloads
-                                    .iter()
-                                    .map(|x| x.instance_name.to_string())
-                                    .collect();
-
-                                // [impl->swdd~server-cancels-log-campaign-for-deleted-workloads~1]
-                                self.cancel_log_requests_of_deleted_workloads(&deleted_workloads)
-                                    .await;
-
-                                // [impl->swdd~server-handles-not-started-deleted-workloads~1]
-                                let retained_deleted_workloads = self
-                                    .handle_not_started_deleted_workloads(deleted_workloads)
-                                    .await;
-
-                                let from_server_command =
-                                    FromServer::UpdateWorkload(UpdateWorkload {
-                                        added_workloads,
-                                        deleted_workloads: retained_deleted_workloads,
-                                    });
-                                self.to_agents
-                                    .send(from_server_command)
-                                    .await
-                                    .unwrap_or_illegal_state();
-                                log::debug!("Send UpdateStateSuccess for request '{request_id}'");
-                                // [impl->swdd~server-update-state-success-response~1]
->>>>>>> a2550e39
                                 self.to_agents
                                     .error(request_id, format!("Update rejected: '{error_msg}'"))
                                     .await
@@ -454,7 +395,7 @@
                             .await
                             .unwrap_or_illegal_state();
                     }
-                    common::commands::RequestContent::EventsCancelRequest => {
+                    RequestContentSpec::EventsCancelRequest(_) => {
                         log::debug!("Got event cancel request with ID: {request_id}");
 
                         // TODO
@@ -620,7 +561,8 @@
     fn deleted_workload_never_started_on_agent(&self, deleted_workload: &DeletedWorkload) -> bool {
         !self
             .agent_map
-            .contains_connected_agent(deleted_workload.instance_name.agent_name())
+            .agents
+            .contains_key(deleted_workload.instance_name.agent_name())
             && self
                 .workload_states_map
                 .get_workload_state_for_workload(&deleted_workload.instance_name)
@@ -701,37 +643,24 @@
 mod tests {
     use super::{AnkaiosServer, create_from_server_channel, create_to_server_channel};
     use crate::ankaios_server::log_campaign_store::RemovedLogRequests;
-<<<<<<< HEAD
     use crate::ankaios_server::server_state::{
         AddedDeletedWorkloads, MockServerState, StateComparator, StateGenerationResult,
         UpdateStateError,
     };
-    use crate::ankaios_server::{create_from_server_channel, create_to_server_channel};
-=======
-    use crate::ankaios_server::server_state::{MockServerState, UpdateStateError};
->>>>>>> a2550e39
 
     use ankaios_api::ank_base::{
-        CompleteState, CompleteStateRequestSpec, CompleteStateSpec, CpuUsageSpec, DeletedWorkload,
-        Error, ExecutionStateEnumSpec, ExecutionStateSpec, FreeMemorySpec, LogEntriesResponse,
-        LogEntry, LogsCancelAccepted, LogsRequestAccepted, LogsRequestSpec, LogsStopResponse,
-        Pending as PendingSubstate, Response, ResponseContent, State, StateSpec,
-        UpdateStateSuccess, Workload, WorkloadInstanceName, WorkloadInstanceNameSpec, WorkloadMap,
-        WorkloadMapSpec, WorkloadNamed, WorkloadSpec, WorkloadStateSpec,
+        AgentMap, CompleteState, CompleteStateRequestSpec, CompleteStateResponse,
+        CompleteStateSpec, CpuUsageSpec, DeletedWorkload, Error, ExecutionStateEnumSpec,
+        ExecutionStateSpec, FreeMemorySpec, LogEntriesResponse, LogEntry, LogsCancelAccepted,
+        LogsRequestAccepted, LogsRequestSpec, LogsStopResponse, Pending as PendingSubstate,
+        Response, ResponseContent, State, StateSpec, UpdateStateSuccess, Workload,
+        WorkloadInstanceName, WorkloadInstanceNameSpec, WorkloadMap, WorkloadMapSpec,
+        WorkloadNamed, WorkloadSpec, WorkloadStateSpec,
     };
-<<<<<<< HEAD
-    use common::from_server_interface::FromServer;
-    use common::objects::{
-        AgentMap, CompleteState, CpuUsage, DeletedWorkload, ExecutionState, ExecutionStateEnum,
-        FreeMemory, PendingSubstate, State, WorkloadInstanceName, WorkloadState,
-        generate_test_agent_map, generate_test_stored_workload_spec,
-        generate_test_workload_spec_with_param, generate_test_workload_states_map_with_data,
-=======
     use ankaios_api::test_utils::{
-        generate_test_workload, generate_test_workload_state,
+        generate_test_agent_map, generate_test_workload, generate_test_workload_state,
         generate_test_workload_state_with_agent, generate_test_workload_states_map_with_data,
         generate_test_workload_with_param,
->>>>>>> a2550e39
     };
     use common::commands::{AgentLoadStatus, ServerHello, UpdateWorkload, UpdateWorkloadState};
     use common::from_server_interface::FromServer;
@@ -1614,15 +1543,11 @@
             .expect_get_complete_state_by_field_mask()
             .with(
                 mockall::predicate::function(|request_complete_state| {
-<<<<<<< HEAD
                     request_complete_state
-                        == &CompleteStateRequest {
+                        == &CompleteStateRequestSpec {
                             field_mask: vec![],
                             subscribe_for_events: false,
                         }
-=======
-                    request_complete_state == &CompleteStateRequestSpec { field_mask: vec![] }
->>>>>>> a2550e39
                 }),
                 mockall::predicate::always(),
                 mockall::predicate::always(),
@@ -1637,14 +1562,10 @@
         let request_complete_state_result = to_server
             .request_complete_state(
                 request_id.clone(),
-<<<<<<< HEAD
-                CompleteStateRequest {
+                CompleteStateRequestSpec {
                     field_mask: vec![],
                     subscribe_for_events: false,
                 },
-=======
-                CompleteStateRequestSpec { field_mask: vec![] },
->>>>>>> a2550e39
             )
             .await;
         assert!(request_complete_state_result.is_ok());
@@ -1655,16 +1576,12 @@
             from_server_command,
             common::from_server_interface::FromServer::Response(Response {
                 request_id,
-<<<<<<< HEAD
-                response_content: Some(ank_base::response::ResponseContent::CompleteStateResponse(
-                    Box::new(ank_base::CompleteStateResponse {
+                response_content: Some(ResponseContent::CompleteStateResponse(Box::new(
+                    CompleteStateResponse {
                         complete_state: Some(current_complete_state),
                         ..Default::default()
-                    })
-                ))
-=======
-                response_content: Some(ResponseContent::CompleteState(current_complete_state))
->>>>>>> a2550e39
+                    }
+                )))
             })
         );
 
@@ -1689,15 +1606,11 @@
             .expect_get_complete_state_by_field_mask()
             .with(
                 mockall::predicate::function(|request_complete_state| {
-<<<<<<< HEAD
                     request_complete_state
-                        == &CompleteStateRequest {
+                        == &CompleteStateRequestSpec {
                             field_mask: vec![],
                             subscribe_for_events: false,
                         }
-=======
-                    request_complete_state == &CompleteStateRequestSpec { field_mask: vec![] }
->>>>>>> a2550e39
                 }),
                 mockall::predicate::always(),
                 mockall::predicate::always(),
@@ -1713,14 +1626,10 @@
         let request_complete_state_result = to_server
             .request_complete_state(
                 request_id.clone(),
-<<<<<<< HEAD
-                CompleteStateRequest {
+                CompleteStateRequestSpec {
                     field_mask: vec![],
                     subscribe_for_events: false,
                 },
-=======
-                CompleteStateRequestSpec { field_mask: vec![] },
->>>>>>> a2550e39
             )
             .await;
         assert!(request_complete_state_result.is_ok());
@@ -1735,16 +1644,12 @@
             from_server_command,
             common::from_server_interface::FromServer::Response(Response {
                 request_id,
-<<<<<<< HEAD
-                response_content: Some(ank_base::response::ResponseContent::CompleteStateResponse(
-                    Box::new(ank_base::CompleteStateResponse {
+                response_content: Some(ResponseContent::CompleteStateResponse(Box::new(
+                    CompleteStateResponse {
                         complete_state: Some(expected_complete_state),
                         ..Default::default()
-                    })
-                ))
-=======
-                response_content: Some(ResponseContent::CompleteState(expected_complete_state))
->>>>>>> a2550e39
+                    }
+                )))
             })
         );
 
@@ -2508,7 +2413,11 @@
             create_from_server_channel(common::CHANNEL_CAPACITY);
 
         let mut server = AnkaiosServer::new(server_receiver, to_agents);
-        server.agent_map.add_agent(AGENT_A.to_owned());
+        server
+            .agent_map
+            .agents
+            .entry(AGENT_A.to_owned())
+            .or_default();
 
         let agent_resource_result = to_server.agent_load_status(payload).await;
         assert!(agent_resource_result.is_ok());
@@ -2518,7 +2427,7 @@
 
         assert!(result.is_ok());
 
-        let expected_agent_map = generate_test_agent_map(AGENT_A);
+        let expected_agent_map: AgentMap = generate_test_agent_map(AGENT_A).into();
 
         assert_eq!(expected_agent_map, server.agent_map);
     }
@@ -2547,9 +2456,17 @@
 
         assert!(result.is_ok());
 
-        let mut expected_agent_map = AgentMap::new();
-        expected_agent_map.add_agent(AGENT_A.to_owned());
-        expected_agent_map.add_agent(AGENT_B.to_owned());
+        let mut expected_agent_map = AgentMap {
+            agents: HashMap::new(),
+        };
+        expected_agent_map
+            .agents
+            .entry(AGENT_A.to_owned())
+            .or_default();
+        expected_agent_map
+            .agents
+            .entry(AGENT_B.to_owned())
+            .or_default();
 
         assert_eq!(expected_agent_map, server.agent_map);
     }
@@ -2568,9 +2485,11 @@
             .times(2)
             .return_const(RemovedLogRequests::default());
 
-        let mut agent_map = AgentMap::new();
-        agent_map.add_agent(AGENT_A.to_owned());
-        agent_map.add_agent(AGENT_B.to_owned());
+        let mut agent_map = AgentMap {
+            agents: HashMap::new(),
+        };
+        agent_map.agents.entry(AGENT_A.to_owned()).or_default();
+        agent_map.agents.entry(AGENT_B.to_owned()).or_default();
         server.agent_map = agent_map;
 
         let agent_resource_result = to_server.agent_gone(AGENT_A.to_owned()).await;
