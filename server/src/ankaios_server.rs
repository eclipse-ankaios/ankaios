--- conflicted
+++ resolved
@@ -842,10 +842,6 @@
 
     // [utest->swdd~server-uses-async-channels~1]
     // [utest->swdd~server-provides-interface-get-complete-state~1]
-<<<<<<< HEAD
-    // [utest->swdd~server-filters-get-complete-state-result~2]
-=======
->>>>>>> 1135d326
     // [utest->swdd~server-includes-id-in-control-interface-response~1]
     // [utest->swdd~server-starts-without-startup-config~1]
     #[tokio::test]
@@ -936,10 +932,6 @@
 
     // [utest->swdd~server-uses-async-channels~1]
     // [utest->swdd~server-provides-interface-get-complete-state~1]
-<<<<<<< HEAD
-    // [utest->swdd~server-filters-get-complete-state-result~2]
-=======
->>>>>>> 1135d326
     // [utest->swdd~server-includes-id-in-control-interface-response~1]
     // [utest->swdd~server-starts-without-startup-config~1]
     #[tokio::test]
