// Copyright (c) 2023 Elektrobit Automotive GmbH
//
// This program and the accompanying materials are made available under the
// terms of the Apache License, Version 2.0 which is available at
// https://www.apache.org/licenses/LICENSE-2.0.
//
// Unless required by applicable law or agreed to in writing, software
// distributed under the License is distributed on an "AS IS" BASIS, WITHOUT
// WARRANTIES OR CONDITIONS OF ANY KIND, either express or implied. See the
// License for the specific language governing permissions and limitations
// under the License.
//
// SPDX-License-Identifier: Apache-2.0

mod config_renderer;
mod cycle_check;
mod delete_graph;
mod event_handler;
mod log_campaign_store;
mod request_id;
mod server_state;
mod state_comparator;

use ankaios_api::ank_base::{
    AgentMapSpec, AgentStatusSpec, CompleteState, CompleteStateSpec, DeletedWorkload,
    ExecutionStateSpec, LogsStopResponse, RequestContentSpec, RequestSpec, StateSpec,
    WorkloadInstanceNameSpec, WorkloadStateSpec, WorkloadStatesMapSpec,
};
use common::state_manipulation::Path;

use server_state::AddedDeletedWorkloads;

#[cfg_attr(test, mockall_double::double)]
use server_state::ServerState;

#[cfg_attr(test, mockall_double::double)]
use event_handler::EventHandler;

#[cfg_attr(test, mockall_double::double)]
use state_comparator::StateComparator;

use common::from_server_interface::{
    FromServer, FromServerInterface, FromServerReceiver, FromServerSender,
};
use common::std_extensions::IllegalStateResult;
use common::to_server_interface::{ToServer, ToServerReceiver, ToServerSender};
use tokio::sync::mpsc::channel;
pub type ToServerChannel = (ToServerSender, ToServerReceiver);
pub type FromServerChannel = (FromServerSender, FromServerReceiver);

pub fn create_to_server_channel(capacity: usize) -> ToServerChannel {
    channel::<ToServer>(capacity)
}
pub fn create_from_server_channel(capacity: usize) -> FromServerChannel {
    channel::<FromServer>(capacity)
}

#[cfg_attr(test, mockall_double::double)]
use log_campaign_store::LogCampaignStore;

use log_campaign_store::LogCollectorRequestId;

use std::collections::HashSet;

use crate::ankaios_server::state_comparator::FieldDifferencePath;

use crate::ankaios_server::state_comparator::StateDifferenceTree;

pub struct AnkaiosServer {
    // [impl->swdd~server-uses-async-channels~1]
    receiver: ToServerReceiver,
    // [impl->swdd~communication-to-from-server-middleware~1]
    to_agents: FromServerSender,
    server_state: ServerState,
    workload_states_map: WorkloadStatesMapSpec,
    agent_map: AgentMapSpec,
    log_campaign_store: LogCampaignStore,
    event_handler: EventHandler,
}

impl AnkaiosServer {
    pub fn new(receiver: ToServerReceiver, to_agents: FromServerSender) -> Self {
        AnkaiosServer {
            receiver,
            to_agents,
            server_state: ServerState::default(),
            workload_states_map: WorkloadStatesMapSpec::default(),
            agent_map: AgentMapSpec::default(),
            log_campaign_store: LogCampaignStore::default(),
            event_handler: EventHandler::default(),
        }
    }

    pub async fn start(&mut self, startup_state: Option<CompleteStateSpec>) -> Result<(), String> {
        if let Some(state) = startup_state {
            StateSpec::verify_api_version(&state.desired_state)?;

            let state_generation_result = self
                .server_state
                .generate_new_state(state, vec![])
                .map_err(|err| err.to_string())?;

            match self
                .server_state
                .update(state_generation_result.new_desired_state)
            {
                Ok(Some(added_deleted_workloads)) => {
                    let added_workloads = added_deleted_workloads.added_workloads;
                    let deleted_workloads = added_deleted_workloads.deleted_workloads;

                    // [impl->swdd~server-sets-state-of-new-workloads-to-pending~1]
                    self.workload_states_map.initial_state(&added_workloads);

                    log::info!("Starting...");
                    self.to_agents
                        .update_workload(added_workloads, deleted_workloads)
                        .await
                        .unwrap_or_illegal_state();
                }
                Ok(None) => {
                    log::info!("No initial workloads to send to agents.");
                }
                Err(err) => {
                    // [impl->swdd~server-fails-on-invalid-startup-state~1]
                    return Err(err.to_string());
                }
            }
        } else {
            // [impl->swdd~server-starts-without-startup-config~1]
            log::info!("No startup manifest provided -> waiting for new workloads from the CLI");
        }
        self.listen_to_agents().await;
        Ok(())
    }

    async fn listen_to_agents(&mut self) {
        log::debug!("Start listening to agents...");
        while let Some(to_server_command) = self.receiver.recv().await {
            match to_server_command {
                ToServer::AgentHello(method_obj) => {
                    log::info!("Received AgentHello from '{}'", method_obj.agent_name);

                    let agent_name = method_obj.agent_name;

                    // [impl->swdd~server-informs-a-newly-connected-agent-workload-states~1]
                    let workload_states = self
                        .workload_states_map
                        .get_workload_state_excluding_agent(&agent_name);

                    if !workload_states.is_empty() {
                        log::debug!(
                            "Sending initial UpdateWorkloadState to agent '{agent_name}' with workload states: '{workload_states:?}'",
                        );

                        self.to_agents
                            .update_workload_state(workload_states)
                            .await
                            .unwrap_or_illegal_state();
                    } else {
                        log::debug!("No workload states to send.");
                    }

                    // Send this agent all workloads in the current state which are assigned to him
                    // [impl->swdd~agent-from-agent-field~1]
                    let added_workloads = self.server_state.get_workloads_for_agent(&agent_name);

                    log::debug!(
                        "Sending initial ServerHello to agent '{agent_name}' with added workloads: '{added_workloads:?}'",
                    );

                    // [impl->swdd~server-sends-all-workloads-on-start~2]
                    self.to_agents
                        .server_hello(Some(agent_name.clone()), added_workloads)
                        .await
                        .unwrap_or_illegal_state();

                    // [impl->swdd~server-stores-newly-connected-agent~2]
                    self.agent_map
                        .agents
                        .insert(agent_name.clone(), Default::default());

                    if self.event_handler.has_subscribers() {
                        // [impl->swdd~server-sends-event-for-newly-connected-agent~1]
                        let mut state_difference_tree = StateDifferenceTree::new();
                        state_difference_tree
                            .insert_added_path(FieldDifferencePath::agent(&agent_name));
                        self.event_handler
                            .send_events(
                                &self.server_state,
                                &self.workload_states_map,
                                &self.agent_map,
                                state_difference_tree,
                                &self.to_agents,
                            )
                            .await;
                    }
                }
                // [impl->swdd~server-receives-resource-availability~2]
                ToServer::AgentLoadStatus(method_obj) => {
                    log::trace!(
                        "Received load status from agent '{}': CPU usage: {}%, Free Memory: {}B",
                        method_obj.agent_name,
                        method_obj.cpu_usage.cpu_usage,
                        method_obj.free_memory.free_memory,
                    );

                    let agent_name = method_obj.agent_name.clone();
                    self.agent_map
                        .agents
                        .entry(method_obj.agent_name)
                        .and_modify(|e| {
                            e.status = Some(AgentStatusSpec {
                                cpu_usage: Some(method_obj.cpu_usage),
                                free_memory: Some(method_obj.free_memory),
                            })
                        });

                    // For simplicity we treat the resource availability changes always as update
                    if self.event_handler.has_subscribers() {
                        // [impl->swdd~server-sends-event-for-updated-agent-resource-availability~1]
                        let mut state_difference_tree = StateDifferenceTree::new();
                        state_difference_tree
                            .insert_updated_path(FieldDifferencePath::agent_cpu(&agent_name));

                        state_difference_tree
                            .insert_updated_path(FieldDifferencePath::agent_memory(&agent_name));
                        self.event_handler
                            .send_events(
                                &self.server_state,
                                &self.workload_states_map,
                                &self.agent_map,
                                state_difference_tree,
                                &self.to_agents,
                            )
                            .await;
                    }
                }
                ToServer::AgentGone(method_obj) => {
                    log::debug!("Received AgentGone from '{}'", method_obj.agent_name);
                    let agent_name = method_obj.agent_name;

                    // [impl->swdd~server-removes-disconnected-agents-from-state~2]
                    self.agent_map.agents.remove(&agent_name);

                    // [impl->swdd~server-set-workload-state-on-disconnect~1]
                    self.workload_states_map.agent_disconnected(&agent_name);

                    // communicate the workload execution states to other agents
                    // [impl->swdd~server-distribute-workload-state-on-disconnect~1]
                    let agent_workload_states = self
                        .workload_states_map
                        .get_workload_state_for_agent(&agent_name);

                    if self.event_handler.has_subscribers() {
                        // [impl->swdd~server-sends-events-for-disconnected-agent~1]
                        let mut state_difference_tree = StateDifferenceTree::new();
                        state_difference_tree
                            .insert_removed_path(FieldDifferencePath::agent(&agent_name));

                        let altered_fields = agent_workload_states.iter().fold(
                            state_difference_tree,
                            |mut state_difference_tree, ws| {
                                state_difference_tree.insert_updated_path(
                                    FieldDifferencePath::workload_state(&ws.instance_name),
                                );
                                state_difference_tree
                            },
                        );

                        self.event_handler
                            .send_events(
                                &self.server_state,
                                &self.workload_states_map,
                                &self.agent_map,
                                altered_fields,
                                &self.to_agents,
                            )
                            .await;

                        self.event_handler.remove_subscribers_of_agent(&agent_name);
                    }

                    // [impl->swdd~server-distribute-workload-state-on-disconnect~1]
                    self.to_agents
                        .update_workload_state(agent_workload_states)
                        .await
                        .unwrap_or_illegal_state();

                    // [impl->swdd~server-handles-log-campaign-for-disconnected-agent~1]
                    let removed_log_requests = self
                        .log_campaign_store
                        .remove_agent_log_campaign_entry(&agent_name);

                    self.cancel_log_requests_of_disconnected_collector(
                        &agent_name,
                        removed_log_requests.collector_requests,
                    )
                    .await;

                    self.send_log_stop_response_for_disconnected_agent(
                        removed_log_requests.disconnected_log_providers,
                    )
                    .await;
                }
                // [impl->swdd~server-provides-update-desired-state-interface~1]
                ToServer::Request(RequestSpec {
                    request_id,
                    request_content,
                }) => match request_content {
                    // [impl->swdd~server-provides-interface-get-complete-state~2]
                    // [impl->swdd~server-includes-id-in-control-interface-response~1]
                    RequestContentSpec::CompleteStateRequest(complete_state_request) => {
                        log::debug!(
                            "Received CompleteStateRequest with id '{}' and field mask: '{:?}'",
                            request_id,
                            complete_state_request.field_mask
                        );
                        match self.server_state.get_complete_state_by_field_mask(
                            complete_state_request.clone(),
                            &self.workload_states_map,
                            &self.agent_map,
                        ) {
                            Ok(complete_state) => {
                                self.to_agents
                                    .complete_state(request_id.clone(), complete_state, None)
                                    .await
                                    .unwrap_or_illegal_state();

                                if complete_state_request.subscribe_for_events {
                                    // [impl->swdd~server-stores-new-event-subscription~1]
                                    self.event_handler.add_subscriber(
                                        request_id,
                                        complete_state_request
                                            .field_mask
                                            .into_iter()
                                            .map(Path::from)
                                            .collect(),
                                    );
                                }
                            }
                            Err(error) => {
                                log::error!("Failed to get complete state: '{error}'");
                                self.to_agents
                                    .complete_state(request_id, CompleteState::default(), None)
                                    .await
                                    .unwrap_or_illegal_state();
                            }
                        }
                    }

                    // [impl->swdd~server-provides-update-desired-state-interface~1]
                    RequestContentSpec::UpdateStateRequest(update_state_request) => {
                        log::debug!(
                            "Received UpdateState. State '{:?}', update mask '{:?}'",
                            update_state_request.new_state,
                            update_state_request.update_mask
                        );

                        // [impl->swdd~update-desired-state-with-invalid-version~1]
                        // [impl->swdd~update-desired-state-with-missing-version~1]
                        // [impl->swdd~server-desired-state-field-conventions~1]
                        let updated_desired_state = &update_state_request.new_state.desired_state;
                        if let Err(error_message) =
                            StateSpec::verify_api_version(updated_desired_state).and_then(|_| {
                                StateSpec::verify_configs_format(updated_desired_state)
                            })
                        {
                            log::warn!(
                                "The CompleteState in the request has wrong format. {error_message} -> ignoring the request"
                            );

                            self.to_agents
                                .error(request_id, error_message)
                                .await
                                .unwrap_or_illegal_state();
                            continue;
                        }

                        // [impl->swdd~update-desired-state-with-update-mask~1]
                        // [impl->swdd~update-desired-state-empty-update-mask~1]
                        let state_generation_result = match self.server_state.generate_new_state(
                            update_state_request.new_state,
                            update_state_request.update_mask,
                        ) {
                            Ok(state_generation_result) => state_generation_result,
                            Err(error_msg) => {
                                log::error!("Update rejected: '{error_msg}'",);
                                self.to_agents
                                    .error(request_id, format!("Update rejected: '{error_msg}'"))
                                    .await
                                    .unwrap_or_illegal_state();
                                continue;
                            }
                        };

                        match self
                            .server_state
                            .update(state_generation_result.new_desired_state)
                        {
                            Ok(Some(added_deleted_workloads)) => {
                                self.handle_post_update_steps(
                                    request_id,
                                    added_deleted_workloads,
                                    &state_generation_result.state_comparator,
                                )
                                .await;
                            }
                            Ok(None) => {
                                log::debug!(
                                    "The current state and new state are identical -> nothing to do"
                                );
                                self.to_agents
                                    .update_state_success(request_id, vec![], vec![])
                                    .await
                                    .unwrap_or_illegal_state();

                                // [impl->swdd~server-sends-state-differences-as-events~1]
                                if self.event_handler.has_subscribers() {
                                    // state changes must be calculated after every update since only config item can be changed as well
                                    let state_difference_tree = state_generation_result
                                        .state_comparator
                                        .state_differences();

                                    if !state_difference_tree.is_empty() {
                                        self.event_handler
                                            .send_events(
                                                &self.server_state,
                                                &self.workload_states_map,
                                                &self.agent_map,
                                                state_difference_tree,
                                                &self.to_agents,
                                            )
                                            .await;
                                    }
                                }
                            }
                            Err(error_msg) => {
                                // [impl->swdd~server-continues-on-invalid-updated-state~1]
                                log::error!("Update rejected: '{error_msg}'",);
                                self.to_agents
                                    .error(request_id, format!("Update rejected: '{error_msg}'"))
                                    .await
                                    .unwrap_or_illegal_state();
                            }
                        }
                    }
                    // [impl->swdd~server-handles-logs-request-message~1]
                    RequestContentSpec::LogsRequest(mut logs_request) => {
                        log::debug!(
                            "Got log request. Id: '{}', Workload Instance Names: '{:?}'",
                            request_id,
                            logs_request.workload_names
                        );

                        // keep only workload instance names that are currently in the desired state
                        logs_request.workload_names.retain(|name| {
                            self.server_state.desired_state_contains_instance_name(name)
                        });
                        if !logs_request.workload_names.is_empty() {
                            log::debug!(
                                "Requesting logs from agents for the instance names: {:?}",
                                logs_request.workload_names
                            );
                            self.to_agents
                                .logs_request(request_id.clone(), logs_request.clone().into())
                                .await
                                .unwrap_or_illegal_state();

                            self.log_campaign_store
                                .insert_log_campaign(&request_id, &logs_request.workload_names);
                        }

                        self.to_agents
                            .logs_request_accepted(request_id.clone(), logs_request.into())
                            .await
                            .unwrap_or_illegal_state();
                    }
                    // [impl->swdd~server-handles-logs-cancel-request-message~1]
                    RequestContentSpec::LogsCancelRequest(_) => {
                        log::debug!("Got log cancel request with ID: {request_id}");

                        self.log_campaign_store.remove_logs_request_id(&request_id);

                        self.to_agents
                            .logs_cancel_request(request_id.clone())
                            .await
                            .unwrap_or_illegal_state();

                        self.to_agents
                            .logs_cancel_request_accepted(request_id)
                            .await
                            .unwrap_or_illegal_state();
                    }
                    // [impl->swdd~server-removes-event-subscription~1]
                    RequestContentSpec::EventsCancelRequest(_) => {
                        log::debug!("Got event cancel request with ID: {request_id}");

                        self.event_handler.remove_subscriber(request_id.clone());

                        self.to_agents
                            .event_cancel_request_accepted(request_id)
                            .await
                            .unwrap_or_illegal_state();
                    }
                },
                ToServer::UpdateWorkloadState(method_obj) => {
                    log::debug!(
                        "Received UpdateWorkloadState: '{:?}'",
                        method_obj.workload_states
                    );

                    // [impl->swdd~server-stores-workload-state~1]
                    self.workload_states_map
                        .process_new_states(method_obj.workload_states.clone());

                    // [impl->swdd~server-cleans-up-state~1]
                    self.server_state.cleanup_state(&method_obj.workload_states);

                    if self.event_handler.has_subscribers() {
<<<<<<< HEAD
                        let altered_fields: Vec<FieldDifference> = method_obj
                            .workload_states
                            .iter()
                            .map(|ws| {
                                if ws.execution_state.is_removed() {
                                    // [impl->swdd~server-removes-subscription-for-deleted-subscriber-workload~1]
                                    self.event_handler.remove_workload_subscriber(
                                        &ws.instance_name.agent_name().to_owned(),
                                        &ws.instance_name.workload_name().to_owned(),
                                    );
                                    // [impl->swdd~server-sends-event-for-removed-workload-states~1]
                                    FieldDifference::removed_workload_state(&ws.instance_name)
                                } else {
                                    // [impl->swdd~server-sends-event-for-updated-workload-states~1]
                                    FieldDifference::updated_workload_state(&ws.instance_name)
                                }
                            })
                            .collect();
=======
                        let mut state_difference_tree = StateDifferenceTree::new();
>>>>>>> 2d94ca7e

                        method_obj.workload_states.iter().for_each(|ws| {
                            if ws.execution_state.is_removed() {
                                // [impl->swdd~server-sends-event-for-removed-workload-states~1]
                                state_difference_tree.insert_removed_path(
                                    FieldDifferencePath::workload_state(&ws.instance_name),
                                );
                            } else {
                                // [impl->swdd~server-sends-event-for-updated-workload-states~1]
                                state_difference_tree.insert_updated_path(
                                    FieldDifferencePath::workload_state(&ws.instance_name),
                                );
                            }
                        });

                        self.event_handler
                            .send_events(
                                &self.server_state,
                                &self.workload_states_map,
                                &self.agent_map,
                                state_difference_tree,
                                &self.to_agents,
                            )
                            .await;
                    }

                    // [impl->swdd~server-forwards-workload-state~1]
                    self.to_agents
                        .update_workload_state(method_obj.workload_states)
                        .await
                        .unwrap_or_illegal_state();
                }
                // [impl->swdd~server-forwards-logs-entries-response-messages~1]
                ToServer::LogEntriesResponse(request_id, logs_response) => {
                    self.to_agents
                        .log_entries_response(request_id, logs_response)
                        .await
                        .unwrap_or_illegal_state();
                }
                // [impl->swdd~server-forwards-logs-stop-response-messages~1]
                ToServer::LogsStopResponse(request_id, logs_stop_response) => {
                    log::debug!("Received LogsStopResponse with ID: {request_id}");
                    self.to_agents
                        .logs_stop_response(request_id, logs_stop_response)
                        .await
                        .unwrap_or_illegal_state();
                }
                ToServer::Goodbye(goodbye) => {
                    log::debug!("Received 'Goodbye' from '{}'", goodbye.connection_name);

                    // [impl->swdd~server-cancels-log-campaign-for-disconnected-cli~1]
                    let removed_cli_log_requests = self
                        .log_campaign_store
                        .remove_cli_log_campaign_entry(&goodbye.connection_name);

                    self.cancel_log_requests_of_disconnected_collector(
                        &goodbye.connection_name,
                        removed_cli_log_requests,
                    )
                    .await;

                    // [impl->swdd~server-removes-event-subscription-for-disconnected-cli~1]
                    self.event_handler
                        .remove_cli_subscriber(&goodbye.connection_name);
                }
                ToServer::Stop(_method_obj) => {
                    log::debug!("Received Stop from communications server");
                    // TODO: handle the call
                    break;
                }
            }
        }
    }

    async fn handle_post_update_steps(
        &mut self,
        request_id: String,
        added_deleted_workloads: AddedDeletedWorkloads,
        state_comparator: &StateComparator,
    ) {
        let added_workloads = added_deleted_workloads.added_workloads;
        let deleted_workloads = added_deleted_workloads.deleted_workloads;
        log::info!(
            "The update has {} new or updated workloads, {} workloads to delete",
            added_workloads.len(),
            deleted_workloads.len()
        );

        // [impl->swdd~server-sets-state-of-new-workloads-to-pending~1]
        self.workload_states_map.initial_state(&added_workloads);

        let added_workloads_names = added_workloads
            .iter()
            .map(|x| x.instance_name.to_string())
            .collect();
        let deleted_workloads_names = deleted_workloads
            .iter()
            .map(|x| x.instance_name.to_string())
            .collect();

        // [impl->swdd~server-cancels-log-campaign-for-deleted-workloads~1]
        self.cancel_log_requests_of_deleted_workloads(&deleted_workloads)
            .await;

        // [impl->swdd~server-handles-not-started-deleted-workloads~1]
        let (retained_deleted_workloads, deleted_workload_states) = self
            .handle_not_started_deleted_workloads(deleted_workloads)
            .await;

        // [impl->swdd~server-sends-state-differences-as-events~1]
        if self.event_handler.has_subscribers() {
            // state changes must be calculated after every update since only config item can be changed as well
            let mut state_difference_tree = state_comparator.state_differences();

            // add initial workload states as added fields
            // [impl->swdd~server-sends-event-for-initial-workload-states~1]
            added_workloads.iter().for_each(|wl| {
                state_difference_tree
                    .insert_added_path(FieldDifferencePath::workload_state(&wl.instance_name));
            });

            deleted_workload_states.iter().for_each(|wl_state| {
                // [impl->swdd~server-sends-event-for-removed-workload-states~1]
                state_difference_tree.insert_removed_path(FieldDifferencePath::workload_state(
                    &wl_state.instance_name,
                ));
            });

            if !state_difference_tree.is_empty() {
                self.event_handler
                    .send_events(
                        &self.server_state,
                        &self.workload_states_map,
                        &self.agent_map,
                        state_difference_tree,
                        &self.to_agents,
                    )
                    .await;
            }
        }

        if !deleted_workload_states.is_empty() {
            log::debug!(
                "Send UpdateWorkloadState for not started deleted workloads: '{deleted_workload_states:?}'"
            );
            self.to_agents
                .update_workload_state(deleted_workload_states)
                .await
                .unwrap_or_illegal_state();
        }

        self.to_agents
            .update_workload(added_workloads, retained_deleted_workloads)
            .await
            .unwrap_or_illegal_state();

        log::debug!("Send UpdateStateSuccess for request '{request_id}'");
        // [impl->swdd~server-update-state-success-response~1]
        self.to_agents
            .update_state_success(request_id, added_workloads_names, deleted_workloads_names)
            .await
            .unwrap_or_illegal_state();
    }

    // [impl->swdd~server-handles-not-started-deleted-workloads~1]
    async fn handle_not_started_deleted_workloads(
        &mut self,
        mut deleted_workloads: Vec<DeletedWorkload>,
    ) -> (Vec<DeletedWorkload>, Vec<WorkloadStateSpec>) {
        let mut deleted_states = vec![];
        deleted_workloads.retain(|deleted_wl| {
            if deleted_wl.instance_name.agent_name().is_empty()
                || self.deleted_workload_never_started_on_agent(deleted_wl)
            {
                self.workload_states_map.remove(&deleted_wl.instance_name);
                deleted_states.push(WorkloadStateSpec {
                    instance_name: deleted_wl.instance_name.clone(),
                    execution_state: ExecutionStateSpec::removed(),
                });

                return false;
            }
            true
        });

        (deleted_workloads, deleted_states)
    }

    fn deleted_workload_never_started_on_agent(&self, deleted_workload: &DeletedWorkload) -> bool {
        !self
            .agent_map
            .agents
            .contains_key(deleted_workload.instance_name.agent_name())
            && self
                .workload_states_map
                .get_workload_state_for_workload(&deleted_workload.instance_name)
                .is_some_and(|current_execution_state| current_execution_state.is_pending_initial())
    }

    // [impl->swdd~server-handles-log-campaign-for-disconnected-agent~1]
    // [impl->swdd~server-cancels-log-campaign-for-disconnected-cli~1]
    async fn cancel_log_requests_of_disconnected_collector(
        &mut self,
        connection_name: &str,
        request_ids_to_cancel: HashSet<LogCollectorRequestId>,
    ) {
        for request_id in request_ids_to_cancel {
            log::debug!(
                "Sending logs cancel request for disconnected connection '{connection_name}' with request id: {request_id}"
            );
            self.to_agents
                .logs_cancel_request(request_id)
                .await
                .unwrap_or_illegal_state();
        }
    }

    // [impl->swdd~server-cancels-log-campaign-for-deleted-workloads~1]
    async fn cancel_log_requests_of_deleted_workloads(
        &mut self,
        deleted_workloads: &Vec<DeletedWorkload>,
    ) {
        for deleted_workload in deleted_workloads {
            let request_ids = self.log_campaign_store.remove_collector_campaign_entry(
                &deleted_workload.instance_name.workload_name().to_owned(),
            );
            for request_id in request_ids {
                log::debug!(
                    "Sending logs cancel request for deleted workload '{}' with request id: {}",
                    deleted_workload.instance_name.workload_name(),
                    request_id
                );
                self.to_agents
                    .logs_cancel_request(request_id)
                    .await
                    .unwrap_or_illegal_state();
            }
        }
    }

    // [impl->swdd~server-handles-log-campaign-for-disconnected-agent~1]
    async fn send_log_stop_response_for_disconnected_agent(
        &mut self,
        stopped_log_gatherings: Vec<(String, Vec<WorkloadInstanceNameSpec>)>,
    ) {
        for (request_id, stopped_log_providers) in stopped_log_gatherings {
            for workload_instance_name in stopped_log_providers {
                self.to_agents
                    .logs_stop_response(
                        request_id.to_owned(),
                        LogsStopResponse {
                            workload_name: Some(workload_instance_name.into()),
                        },
                    )
                    .await
                    .unwrap_or_illegal_state();
            }
        }
    }
}

//////////////////////////////////////////////////////////////////////////////
//                 ########  #######    #########  #########                //
//                    ##     ##        ##             ##                    //
//                    ##     #####     #########      ##                    //
//                    ##     ##                ##     ##                    //
//                    ##     #######   #########      ##                    //
//////////////////////////////////////////////////////////////////////////////

#[cfg(test)]
mod tests {
    use std::collections::{HashMap, HashSet};
    use std::vec;

    use super::{
        AnkaiosServer, FromServerSender, create_from_server_channel, create_to_server_channel,
    };
    use crate::ankaios_server::log_campaign_store::RemovedLogRequests;
    use crate::ankaios_server::server_state::{
        AddedDeletedWorkloads, MockServerState, StateGenerationResult, UpdateStateError,
    };
    use crate::ankaios_server::state_comparator::{
        FieldDifferencePath, MockStateComparator, StateDifferenceTree,
        generate_difference_tree_from_paths, validate_path_in_tree,
    };

    use ankaios_api::ank_base::{
        AgentMapSpec, CompleteState, CompleteStateRequestSpec, CompleteStateResponse,
        CompleteStateSpec, CpuUsageSpec, DeletedWorkload, Error, ExecutionStateEnumSpec,
        ExecutionStateSpec, FreeMemorySpec, LogEntriesResponse, LogEntry, LogsCancelAccepted,
        LogsRequestAccepted, LogsRequestSpec, LogsStopResponse, Pending as PendingSubstate,
        Response, ResponseContent, State, StateSpec, UpdateStateSuccess, Workload,
        WorkloadInstanceName, WorkloadInstanceNameSpec, WorkloadMap, WorkloadMapSpec,
        WorkloadNamed, WorkloadSpec, WorkloadStateSpec, WorkloadStatesMapSpec,
    };
    use ankaios_api::test_utils::{
        generate_test_agent_map, generate_test_configs, generate_test_workload,
        generate_test_workload_state, generate_test_workload_state_with_agent,
        generate_test_workload_states_map_with_data, generate_test_workload_with_param,
    };
    use common::commands::{AgentLoadStatus, ServerHello, UpdateWorkload, UpdateWorkloadState};
    use common::from_server_interface::FromServer;
    use common::to_server_interface::ToServerInterface;

    use mockall::predicate;

    const AGENT_A: &str = "agent_A";
    const AGENT_B: &str = "agent_B";
    const WORKLOAD_NAME_1: &str = "workload_1";
    const WORKLOAD_INSTANCE_NAME_1: &str = "workload_1.instanceId1.agent_A";
    const WORKLOAD_NAME_2: &str = "workload_2";
    const WORKLOAD_INSTANCE_NAME_2: &str = "workload_2.instanceId2.agent_A";
    const WORKLOAD_NAME_3: &str = "workload_3";
    const RUNTIME_NAME: &str = "runtime";
    const REQUEST_ID: &str = "request_1";
    const REQUEST_ID_A: &str = "agent_A@workload_1@request_1";
    const REQUEST_ID_A2: &str = "agent_A@workload_2@request_2";
    const INSTANCE_ID: &str = "instance_id";
    const MESSAGE: &str = "message";
    const CLI_CONNECTION_NAME: &str = "cli-conn-1234";

    // [utest->swdd~server-uses-async-channels~1]
    // [utest->swdd~server-fails-on-invalid-startup-state~1]
    #[tokio::test]
    async fn utest_server_start_fail_on_invalid_startup_manifest() {
        let _ = env_logger::builder().is_test(true).try_init();
        let (_to_server, server_receiver) = create_to_server_channel(common::CHANNEL_CAPACITY);
        let (to_agents, mut comm_middle_ware_receiver) =
            create_from_server_channel(common::CHANNEL_CAPACITY);

        // contains a self cycle to workload_A
        let workload: WorkloadSpec = generate_test_workload_with_param(AGENT_A, RUNTIME_NAME);

        let startup_state = CompleteStateSpec {
            desired_state: StateSpec {
                workloads: WorkloadMapSpec {
                    workloads: HashMap::from([(WORKLOAD_NAME_1.to_string(), workload)]),
                },
                ..Default::default()
            },
            ..Default::default()
        };

        let mut server = AnkaiosServer::new(server_receiver, to_agents);
        let mut mock_server_state = MockServerState::new();

        let cloned_startup_state = startup_state.clone();
        mock_server_state
            .expect_generate_new_state()
            .with(
                mockall::predicate::eq(cloned_startup_state.clone()),
                mockall::predicate::eq(vec![]),
            )
            .once()
            .returning(move |_, _| {
                Ok(StateGenerationResult {
                    new_desired_state: cloned_startup_state.desired_state.clone(),
                    state_comparator: MockStateComparator::default(),
                })
            });

        mock_server_state
            .expect_update()
            .with(mockall::predicate::eq(startup_state.desired_state.clone()))
            .once()
            .return_const(Err(UpdateStateError::CycleInDependencies(
                WORKLOAD_NAME_1.to_string() + " part of cycle.",
            )));
        server.server_state = mock_server_state;

        let result = server.start(Some(startup_state)).await;
        assert_eq!(
            result,
            Err(format!(
                "workload dependency '{WORKLOAD_NAME_1} part of cycle.' is part of a cycle."
            ))
        );

        assert!(comm_middle_ware_receiver.try_recv().is_err());
    }

    // [utest->swdd~server-fails-on-invalid-startup-state~1]
    #[tokio::test]
    async fn utest_server_start_fail_on_startup_manifest_with_invalid_version() {
        let (_to_server, server_receiver) = create_to_server_channel(common::CHANNEL_CAPACITY);
        let (to_agents, _comm_middle_ware_receiver) =
            create_from_server_channel(common::CHANNEL_CAPACITY);

        let startup_state = CompleteStateSpec {
            desired_state: StateSpec {
                api_version: "invalidVersion".into(),
                ..Default::default()
            },
            ..Default::default()
        };

        let mut server = AnkaiosServer::new(server_receiver, to_agents);
        let result = server.start(Some(startup_state)).await;
        assert_eq!(
            result,
            Err("Unsupported API version. Received 'invalidVersion', expected 'v1'".into())
        );
    }

    // [utest->swdd~server-continues-on-invalid-updated-state~1]
    #[tokio::test]
    async fn utest_server_update_state_continues_on_invalid_new_state() {
        let _ = env_logger::builder().is_test(true).try_init();
        let (to_server, server_receiver) = create_to_server_channel(common::CHANNEL_CAPACITY);
        let (to_agents, mut comm_middle_ware_receiver) =
            create_from_server_channel(common::CHANNEL_CAPACITY);

        /* new workload invalidates the state because
        it contains a self cycle in the inter workload dependencies config */
        let mut updated_workload =
            generate_test_workload_with_param::<WorkloadNamed>(AGENT_A, RUNTIME_NAME)
                .name(WORKLOAD_NAME_1);

        let new_state = CompleteStateSpec {
            desired_state: StateSpec {
                workloads: WorkloadMapSpec {
                    workloads: HashMap::from([(
                        updated_workload.instance_name.workload_name().to_owned(),
                        updated_workload.workload.clone(),
                    )]),
                },
                ..Default::default()
            },
            ..Default::default()
        };

        // fix new state by deleting the dependencies
        let mut fixed_state = new_state.clone();
        updated_workload.workload.dependencies.dependencies.clear();
        fixed_state.desired_state.workloads.workloads = HashMap::from([(
            updated_workload.instance_name.workload_name().to_owned(),
            updated_workload.workload.clone(),
        )]);

        let update_mask = vec!["desiredState.workloads".to_string()];

        let mut server = AnkaiosServer::new(server_receiver, to_agents);
        let mut mock_server_state = MockServerState::new();
        let mut seq = mockall::Sequence::new();
        let new_desired_state = new_state.desired_state.clone();
        mock_server_state
            .expect_generate_new_state()
            .once()
            .in_sequence(&mut seq)
            .returning(move |_, _| {
                Ok(StateGenerationResult {
                    new_desired_state: new_desired_state.clone(),
                    ..Default::default()
                })
            });
        mock_server_state
            .expect_update()
            .with(mockall::predicate::eq(new_state.desired_state.clone()))
            .once()
            .in_sequence(&mut seq)
            .return_const(Err(UpdateStateError::CycleInDependencies(
                WORKLOAD_NAME_1.to_string(),
            )));

        server.event_handler.expect_has_subscribers().never();

        let added_workloads = vec![updated_workload.clone()];
        let deleted_workloads = vec![];

        let fixed_desired_state = fixed_state.desired_state.clone();
        mock_server_state
            .expect_generate_new_state()
            .once()
            .in_sequence(&mut seq)
            .returning(move |_, _| {
                Ok(StateGenerationResult {
                    new_desired_state: fixed_desired_state.clone(),
                    ..Default::default()
                })
            });
        mock_server_state
            .expect_update()
            .with(mockall::predicate::eq(fixed_state.desired_state.clone()))
            .once()
            .in_sequence(&mut seq)
            .return_const(Ok(Some(AddedDeletedWorkloads {
                added_workloads: added_workloads.clone(),
                deleted_workloads: deleted_workloads.clone(),
            })));

        server.server_state = mock_server_state;

        server
            .event_handler
            .expect_has_subscribers()
            .once()
            .in_sequence(&mut seq)
            .return_const(false);

        let server_task = tokio::spawn(async move { server.start(None).await });

        // send the new invalid state update
        assert!(
            to_server
                .update_state(
                    REQUEST_ID_A.to_string(),
                    new_state.clone(),
                    update_mask.clone()
                )
                .await
                .is_ok()
        );

        assert!(matches!(
            comm_middle_ware_receiver.recv().await.unwrap(),
            FromServer::Response(Response {
                request_id,
                response_content: Some(ResponseContent::Error(_))
            }) if request_id == REQUEST_ID_A
        ));

        // send the update with the new clean state again
        assert!(
            to_server
                .update_state(REQUEST_ID_A.to_string(), fixed_state.clone(), update_mask)
                .await
                .is_ok()
        );

        let from_server_command = comm_middle_ware_receiver.recv().await.unwrap();

        let expected_from_server_command = FromServer::UpdateWorkload(UpdateWorkload {
            added_workloads,
            deleted_workloads,
        });
        assert_eq!(from_server_command, expected_from_server_command);

        assert_eq!(
            comm_middle_ware_receiver.recv().await.unwrap(),
            FromServer::Response(Response {
                request_id: REQUEST_ID_A.into(),
                response_content: Some(ResponseContent::UpdateStateSuccess(UpdateStateSuccess {
                    added_workloads: vec![updated_workload.instance_name.to_string()],
                    deleted_workloads: Vec::new(),
                })),
            })
        );

        // make sure all messages are consumed
        assert!(comm_middle_ware_receiver.try_recv().is_err());

        server_task.abort();
    }

    // [utest->swdd~server-sets-state-of-new-workloads-to-pending~1]
    // [utest->swdd~server-uses-async-channels~1]
    #[tokio::test]
    async fn utest_server_start_with_valid_startup_manifest() {
        let _ = env_logger::builder().is_test(true).try_init();
        let (to_server, server_receiver) = create_to_server_channel(common::CHANNEL_CAPACITY);
        let (to_agents, mut comm_middle_ware_receiver) =
            create_from_server_channel(common::CHANNEL_CAPACITY);

        let workload: WorkloadNamed =
            generate_test_workload_with_param(AGENT_A.to_string(), RUNTIME_NAME.to_string());

        let startup_state = CompleteStateSpec {
            desired_state: StateSpec {
                workloads: WorkloadMapSpec {
                    workloads: HashMap::from([(
                        workload.instance_name.workload_name().to_owned(),
                        workload.workload.clone(),
                    )]),
                },
                ..Default::default()
            },
            ..Default::default()
        };

        let added_workloads = vec![workload.clone()];
        let deleted_workloads = vec![];

        let mut server = AnkaiosServer::new(server_receiver, to_agents);
        let mut mock_server_state = MockServerState::new();
        let new_desired_state = startup_state.desired_state.clone();
        mock_server_state
            .expect_generate_new_state()
            .once()
            .returning(move |_, _| {
                Ok(StateGenerationResult {
                    new_desired_state: new_desired_state.clone(),
                    ..Default::default()
                })
            });
        mock_server_state
            .expect_update()
            .with(mockall::predicate::eq(startup_state.desired_state.clone()))
            .once()
            .return_const(Ok(Some(AddedDeletedWorkloads {
                added_workloads: added_workloads.clone(),
                deleted_workloads: deleted_workloads.clone(),
            })));

        server.server_state = mock_server_state;

        let server_handle = server.start(Some(startup_state));

        // The receiver in the server receives the messages and terminates the infinite waiting-loop
        drop(to_server);
        tokio::join!(server_handle).0.unwrap();

        let from_server_command = comm_middle_ware_receiver.recv().await.unwrap();

        let expected_from_server_command = FromServer::UpdateWorkload(UpdateWorkload {
            added_workloads,
            deleted_workloads,
        });
        assert_eq!(from_server_command, expected_from_server_command);

        assert_eq!(
            server
                .workload_states_map
                .get_workload_state_for_agent(AGENT_A),
            vec![WorkloadStateSpec {
                instance_name: workload.instance_name,
                execution_state: ExecutionStateSpec {
                    execution_state_enum: ExecutionStateEnumSpec::Pending(PendingSubstate::Initial),
                    additional_info: Default::default()
                }
            }]
        );

        assert!(comm_middle_ware_receiver.try_recv().is_err());
    }

    // [utest->swdd~server-uses-async-channels~1]
    // [utest->swdd~server-sends-all-workloads-on-start~2]
    // [utest->swdd~agent-from-agent-field~1]
    // [utest->swdd~server-starts-without-startup-config~1]
    #[tokio::test]
    async fn utest_server_sends_workloads_and_workload_states() {
        let _ = env_logger::builder().is_test(true).try_init();
        let (to_server, server_receiver) = create_to_server_channel(common::CHANNEL_CAPACITY);
        let (to_agents, mut comm_middle_ware_receiver) =
            create_from_server_channel(common::CHANNEL_CAPACITY);

        let mut server = AnkaiosServer::new(server_receiver, to_agents);

        let w1 = generate_test_workload_with_param::<WorkloadNamed>(AGENT_A, RUNTIME_NAME)
            .name(WORKLOAD_NAME_1);

        let w2 = generate_test_workload_with_param::<WorkloadNamed>(AGENT_B, RUNTIME_NAME)
            .name(WORKLOAD_NAME_2);

        let mut mock_server_state = MockServerState::new();

        mock_server_state.expect_cleanup_state().return_const(());

        let mut seq = mockall::Sequence::new();
        mock_server_state
            .expect_get_workloads_for_agent()
            .with(mockall::predicate::eq(AGENT_A.to_string()))
            .once()
            .in_sequence(&mut seq)
            .return_const(vec![w1.clone()]);

        mock_server_state
            .expect_get_workloads_for_agent()
            .with(mockall::predicate::eq(AGENT_B.to_string()))
            .once()
            .in_sequence(&mut seq)
            .return_const(vec![w2.clone()]);

        server.server_state = mock_server_state;

        server
            .event_handler
            .expect_has_subscribers()
            .return_const(false);

        let server_task = tokio::spawn(async move { server.start(None).await });

        // first agent connects to the server
        let agent_hello_result = to_server.agent_hello(AGENT_A.to_string()).await;
        assert!(agent_hello_result.is_ok());

        let from_server_command = comm_middle_ware_receiver.recv().await.unwrap();

        assert_eq!(
            FromServer::ServerHello(ServerHello {
                agent_name: Some(AGENT_A.to_string()),
                added_workloads: vec![w1],
            }),
            from_server_command
        );

        // [utest->swdd~server-informs-a-newly-connected-agent-workload-states~1]
        // [utest->swdd~server-starts-without-startup-config~1]
        // send update_workload_state for first agent which is then stored in the workload_state_db in ankaios server
        let test_wl_1_state_running =
            generate_test_workload_state(WORKLOAD_NAME_1, ExecutionStateSpec::running());
        let update_workload_state_result = to_server
            .update_workload_state(vec![test_wl_1_state_running.clone()])
            .await;
        assert!(update_workload_state_result.is_ok());

        let from_server_command = comm_middle_ware_receiver.recv().await.unwrap();

        assert_eq!(
            FromServer::UpdateWorkloadState(UpdateWorkloadState {
                workload_states: vec![test_wl_1_state_running.clone()]
            }),
            from_server_command
        );

        let agent_hello_result = to_server.agent_hello(AGENT_B.to_owned()).await;
        assert!(agent_hello_result.is_ok());

        let from_server_command = comm_middle_ware_receiver.recv().await.unwrap();

        assert_eq!(
            FromServer::UpdateWorkloadState(UpdateWorkloadState {
                workload_states: vec![test_wl_1_state_running]
            }),
            from_server_command
        );

        let from_server_command = comm_middle_ware_receiver.recv().await.unwrap();

        assert_eq!(
            FromServer::ServerHello(ServerHello {
                agent_name: Some(AGENT_B.to_string()),
                added_workloads: vec![w2],
            }),
            from_server_command
        );

        // [utest->swdd~server-forwards-workload-state~1]
        // send update_workload_state for second agent which is then stored in the workload_state_db in ankaios server
        let test_wl_2_state_succeeded =
            generate_test_workload_state(WORKLOAD_NAME_2, ExecutionStateSpec::succeeded());
        let update_workload_state_result = to_server
            .update_workload_state(vec![test_wl_2_state_succeeded.clone()])
            .await;
        assert!(update_workload_state_result.is_ok());

        let from_server_command = comm_middle_ware_receiver.recv().await.unwrap();

        assert_eq!(
            FromServer::UpdateWorkloadState(UpdateWorkloadState {
                workload_states: vec![test_wl_2_state_succeeded.clone()]
            }),
            from_server_command
        );

        // send update_workload_state for first agent again which is then updated in the workload_state_db in ankaios server
        let test_wl_1_state_succeeded =
            generate_test_workload_state(WORKLOAD_NAME_2, ExecutionStateSpec::succeeded());
        let update_workload_state_result = to_server
            .update_workload_state(vec![test_wl_1_state_succeeded.clone()])
            .await;
        assert!(update_workload_state_result.is_ok());

        let from_server_command = comm_middle_ware_receiver.recv().await.unwrap();

        assert_eq!(
            FromServer::UpdateWorkloadState(UpdateWorkloadState {
                workload_states: vec![test_wl_1_state_succeeded.clone()]
            }),
            from_server_command
        );

        server_task.abort();
        assert!(comm_middle_ware_receiver.try_recv().is_err());
    }

    // [utest->swdd~server-uses-async-channels~1]
    // [utest->swdd~server-provides-update-desired-state-interface~1]
    // [utest->swdd~server-starts-without-startup-config~1]
    // [utest->swdd~server-update-state-success-response~1]
    #[tokio::test]
    async fn utest_server_sends_workloads_and_workload_states_when_requested_update_state_success()
    {
        let _ = env_logger::builder().is_test(true).try_init();
        let (to_server, server_receiver) = create_to_server_channel(common::CHANNEL_CAPACITY);
        let (to_agents, mut comm_middle_ware_receiver) =
            create_from_server_channel(common::CHANNEL_CAPACITY);

        let mut w1 = generate_test_workload_with_param::<WorkloadNamed>(AGENT_A, RUNTIME_NAME)
            .name(WORKLOAD_NAME_1);
        w1.workload.runtime_config = "changed".to_string();

        let update_state = CompleteStateSpec {
            desired_state: StateSpec {
                workloads: WorkloadMapSpec {
                    workloads: HashMap::from([(WORKLOAD_NAME_1.to_owned(), w1.workload.clone())]),
                },
                ..Default::default()
            },
            ..Default::default()
        };

        let added_workloads = vec![w1.clone()];
        let deleted_workloads = vec![];

        let update_mask = vec![format!("desiredState.workloads.{}", WORKLOAD_NAME_1)];
        let mut server = AnkaiosServer::new(server_receiver, to_agents);
        let mut mock_server_state = MockServerState::new();
        let updated_desired_state = update_state.desired_state.clone();
        mock_server_state
            .expect_generate_new_state()
            .once()
            .returning(move |_, _| {
                Ok(StateGenerationResult {
                    new_desired_state: updated_desired_state.clone(),
                    ..Default::default()
                })
            });
        mock_server_state
            .expect_update()
            .with(mockall::predicate::eq(update_state.desired_state.clone()))
            .once()
            .return_const(Ok(Some(AddedDeletedWorkloads {
                added_workloads: added_workloads.clone(),
                deleted_workloads: deleted_workloads.clone(),
            })));
        server.server_state = mock_server_state;

        server
            .event_handler
            .expect_has_subscribers()
            .once()
            .return_const(false);

        let server_task = tokio::spawn(async move { server.start(None).await });

        // send new state to server
        let update_state_result = to_server
            .update_state(REQUEST_ID_A.to_string(), update_state, update_mask)
            .await;
        assert!(update_state_result.is_ok());

        let update_workload_message = comm_middle_ware_receiver.recv().await.unwrap();
        assert_eq!(
            FromServer::UpdateWorkload(UpdateWorkload {
                added_workloads: added_workloads.clone(),
                deleted_workloads: deleted_workloads.clone(),
            }),
            update_workload_message
        );

        let update_state_success_message = comm_middle_ware_receiver.recv().await.unwrap();
        assert_eq!(
            FromServer::Response(Response {
                request_id: REQUEST_ID_A.to_string(),
                response_content: Some(ResponseContent::UpdateStateSuccess(UpdateStateSuccess {
                    added_workloads: added_workloads
                        .into_iter()
                        .map(|x| x.instance_name.to_string())
                        .collect(),
                    deleted_workloads: deleted_workloads
                        .into_iter()
                        .map(|x| x.instance_name.to_string())
                        .collect()
                }))
            }),
            update_state_success_message
        );

        server_task.abort();
        assert!(comm_middle_ware_receiver.try_recv().is_err());
    }

    // [utest->swdd~server-uses-async-channels~1]
    // [utest->swdd~server-provides-update-desired-state-interface~1]
    // [utest->swdd~server-starts-without-startup-config~1]
    #[tokio::test]
    async fn utest_server_sends_workloads_and_workload_states_when_requested_update_state_nothing_to_do()
     {
        let _ = env_logger::builder().is_test(true).try_init();
        let (to_server, server_receiver) = create_to_server_channel(common::CHANNEL_CAPACITY);
        let (to_agents, mut comm_middle_ware_receiver) =
            create_from_server_channel(common::CHANNEL_CAPACITY);

        let mut w1 = generate_test_workload_with_param::<WorkloadNamed>(AGENT_A, RUNTIME_NAME)
            .name(WORKLOAD_NAME_1);
        w1.workload.runtime_config = "changed".to_string();

        let update_state = CompleteStateSpec {
            desired_state: StateSpec {
                workloads: WorkloadMapSpec {
                    workloads: HashMap::from([(WORKLOAD_NAME_1.to_owned(), w1.workload.clone())]),
                },
                ..Default::default()
            },
            ..Default::default()
        };
        let update_mask = vec![format!("desiredState.workloads.{}", WORKLOAD_NAME_1)];
        let mut server = AnkaiosServer::new(server_receiver, to_agents);
        let mut mock_server_state = MockServerState::new();
        let updated_desired_state = update_state.desired_state.clone();
        mock_server_state
            .expect_generate_new_state()
            .once()
            .returning(move |_, _| {
                Ok(StateGenerationResult {
                    new_desired_state: updated_desired_state.clone(),
                    ..Default::default()
                })
            });
        mock_server_state
            .expect_update()
            .with(mockall::predicate::eq(update_state.desired_state.clone()))
            .once()
            .return_const(Ok(None));
        server.server_state = mock_server_state;

        server
            .event_handler
            .expect_has_subscribers()
            .once()
            .return_const(false);

        let server_task = tokio::spawn(async move { server.start(None).await });

        // send new state to server
        let update_state_result = to_server
            .update_state(REQUEST_ID_A.to_string(), update_state, update_mask)
            .await;
        assert!(update_state_result.is_ok());

        assert!(matches!(
            comm_middle_ware_receiver.recv().await.unwrap(),
            FromServer::Response(Response {
                request_id,
                response_content: Some(ResponseContent::UpdateStateSuccess(UpdateStateSuccess {
                    added_workloads,
                    deleted_workloads
                }))
            }) if request_id == REQUEST_ID_A && added_workloads.is_empty() && deleted_workloads.is_empty()
        ));

        assert!(
            tokio::time::timeout(
                tokio::time::Duration::from_millis(200),
                comm_middle_ware_receiver.recv()
            )
            .await
            .is_err()
        );

        server_task.abort();
        assert!(comm_middle_ware_receiver.try_recv().is_err());
    }

    // [utest->swdd~server-uses-async-channels~1]
    // [utest->swdd~server-provides-update-desired-state-interface~1]
    // [utest->swdd~server-starts-without-startup-config~1]
    #[tokio::test]
    async fn utest_server_sends_workloads_and_workload_states_when_requested_update_state_error() {
        let _ = env_logger::builder().is_test(true).try_init();
        let (to_server, server_receiver) = create_to_server_channel(common::CHANNEL_CAPACITY);
        let (to_agents, mut comm_middle_ware_receiver) =
            create_from_server_channel(common::CHANNEL_CAPACITY);

        let w1: WorkloadSpec = generate_test_workload_with_param(AGENT_A, RUNTIME_NAME);

        let update_state = CompleteStateSpec {
            desired_state: StateSpec {
                workloads: WorkloadMapSpec {
                    workloads: HashMap::from([(WORKLOAD_NAME_1.to_owned(), w1.clone())]),
                },
                ..Default::default()
            },
            ..Default::default()
        };
        let update_mask = vec![format!("desiredState.workloads.{}", WORKLOAD_NAME_1)];
        let mut server = AnkaiosServer::new(server_receiver, to_agents);
        let mut mock_server_state = MockServerState::new();
        let updated_desired_state = update_state.desired_state.clone();
        mock_server_state
            .expect_generate_new_state()
            .once()
            .returning(move |_, _| {
                Ok(StateGenerationResult {
                    new_desired_state: updated_desired_state.clone(),
                    ..Default::default()
                })
            });
        mock_server_state
            .expect_update()
            .with(mockall::predicate::eq(update_state.desired_state.clone()))
            .once()
            .return_const(Err(UpdateStateError::ResultInvalid(
                "some update error.".to_string(),
            )));
        server.server_state = mock_server_state;
        let server_task = tokio::spawn(async move { server.start(None).await });

        // send new state to server
        let update_state_result = to_server
            .update_state(REQUEST_ID_A.to_string(), update_state, update_mask)
            .await;
        assert!(update_state_result.is_ok());

        assert!(matches!(
            comm_middle_ware_receiver.recv().await.unwrap(),
            FromServer::Response(Response {
                request_id,
                response_content: Some(ResponseContent::Error(_))
            }) if request_id == REQUEST_ID_A
        ));

        assert!(
            tokio::time::timeout(
                tokio::time::Duration::from_millis(200),
                comm_middle_ware_receiver.recv()
            )
            .await
            .is_err()
        );

        server_task.abort();
        assert!(comm_middle_ware_receiver.try_recv().is_err());
    }

    // [utest->swdd~server-handles-logs-request-message~1]
    #[tokio::test]
    async fn utest_server_forward_logs_request_to_agents() {
        let _ = env_logger::builder().is_test(true).try_init();
        let (to_server, server_receiver) = create_to_server_channel(common::CHANNEL_CAPACITY);
        let (to_agents, mut comm_middle_ware_receiver) =
            create_from_server_channel(common::CHANNEL_CAPACITY);

        let mut server = AnkaiosServer::new(server_receiver, to_agents);
        let mut mock_server_state = MockServerState::new();

        mock_server_state
            .expect_desired_state_contains_instance_name()
            .with(mockall::predicate::function(
                |instance_name: &WorkloadInstanceNameSpec| {
                    instance_name
                        == &WorkloadInstanceNameSpec::new(AGENT_A, WORKLOAD_NAME_1, INSTANCE_ID)
                },
            ))
            .once()
            .return_const(true);

        server.server_state = mock_server_state;

        let log_providing_workloads = vec![WorkloadInstanceNameSpec::new(
            AGENT_A,
            WORKLOAD_NAME_1,
            INSTANCE_ID,
        )];

        server
            .log_campaign_store
            .expect_insert_log_campaign()
            .with(
                predicate::eq(REQUEST_ID_A.to_owned()),
                predicate::eq(log_providing_workloads.clone()),
            )
            .once()
            .return_const(());

        let server_task = tokio::spawn(async move { server.start(None).await });

        let logs_request = LogsRequestSpec {
            workload_names: log_providing_workloads,
            follow: true,
            tail: 10,
            since: None,
            until: None,
        };

        // send logs request to server
        let logs_request_result = to_server
            .logs_request(REQUEST_ID_A.to_string(), logs_request.into())
            .await;
        assert!(logs_request_result.is_ok());
        drop(to_server);

        let logs_request_message = comm_middle_ware_receiver.recv().await.unwrap();
        assert_eq!(
            FromServer::LogsRequest(
                REQUEST_ID_A.into(),
                LogsRequestSpec {
                    workload_names: vec![WorkloadInstanceNameSpec::new(
                        AGENT_A,
                        WORKLOAD_NAME_1,
                        INSTANCE_ID,
                    )],
                    follow: true,
                    tail: 10,
                    since: None,
                    until: None
                }
            ),
            logs_request_message
        );

        let from_server_command = comm_middle_ware_receiver.recv().await.unwrap();
        assert_eq!(
            from_server_command,
            FromServer::Response(Response {
                request_id: REQUEST_ID_A.to_string(),
                response_content: Some(ResponseContent::LogsRequestAccepted(LogsRequestAccepted {
                    workload_names: vec![WorkloadInstanceName {
                        workload_name: WORKLOAD_NAME_1.to_string(),
                        agent_name: AGENT_A.to_string(),
                        id: INSTANCE_ID.to_string()
                    }],
                })),
            })
        );

        assert!(comm_middle_ware_receiver.recv().await.is_none());

        server_task.abort();
        assert!(comm_middle_ware_receiver.try_recv().is_err());
    }

    // [utest->swdd~server-handles-logs-request-message~1]
    #[tokio::test]
    async fn utest_server_forward_logs_request_invalid_workload_names() {
        let _ = env_logger::builder().is_test(true).try_init();
        let (to_server, server_receiver) = create_to_server_channel(common::CHANNEL_CAPACITY);
        let (to_agents, mut comm_middle_ware_receiver) =
            create_from_server_channel(common::CHANNEL_CAPACITY);

        let mut server = AnkaiosServer::new(server_receiver, to_agents);
        let mut mock_server_state = MockServerState::new();

        mock_server_state
            .expect_desired_state_contains_instance_name()
            .with(mockall::predicate::eq(WorkloadInstanceNameSpec::new(
                AGENT_A,
                WORKLOAD_NAME_1,
                INSTANCE_ID,
            )))
            .once()
            .return_const(false);

        server.server_state = mock_server_state;

        server
            .log_campaign_store
            .expect_insert_log_campaign()
            .never();

        let logs_request = LogsRequestSpec {
            workload_names: vec![WorkloadInstanceNameSpec::new(
                AGENT_A,
                WORKLOAD_NAME_1,
                INSTANCE_ID,
            )],
            follow: true,
            tail: 10,
            since: None,
            until: None,
        };

        // send logs request to server
        let logs_request_result = to_server
            .logs_request(REQUEST_ID.to_string(), logs_request.into())
            .await;
        assert!(logs_request_result.is_ok());

        assert!(to_server.stop().await.is_ok());
        let server_result = server.start(None).await;

        let from_server_command = comm_middle_ware_receiver.recv().await.unwrap();
        assert_eq!(
            from_server_command,
            FromServer::Response(Response {
                request_id: REQUEST_ID.to_string(),
                response_content: Some(ResponseContent::LogsRequestAccepted(LogsRequestAccepted {
                    workload_names: vec![],
                })),
            })
        );

        assert!(comm_middle_ware_receiver.try_recv().is_err());
        assert!(server_result.is_ok());
    }

    // [utest->swdd~server-uses-async-channels~1]
    // [utest->swdd~server-provides-interface-get-complete-state~2]
    // [utest->swdd~server-includes-id-in-control-interface-response~1]
    // [utest->swdd~server-starts-without-startup-config~1]
    #[tokio::test]
    async fn utest_server_returns_complete_state_when_received_request_complete_state() {
        let _ = env_logger::builder().is_test(true).try_init();
        let (to_server, server_receiver) = create_to_server_channel(common::CHANNEL_CAPACITY);
        let (to_agents, mut comm_middle_ware_receiver) =
            create_from_server_channel(common::CHANNEL_CAPACITY);

        let w1: Workload = generate_test_workload_with_param(AGENT_A, RUNTIME_NAME);
        let w2 = w1.clone();
        let w3 = Workload {
            agent: Some(AGENT_B.to_string()),
            ..w1.clone()
        };

        let workloads = HashMap::from([
            (WORKLOAD_NAME_1.to_owned(), w1),
            (WORKLOAD_NAME_2.to_owned(), w2),
            (WORKLOAD_NAME_3.to_owned(), w3),
        ]);

        let workload_map = WorkloadMap { workloads };

        let current_complete_state = CompleteState {
            desired_state: Some(State {
                workloads: Some(workload_map),
                ..Default::default()
            }),
            ..Default::default()
        };
        let request_id = format!("{AGENT_A}@my_request_id");
        let mut server = AnkaiosServer::new(server_receiver, to_agents);
        let mut mock_server_state = MockServerState::new();
        mock_server_state
            .expect_get_complete_state_by_field_mask()
            .with(
                mockall::predicate::function(|request_complete_state| {
                    request_complete_state
                        == &CompleteStateRequestSpec {
                            field_mask: vec![],
                            subscribe_for_events: false,
                        }
                }),
                mockall::predicate::always(),
                mockall::predicate::always(),
            )
            .once()
            .return_const(Ok(current_complete_state.clone()));
        server.server_state = mock_server_state;
        let server_task = tokio::spawn(async move { server.start(None).await });

        // send command 'CompleteStateRequest'
        // CompleteState shall contain the complete state
        let request_complete_state_result = to_server
            .request_complete_state(
                request_id.clone(),
                CompleteStateRequestSpec {
                    field_mask: vec![],
                    subscribe_for_events: false,
                },
            )
            .await;
        assert!(request_complete_state_result.is_ok());

        let from_server_command = comm_middle_ware_receiver.recv().await.unwrap();

        assert_eq!(
            from_server_command,
            common::from_server_interface::FromServer::Response(Response {
                request_id,
                response_content: Some(ResponseContent::CompleteStateResponse(Box::new(
                    CompleteStateResponse {
                        complete_state: Some(current_complete_state),
                        ..Default::default()
                    }
                )))
            })
        );

        server_task.abort();
        assert!(comm_middle_ware_receiver.try_recv().is_err());
    }

    // [utest->swdd~server-uses-async-channels~1]
    // [utest->swdd~server-provides-interface-get-complete-state~2]
    // [utest->swdd~server-includes-id-in-control-interface-response~1]
    // [utest->swdd~server-starts-without-startup-config~1]
    #[tokio::test]
    async fn utest_server_returns_complete_state_when_received_request_complete_state_error() {
        let _ = env_logger::builder().is_test(true).try_init();
        let (to_server, server_receiver) = create_to_server_channel(common::CHANNEL_CAPACITY);
        let (to_agents, mut comm_middle_ware_receiver) =
            create_from_server_channel(common::CHANNEL_CAPACITY);

        let mut server = AnkaiosServer::new(server_receiver, to_agents);
        let mut mock_server_state = MockServerState::new();
        mock_server_state
            .expect_get_complete_state_by_field_mask()
            .with(
                mockall::predicate::function(|request_complete_state| {
                    request_complete_state
                        == &CompleteStateRequestSpec {
                            field_mask: vec![],
                            subscribe_for_events: false,
                        }
                }),
                mockall::predicate::always(),
                mockall::predicate::always(),
            )
            .once()
            .return_const(Err("complete state error.".to_string()));
        server.server_state = mock_server_state;
        let server_task = tokio::spawn(async move { server.start(None).await });

        let request_id = format!("{AGENT_A}@my_request_id");
        // send command 'CompleteStateRequest'
        // CompleteState shall contain the complete state
        let request_complete_state_result = to_server
            .request_complete_state(
                request_id.clone(),
                CompleteStateRequestSpec {
                    field_mask: vec![],
                    subscribe_for_events: false,
                },
            )
            .await;
        assert!(request_complete_state_result.is_ok());

        let from_server_command = comm_middle_ware_receiver.recv().await.unwrap();

        let expected_complete_state = CompleteState {
            ..Default::default()
        };

        assert_eq!(
            from_server_command,
            common::from_server_interface::FromServer::Response(Response {
                request_id,
                response_content: Some(ResponseContent::CompleteStateResponse(Box::new(
                    CompleteStateResponse {
                        complete_state: Some(expected_complete_state),
                        ..Default::default()
                    }
                )))
            })
        );

        server_task.abort();
        assert!(comm_middle_ware_receiver.try_recv().is_err());
    }

    // [utest->swdd~server-uses-async-channels~1]
    // [utest->swdd~server-stores-workload-state~1]
    // [utest->swdd~server-set-workload-state-on-disconnect~1]
    // [utest->swdd~server-distribute-workload-state-on-disconnect~1]
    // [utest->swdd~server-starts-without-startup-config~1]
    #[tokio::test]
    async fn utest_server_start_distributes_workload_states_after_agent_disconnect() {
        let _ = env_logger::builder().is_test(true).try_init();
        let (to_server, server_receiver) = create_to_server_channel(common::CHANNEL_CAPACITY);
        let (to_agents, mut comm_middle_ware_receiver) =
            create_from_server_channel(common::CHANNEL_CAPACITY);

        let mut server = AnkaiosServer::new(server_receiver, to_agents);
        server
            .log_campaign_store
            .expect_remove_agent_log_campaign_entry()
            .once()
            .return_const(RemovedLogRequests::default());

        let mut mock_server_state = MockServerState::new();
        mock_server_state
            .expect_cleanup_state()
            .once()
            .return_const(());

        server.server_state = mock_server_state;

        server
            .event_handler
            .expect_has_subscribers()
            .times(2)
            .return_const(false);

        // send update_workload_state for first agent which is then stored in the workload_state_db in ankaios server
        let test_wl_1_state_running = generate_test_workload_state_with_agent(
            WORKLOAD_NAME_1,
            AGENT_A,
            ExecutionStateSpec::running(),
        );
        let update_workload_state_result = to_server
            .update_workload_state(vec![test_wl_1_state_running.clone()])
            .await;
        assert!(update_workload_state_result.is_ok());

        // first agent disconnects from the ankaios server
        let agent_gone_result = to_server.agent_gone(AGENT_A.to_owned()).await;
        assert!(agent_gone_result.is_ok());

        let server_handle = server.start(None);

        // The receiver in the server receives the messages and terminates the infinite waiting-loop
        drop(to_server);
        tokio::join!(server_handle).0.unwrap();

        let from_server_command = comm_middle_ware_receiver.recv().await.unwrap();
        assert_eq!(
            FromServer::UpdateWorkloadState(UpdateWorkloadState {
                workload_states: vec![test_wl_1_state_running.clone()]
            }),
            from_server_command
        );

        let workload_states = server
            .workload_states_map
            .get_workload_state_for_agent(AGENT_A);

        let expected_workload_state = generate_test_workload_state_with_agent(
            WORKLOAD_NAME_1,
            AGENT_A,
            ExecutionStateSpec::agent_disconnected(),
        );
        assert_eq!(vec![expected_workload_state.clone()], workload_states);

        let from_server_command = comm_middle_ware_receiver.recv().await.unwrap();
        assert_eq!(
            FromServer::UpdateWorkloadState(UpdateWorkloadState {
                workload_states: vec![expected_workload_state]
            }),
            from_server_command
        );
        assert!(comm_middle_ware_receiver.try_recv().is_err());
    }

    // [utest->swdd~server-handles-log-campaign-for-disconnected-agent~1]
    #[tokio::test]
    async fn utest_server_sends_logs_cancel_requests_on_disconnected_agent() {
        let _ = env_logger::builder().is_test(true).try_init();
        let (to_server, server_receiver) = create_to_server_channel(common::CHANNEL_CAPACITY);
        let (to_agents, mut comm_middle_ware_receiver) =
            create_from_server_channel(common::CHANNEL_CAPACITY);

        let mut server = AnkaiosServer::new(server_receiver, to_agents);
        server
            .log_campaign_store
            .expect_remove_agent_log_campaign_entry()
            .with(predicate::eq(AGENT_A.to_owned()))
            .once()
            .return_const(RemovedLogRequests {
                collector_requests: HashSet::from([
                    REQUEST_ID_A.to_owned(),
                    REQUEST_ID_A2.to_owned(),
                ]),
                ..Default::default()
            });

        let mut mock_server_state = MockServerState::new();
        mock_server_state.expect_cleanup_state().never();

        server.server_state = mock_server_state;

        server
            .event_handler
            .expect_has_subscribers()
            .once()
            .return_const(false);

        let agent_gone_result = to_server.agent_gone(AGENT_A.to_owned()).await;
        assert!(agent_gone_result.is_ok());

        let server_task = tokio::spawn(async move { server.start(None).await });

        let expected_logs_cancel_requests = vec![
            FromServer::LogsCancelRequest(REQUEST_ID_A.to_string()),
            FromServer::LogsCancelRequest(REQUEST_ID_A2.to_string()),
        ];
        let mut actual_logs_cancel_requests = Vec::new();
        let _update_workload_state = comm_middle_ware_receiver.recv().await.unwrap();
        let logs_cancel_request_a = comm_middle_ware_receiver.recv().await.unwrap();
        actual_logs_cancel_requests.push(logs_cancel_request_a);
        let logs_cancel_request_a2 = comm_middle_ware_receiver.recv().await.unwrap();
        actual_logs_cancel_requests.push(logs_cancel_request_a2);

        for request in actual_logs_cancel_requests {
            assert!(
                expected_logs_cancel_requests.contains(&request),
                "Actual request: '{request:?}' not found in expected requests."
            );
        }

        server_task.abort();
        assert!(comm_middle_ware_receiver.try_recv().is_err());
    }

    // [utest->swdd~server-handles-log-campaign-for-disconnected-agent~1]
    #[tokio::test]
    async fn utest_server_sends_logs_stop_responses_on_disconnected_agent() {
        let _ = env_logger::builder().is_test(true).try_init();
        let (to_server, server_receiver) = create_to_server_channel(common::CHANNEL_CAPACITY);
        let (to_agents, mut comm_middle_ware_receiver) =
            create_from_server_channel(common::CHANNEL_CAPACITY);

        let instance_name_1: WorkloadInstanceNameSpec =
            WORKLOAD_INSTANCE_NAME_1.try_into().unwrap();
        let instance_name_2: WorkloadInstanceNameSpec =
            WORKLOAD_INSTANCE_NAME_2.try_into().unwrap();

        let mut server = AnkaiosServer::new(server_receiver, to_agents);
        server
            .log_campaign_store
            .expect_remove_agent_log_campaign_entry()
            .with(predicate::eq(AGENT_A.to_owned()))
            .once()
            .return_const(RemovedLogRequests {
                collector_requests: HashSet::new(),
                disconnected_log_providers: vec![(
                    REQUEST_ID_A.to_owned(),
                    vec![instance_name_1.clone(), instance_name_2.clone()],
                )],
            });

        let mut mock_server_state = MockServerState::new();
        mock_server_state.expect_cleanup_state().never();

        server.server_state = mock_server_state;

        server
            .event_handler
            .expect_has_subscribers()
            .once()
            .return_const(false);

        let agent_gone_result = to_server.agent_gone(AGENT_A.to_owned()).await;
        assert!(agent_gone_result.is_ok());

        let server_task = tokio::spawn(async move { server.start(None).await });

        let expected_logs_stop_responses = vec![
            FromServer::Response(Response {
                request_id: REQUEST_ID_A.to_string(),
                response_content: Some(ResponseContent::LogsStopResponse(LogsStopResponse {
                    workload_name: Some(instance_name_1.into()),
                })),
            }),
            FromServer::Response(Response {
                request_id: REQUEST_ID_A.to_string(),
                response_content: Some(ResponseContent::LogsStopResponse(LogsStopResponse {
                    workload_name: Some(instance_name_2.into()),
                })),
            }),
        ];
        let mut actual_logs_stop_response = Vec::new();
        let _update_workload_state = comm_middle_ware_receiver.recv().await.unwrap();
        let logs_stop_response_wl1 = comm_middle_ware_receiver.recv().await.unwrap();
        actual_logs_stop_response.push(logs_stop_response_wl1);
        let logs_stop_response_wl2 = comm_middle_ware_receiver.recv().await.unwrap();
        actual_logs_stop_response.push(logs_stop_response_wl2);

        for request in actual_logs_stop_response {
            assert!(
                expected_logs_stop_responses.contains(&request),
                "Actual request: '{request:?}' not found in expected requests."
            );
        }

        server_task.abort();
        assert!(comm_middle_ware_receiver.try_recv().is_err());
    }

    // [utest->swdd~server-sets-state-of-new-workloads-to-pending~1]
    // [utest->swdd~server-uses-async-channels~1]
    // [utest->swdd~server-starts-without-startup-config~1]
    #[tokio::test]
    async fn utest_server_start_calls_agents_in_update_state_command() {
        let _ = env_logger::builder().is_test(true).try_init();
        let (to_server, server_receiver) = create_to_server_channel(common::CHANNEL_CAPACITY);
        let (to_agents, mut comm_middle_ware_receiver) =
            create_from_server_channel(common::CHANNEL_CAPACITY);

        let w1 = generate_test_workload_with_param::<WorkloadNamed>(AGENT_A, RUNTIME_NAME)
            .name(WORKLOAD_NAME_1);
        let w2 = generate_test_workload_with_param::<WorkloadNamed>(AGENT_B, RUNTIME_NAME)
            .name(WORKLOAD_NAME_2);

        let mut updated_w1 = w1.clone();
        updated_w1.instance_name = WorkloadInstanceNameSpec::builder()
            .workload_name(w1.instance_name.workload_name())
            .agent_name(w1.instance_name.agent_name())
            .config(&String::from("changed"))
            .build();
        let update_state = CompleteStateSpec {
            desired_state: StateSpec {
                workloads: WorkloadMapSpec {
                    workloads: HashMap::from([(
                        WORKLOAD_NAME_1.to_owned(),
                        updated_w1.workload.clone(),
                    )]),
                },
                ..Default::default()
            },
            ..Default::default()
        };
        let update_mask = vec!["desiredState.workloads".to_string()];

        let added_workloads = vec![updated_w1.clone()];
        let deleted_workloads = vec![DeletedWorkload {
            instance_name: w1.instance_name.clone(),
            dependencies: HashMap::new(),
        }];

        let mut server = AnkaiosServer::new(server_receiver, to_agents);
        let mut mock_server_state = MockServerState::new();
        let mut seq = mockall::Sequence::new();
        mock_server_state
            .expect_get_workloads_for_agent()
            .with(mockall::predicate::eq(AGENT_A.to_string()))
            .once()
            .in_sequence(&mut seq)
            .return_const(vec![w1.clone()]);

        mock_server_state
            .expect_get_workloads_for_agent()
            .with(mockall::predicate::eq(AGENT_B.to_string()))
            .once()
            .in_sequence(&mut seq)
            .return_const(vec![w2.clone()]);

        let updated_desired_state = update_state.desired_state.clone();
        mock_server_state
            .expect_generate_new_state()
            .once()
            .in_sequence(&mut seq)
            .returning(move |_, _| {
                Ok(StateGenerationResult {
                    new_desired_state: updated_desired_state.clone(),
                    ..Default::default()
                })
            });

        mock_server_state
            .expect_update()
            .with(mockall::predicate::eq(update_state.desired_state.clone()))
            .once()
            .in_sequence(&mut seq)
            .return_const(Ok(Some(AddedDeletedWorkloads {
                added_workloads,
                deleted_workloads,
            })));
        server.server_state = mock_server_state;

        server
            .log_campaign_store
            .expect_remove_collector_campaign_entry()
            .return_const(HashSet::new());

        server
            .event_handler
            .expect_has_subscribers()
            .return_const(false);

        let agent_hello1_result = to_server.agent_hello(AGENT_A.to_owned()).await;
        assert!(agent_hello1_result.is_ok());

        let agent_hello2_result = to_server.agent_hello(AGENT_B.to_owned()).await;
        assert!(agent_hello2_result.is_ok());

        let update_state_result = to_server
            .update_state(REQUEST_ID_A.to_string(), update_state, update_mask.clone())
            .await;
        assert!(update_state_result.is_ok());

        let server_handle = server.start(None);

        // The receiver in the server receives the messages and terminates the infinite waiting-loop
        drop(to_server);
        tokio::join!(server_handle).0.unwrap();

        let from_server_command = comm_middle_ware_receiver.recv().await.unwrap();
        assert_eq!(
            FromServer::ServerHello(ServerHello {
                agent_name: Some(AGENT_A.to_string()),
                added_workloads: vec![w1.clone()]
            }),
            from_server_command
        );

        let from_server_command = comm_middle_ware_receiver.recv().await.unwrap();
        assert_eq!(
            FromServer::ServerHello(ServerHello {
                agent_name: Some(AGENT_B.to_string()),
                added_workloads: vec![w2],
            }),
            from_server_command
        );

        let from_server_command = comm_middle_ware_receiver.recv().await.unwrap();
        assert_eq!(
            FromServer::UpdateWorkload(UpdateWorkload {
                added_workloads: vec![updated_w1.clone()],
                deleted_workloads: vec![DeletedWorkload {
                    instance_name: w1.instance_name.clone(),
                    dependencies: HashMap::new(),
                }]
            }),
            from_server_command
        );

        assert!(matches!(
            comm_middle_ware_receiver.recv().await.unwrap(),
            FromServer::Response(Response {
                request_id,
                response_content: Some(ResponseContent::UpdateStateSuccess(UpdateStateSuccess {
                    added_workloads,
                    deleted_workloads
                }))
            }) if request_id == REQUEST_ID_A && added_workloads == vec![updated_w1.instance_name.to_string()] && deleted_workloads == vec![w1.instance_name.to_string()]
        ));

        assert_eq!(
            server
                .workload_states_map
                .get_workload_state_for_agent(AGENT_A),
            vec![WorkloadStateSpec {
                instance_name: updated_w1.instance_name,
                execution_state: ExecutionStateSpec {
                    execution_state_enum: ExecutionStateEnumSpec::Pending(PendingSubstate::Initial),
                    additional_info: Default::default()
                }
            }]
        );

        assert!(comm_middle_ware_receiver.try_recv().is_err());
    }

    // [utest->swdd~server-uses-async-channels~1]
    // [utest->swdd~server-starts-without-startup-config~1]
    #[tokio::test]
    async fn utest_server_stop() {
        let _ = env_logger::builder().is_test(true).try_init();
        let (to_server, server_receiver) = create_to_server_channel(common::CHANNEL_CAPACITY);
        let (to_agents, _comm_middle_ware_receiver) =
            create_from_server_channel(common::CHANNEL_CAPACITY);

        let mut server = AnkaiosServer::new(server_receiver, to_agents);
        let mock_server_state = MockServerState::new();
        server.server_state = mock_server_state;

        let server_task = tokio::spawn(async move { server.start(None).await });

        assert!(to_server.stop().await.is_ok());

        tokio::time::sleep(tokio::time::Duration::from_millis(50)).await;
        assert!(server_task.is_finished());

        if !server_task.is_finished() {
            server_task.abort();
        }
    }

    // [utest->swdd~server-forwards-logs-entries-response-messages~1]
    #[tokio::test]
    async fn utest_logs_response() {
        let _ = env_logger::builder().is_test(true).try_init();
        let (to_server, server_receiver) = create_to_server_channel(common::CHANNEL_CAPACITY);
        let (to_agents, mut comm_middle_ware_receiver) =
            create_from_server_channel(common::CHANNEL_CAPACITY);

        let mut server = AnkaiosServer::new(server_receiver, to_agents);
        let mock_server_state = MockServerState::new();
        server.server_state = mock_server_state;

        let server_task = tokio::spawn(async move { server.start(None).await });

        assert!(
            to_server
                .log_entries_response(
                    REQUEST_ID.into(),
                    LogEntriesResponse {
                        log_entries: vec![LogEntry {
                            workload_name: Some(WorkloadInstanceName {
                                workload_name: WORKLOAD_NAME_1.into(),
                                agent_name: AGENT_A.into(),
                                id: INSTANCE_ID.into()
                            }),
                            message: MESSAGE.into()
                        }]
                    }
                )
                .await
                .is_ok()
        );

        assert_eq!(
            comm_middle_ware_receiver.recv().await.unwrap(),
            FromServer::Response(Response {
                request_id: REQUEST_ID.into(),
                response_content: Some(ResponseContent::LogEntriesResponse(LogEntriesResponse {
                    log_entries: vec![LogEntry {
                        workload_name: Some(WorkloadInstanceName {
                            workload_name: WORKLOAD_NAME_1.into(),
                            agent_name: AGENT_A.into(),
                            id: INSTANCE_ID.into()
                        }),
                        message: MESSAGE.into()
                    },]
                }))
            })
        );
        server_task.abort();
    }

    // [utest->swdd~update-desired-state-with-invalid-version~1]
    #[tokio::test]
    async fn utest_server_rejects_update_state_with_incompatible_version() {
        let (to_server, server_receiver) = create_to_server_channel(common::CHANNEL_CAPACITY);
        let (to_agents, mut comm_middle_ware_receiver) =
            create_from_server_channel(common::CHANNEL_CAPACITY);

        let update_state = CompleteStateSpec {
            desired_state: StateSpec {
                api_version: "incompatible_version".to_string(),
                ..Default::default()
            },
            ..Default::default()
        };

        let update_mask = vec![format!("desiredState.workloads.{}", WORKLOAD_NAME_1)];
        let mut server = AnkaiosServer::new(server_receiver, to_agents);
        let server_task = tokio::spawn(async move { server.start(None).await });

        // send new state to server
        let update_state_result = to_server
            .update_state(REQUEST_ID_A.to_string(), update_state.clone(), update_mask)
            .await;
        assert!(update_state_result.is_ok());

        let error_message = format!(
            "Unsupported API version. Received 'incompatible_version', expected '{}'",
            StateSpec::default().api_version
        );
        let from_server_command = comm_middle_ware_receiver.recv().await.unwrap();
        assert_eq!(
            FromServer::Response(Response {
                request_id: REQUEST_ID_A.to_string(),
                response_content: Some(ResponseContent::Error(Error {
                    message: error_message
                })),
            }),
            from_server_command
        );

        server_task.abort();
        assert!(comm_middle_ware_receiver.try_recv().is_err());
    }

    // [utest->swdd~update-desired-state-with-missing-version~1]
    #[tokio::test]
    async fn utest_server_rejects_update_state_without_api_version() {
        let _ = env_logger::builder().is_test(true).try_init();
        let (to_server, server_receiver) = create_to_server_channel(common::CHANNEL_CAPACITY);
        let (to_agents, mut comm_middle_ware_receiver) =
            create_from_server_channel(common::CHANNEL_CAPACITY);

        let mut update_state_ankaios_no_version: CompleteStateSpec = CompleteStateSpec {
            ..Default::default()
        };
        update_state_ankaios_no_version.desired_state.api_version = "".to_string();

        let update_mask = vec![format!("desiredState.workloads.{}", WORKLOAD_NAME_1)];
        let mut server = AnkaiosServer::new(server_receiver, to_agents);
        let server_task = tokio::spawn(async move { server.start(None).await });

        // send new state to server
        let update_state_result = to_server
            .update_state(
                REQUEST_ID_A.to_string(),
                update_state_ankaios_no_version.clone(),
                update_mask,
            )
            .await;
        assert!(update_state_result.is_ok());

        let error_message = format!(
            "Unsupported API version. Received '', expected '{}'",
            StateSpec::default().api_version
        );
        let from_server_command = comm_middle_ware_receiver.recv().await.unwrap();
        assert_eq!(
            FromServer::Response(Response {
                request_id: REQUEST_ID_A.to_string(),
                response_content: Some(ResponseContent::Error(Error {
                    message: error_message
                })),
            }),
            from_server_command
        );

        server_task.abort();
        assert!(comm_middle_ware_receiver.try_recv().is_err());
    }

    // [utest->swdd~server-cleans-up-state~1]
    #[tokio::test]
    async fn utest_server_triggers_delete_of_actually_removed_workloads_from_delete_graph() {
        let _ = env_logger::builder().is_test(true).try_init();
        let (to_server, server_receiver) = create_to_server_channel(common::CHANNEL_CAPACITY);
        let (to_agents, _comm_middle_ware_receiver) =
            create_from_server_channel(common::CHANNEL_CAPACITY);

        let mut server = AnkaiosServer::new(server_receiver, to_agents);

        let mut mock_server_state = MockServerState::new();

        let workload_states = vec![generate_test_workload_state(
            WORKLOAD_NAME_1,
            ExecutionStateSpec::removed(),
        )];

        mock_server_state
            .expect_cleanup_state()
            .with(mockall::predicate::eq(workload_states.clone()))
            .return_const(());
        server.server_state = mock_server_state;

        let server_task = tokio::spawn(async move { server.start(None).await });

        let update_workload_state_result = to_server.update_workload_state(workload_states).await;
        assert!(update_workload_state_result.is_ok());

        server_task.abort();
    }

    // [utest->swdd~server-handles-not-started-deleted-workloads~1]
    #[tokio::test]
    async fn utest_server_handles_deleted_workload_on_empty_agent() {
        let _ = env_logger::builder().is_test(true).try_init();
        let (to_server, server_receiver) = create_to_server_channel(common::CHANNEL_CAPACITY);
        let (to_agents, mut comm_middle_ware_receiver) =
            create_from_server_channel(common::CHANNEL_CAPACITY);

        let workload_without_agent =
            generate_test_workload_with_param::<WorkloadNamed>("", RUNTIME_NAME)
                .name(WORKLOAD_NAME_1);

        let workload_with_agent =
            generate_test_workload_with_param::<WorkloadNamed>(AGENT_B, RUNTIME_NAME)
                .name(WORKLOAD_NAME_2);

        let update_state = CompleteStateSpec::default();
        let update_mask = vec!["desiredState.workloads".to_string()];

        let deleted_workload_without_agent = DeletedWorkload {
            instance_name: workload_without_agent.instance_name.clone(),
            ..Default::default()
        };
        let deleted_workload_with_agent = DeletedWorkload {
            instance_name: workload_with_agent.instance_name.clone(),
            ..Default::default()
        };

        let deleted_workloads = vec![
            deleted_workload_without_agent.clone(),
            deleted_workload_with_agent.clone(),
        ];

        let mut server = AnkaiosServer::new(server_receiver, to_agents);
        let mut mock_server_state = MockServerState::new();
        mock_server_state
            .expect_generate_new_state()
            .once()
            .returning(move |_, _| Ok(StateGenerationResult::default()));
        mock_server_state
            .expect_update()
            .once()
            .return_const(Ok(Some(AddedDeletedWorkloads {
                added_workloads: Vec::default(),
                deleted_workloads: deleted_workloads.clone(),
            })));
        server.server_state = mock_server_state;

        server
            .log_campaign_store
            .expect_remove_collector_campaign_entry()
            .return_const(HashSet::new());

        server
            .event_handler
            .expect_has_subscribers()
            .once()
            .return_const(false);

        let update_state_result = to_server
            .update_state(REQUEST_ID_A.to_string(), update_state, update_mask.clone())
            .await;
        assert!(update_state_result.is_ok());

        let server_handle = server.start(None);

        // The receiver in the server receives the messages and terminates the infinite waiting-loop
        drop(to_server);
        tokio::join!(server_handle).0.unwrap();

        // the server sends the ExecutionStateSpec removed for the workload with an empty agent name
        let from_server_command = comm_middle_ware_receiver.recv().await.unwrap();
        assert_eq!(
            FromServer::UpdateWorkloadState(UpdateWorkloadState {
                workload_states: vec![WorkloadStateSpec {
                    instance_name: workload_without_agent.instance_name,
                    execution_state: ExecutionStateSpec::removed()
                }]
            }),
            from_server_command
        );

        // the server sends only a deleted workload for the workload with a non-empty agent name
        let from_server_command = comm_middle_ware_receiver.recv().await.unwrap();
        assert_eq!(
            FromServer::UpdateWorkload(UpdateWorkload {
                added_workloads: vec![],
                deleted_workloads: vec![deleted_workload_with_agent.clone()],
            }),
            from_server_command
        );

        // ignore UpdateStateSuccessful response
        assert!(matches!(
            comm_middle_ware_receiver.recv().await.unwrap(),
            FromServer::Response(_)
        ));

        assert!(comm_middle_ware_receiver.try_recv().is_err());
    }

    // [utest->swdd~server-cancels-log-campaign-for-deleted-workloads~1]
    #[tokio::test]
    async fn utest_server_cancels_log_collection_of_deleted_workload() {
        let _ = env_logger::builder().is_test(true).try_init();
        let (to_server, server_receiver) = create_to_server_channel(common::CHANNEL_CAPACITY);
        let (to_agents, mut comm_middle_ware_receiver) =
            create_from_server_channel(common::CHANNEL_CAPACITY);

        let log_collecting_workload =
            generate_test_workload_with_param::<WorkloadNamed>(AGENT_B, RUNTIME_NAME)
                .name(WORKLOAD_NAME_2);

        let update_state = CompleteStateSpec::default();
        let update_mask = vec!["desiredState.workloads".to_string()];

        let deleted_workload_with_agent = DeletedWorkload {
            instance_name: log_collecting_workload.instance_name.clone(),
            ..Default::default()
        };

        let deleted_workloads = vec![deleted_workload_with_agent.clone()];

        let mut server: AnkaiosServer = AnkaiosServer::new(server_receiver, to_agents);
        let mut mock_server_state = MockServerState::new();
        mock_server_state
            .expect_generate_new_state()
            .once()
            .returning(move |_, _| Ok(StateGenerationResult::default()));

        mock_server_state
            .expect_update()
            .once()
            .return_const(Ok(Some(AddedDeletedWorkloads {
                added_workloads: Vec::default(),
                deleted_workloads: deleted_workloads.clone(),
            })));
        server.server_state = mock_server_state;

        server
            .event_handler
            .expect_has_subscribers()
            .once()
            .return_const(false);

        let logs_request_id = format!(
            "{}@{}@{}",
            log_collecting_workload.instance_name.agent_name(),
            log_collecting_workload.instance_name.workload_name(),
            "uuid2"
        );
        server
            .log_campaign_store
            .expect_remove_collector_campaign_entry()
            .once()
            .with(predicate::eq(
                log_collecting_workload
                    .instance_name
                    .workload_name()
                    .to_owned(),
            ))
            .return_const(HashSet::from([logs_request_id.to_owned()]));

        let update_state_result = to_server
            .update_state(REQUEST_ID_A.to_string(), update_state, update_mask.clone())
            .await;
        assert!(update_state_result.is_ok());

        let server_handle = server.start(None);

        // The receiver in the server receives the messages and terminates the infinite waiting-loop
        drop(to_server);
        tokio::join!(server_handle).0.unwrap();

        // the server sends the LogsCancelRequest for workload 2
        let from_server_command = comm_middle_ware_receiver.recv().await.unwrap();
        assert_eq!(
            FromServer::LogsCancelRequest(logs_request_id),
            from_server_command
        );

        let from_server_command = comm_middle_ware_receiver.recv().await.unwrap();
        assert_eq!(
            FromServer::UpdateWorkload(UpdateWorkload {
                added_workloads: vec![],
                deleted_workloads: vec![deleted_workload_with_agent.clone()],
            }),
            from_server_command
        );

        // ignore UpdateStateSuccessful response
        assert!(matches!(
            comm_middle_ware_receiver.recv().await.unwrap(),
            FromServer::Response(_)
        ));

        assert!(comm_middle_ware_receiver.try_recv().is_err());
    }

    // [utest->swdd~server-receives-resource-availability~2]
    #[tokio::test]
    async fn utest_server_receives_agent_status_load() {
        let payload = AgentLoadStatus {
            agent_name: AGENT_A.to_string(),
            cpu_usage: CpuUsageSpec { cpu_usage: 42 },
            free_memory: FreeMemorySpec { free_memory: 42 },
        };

        let (to_server, server_receiver) = create_to_server_channel(common::CHANNEL_CAPACITY);
        let (to_agents, _comm_middle_ware_receiver) =
            create_from_server_channel(common::CHANNEL_CAPACITY);

        let mut server = AnkaiosServer::new(server_receiver, to_agents);
        server
            .agent_map
            .agents
            .entry(AGENT_A.to_owned())
            .or_default();

        server
            .event_handler
            .expect_has_subscribers()
            .once()
            .return_const(false);

        let agent_resource_result = to_server.agent_load_status(payload).await;
        assert!(agent_resource_result.is_ok());

        drop(to_server);
        let result = server.start(None).await;

        assert!(result.is_ok());

        let expected_agent_map: AgentMapSpec = generate_test_agent_map(AGENT_A);

        assert_eq!(expected_agent_map, server.agent_map);
    }

    // [utest->swdd~server-stores-newly-connected-agent~2]
    #[tokio::test]
    async fn utest_server_stores_newly_connected_agents() {
        let (to_server, server_receiver) = create_to_server_channel(common::CHANNEL_CAPACITY);
        let (to_agents, _comm_middle_ware_receiver) =
            create_from_server_channel(common::CHANNEL_CAPACITY);

        let mut server = AnkaiosServer::new(server_receiver, to_agents);
        server
            .server_state
            .expect_get_workloads_for_agent()
            .times(2)
            .return_const(Vec::default());

        server
            .event_handler
            .expect_has_subscribers()
            .times(2)
            .return_const(false);

        let agent_resource_result = to_server.agent_hello(AGENT_A.to_owned()).await;
        assert!(agent_resource_result.is_ok());
        let agent_resource_result = to_server.agent_hello(AGENT_B.to_owned()).await;
        assert!(agent_resource_result.is_ok());

        drop(to_server);
        let result = server.start(None).await;

        assert!(result.is_ok());

        let mut expected_agent_map = AgentMapSpec {
            agents: HashMap::new(),
        };
        expected_agent_map
            .agents
            .entry(AGENT_A.to_owned())
            .or_default();
        expected_agent_map
            .agents
            .entry(AGENT_B.to_owned())
            .or_default();

        assert_eq!(expected_agent_map, server.agent_map);
    }

    // [utest->swdd~server-removes-disconnected-agents-from-state~2]
    #[tokio::test]
    async fn utest_server_removes_disconnected_agents_from_agent_map() {
        let (to_server, server_receiver) = create_to_server_channel(common::CHANNEL_CAPACITY);
        let (to_agents, _comm_middle_ware_receiver) =
            create_from_server_channel(common::CHANNEL_CAPACITY);

        let mut server = AnkaiosServer::new(server_receiver, to_agents);
        server
            .log_campaign_store
            .expect_remove_agent_log_campaign_entry()
            .times(2)
            .return_const(RemovedLogRequests::default());

        server
            .event_handler
            .expect_has_subscribers()
            .times(2)
            .return_const(false);

        let mut agent_map = AgentMapSpec::default();
        agent_map.agents.entry(AGENT_A.to_owned()).or_default();
        agent_map.agents.entry(AGENT_B.to_owned()).or_default();
        server.agent_map = agent_map;

        let agent_resource_result = to_server.agent_gone(AGENT_A.to_owned()).await;
        assert!(agent_resource_result.is_ok());
        let agent_resource_result = to_server.agent_gone(AGENT_B.to_owned()).await;
        assert!(agent_resource_result.is_ok());

        drop(to_server);
        let result = server.start(None).await;

        assert!(result.is_ok());

        assert_eq!(AgentMapSpec::default(), server.agent_map);
    }

    // [utest->swdd~server-handles-not-started-deleted-workloads~1]
    #[tokio::test]
    async fn utest_server_handles_pending_initial_deleted_workload_on_not_connected_agent() {
        let _ = env_logger::builder().is_test(true).try_init();
        let (to_server, server_receiver) = create_to_server_channel(common::CHANNEL_CAPACITY);
        let (to_agents, mut comm_middle_ware_receiver) =
            create_from_server_channel(common::CHANNEL_CAPACITY);

        let mut server = AnkaiosServer::new(server_receiver, to_agents);

        let workload: WorkloadNamed = generate_test_workload();

        let update_state = CompleteStateSpec::default();

        let deleted_workload_with_not_connected_agent = DeletedWorkload {
            instance_name: workload.instance_name.clone(),
            ..Default::default()
        };

        let deleted_workloads = vec![deleted_workload_with_not_connected_agent];

        let mut mock_server_state = MockServerState::new();
        let updated_desired_state = update_state.desired_state.clone();
        mock_server_state
            .expect_generate_new_state()
            .once()
            .returning(move |_, _| {
                Ok(StateGenerationResult {
                    new_desired_state: updated_desired_state.clone(),
                    ..Default::default()
                })
            });
        mock_server_state
            .expect_update()
            .once()
            .return_const(Ok(Some(AddedDeletedWorkloads {
                added_workloads: Vec::default(),
                deleted_workloads,
            })));
        server.server_state = mock_server_state;

        server
            .log_campaign_store
            .expect_remove_collector_campaign_entry()
            .once()
            .return_const(HashSet::new());

        server
            .event_handler
            .expect_has_subscribers()
            .once()
            .return_const(false);

        server.workload_states_map = generate_test_workload_states_map_with_data(
            workload.instance_name.agent_name(),
            workload.instance_name.workload_name(),
            workload.instance_name.id(),
            ExecutionStateSpec::initial(),
        );

        assert!(
            to_server
                .update_state(
                    REQUEST_ID.to_owned(),
                    update_state,
                    vec![format!("desiredState.workloads.{WORKLOAD_NAME_1}")],
                )
                .await
                .is_ok()
        );

        drop(to_server);
        let result = server.start(None).await;

        assert!(result.is_ok());

        assert_eq!(
            tokio::time::timeout(
                tokio::time::Duration::from_millis(100),
                comm_middle_ware_receiver.recv(),
            )
            .await,
            Ok(Some(FromServer::UpdateWorkloadState(UpdateWorkloadState {
                workload_states: vec![WorkloadStateSpec {
                    instance_name: workload.instance_name,
                    execution_state: ExecutionStateSpec::removed()
                }]
            })))
        );
    }

    // [utest->swdd~server-handles-logs-cancel-request-message~1]
    #[tokio::test]
    async fn utest_server_log_cancel_request() {
        let (to_server, server_receiver) = create_to_server_channel(common::CHANNEL_CAPACITY);
        let (to_agents, mut comm_middle_ware_receiver) =
            create_from_server_channel(common::CHANNEL_CAPACITY);

        let request_id = REQUEST_ID.to_string();
        let mut server = AnkaiosServer::new(server_receiver, to_agents);
        server
            .log_campaign_store
            .expect_remove_logs_request_id()
            .once()
            .return_const(());

        let server_task = tokio::spawn(async move { server.start(None).await });

        // send new state to server
        let result = to_server.logs_cancel_request(request_id.clone()).await;
        assert!(result.is_ok());

        let from_server_command = comm_middle_ware_receiver.recv().await.unwrap();
        assert_eq!(
            FromServer::LogsCancelRequest(request_id.clone(),),
            from_server_command
        );

        let from_server_command = comm_middle_ware_receiver.recv().await.unwrap();
        assert_eq!(
            FromServer::Response(Response {
                request_id,
                response_content: Some(ResponseContent::LogsCancelAccepted(LogsCancelAccepted {})),
            }),
            from_server_command
        );

        server_task.abort();
        assert!(comm_middle_ware_receiver.try_recv().is_err());
    }

    // [utest->swdd~server-forwards-logs-stop-response-messages~1]
    #[tokio::test]
    async fn utest_server_logs_stop_response() {
        let (to_server, server_receiver) = create_to_server_channel(common::CHANNEL_CAPACITY);
        let (to_agents, mut comm_middle_ware_receiver) =
            create_from_server_channel(common::CHANNEL_CAPACITY);

        let request_id = REQUEST_ID.to_string();
        let mut server = AnkaiosServer::new(server_receiver, to_agents);
        let server_task = tokio::spawn(async move { server.start(None).await });

        let workload_instance_name = WorkloadInstanceName {
            workload_name: WORKLOAD_NAME_1.to_string(),
            agent_name: AGENT_A.to_string(),
            id: INSTANCE_ID.to_string(),
        };

        // send new state to server
        let result = to_server
            .logs_stop_response(
                request_id.clone(),
                LogsStopResponse {
                    workload_name: Some(workload_instance_name.clone()),
                },
            )
            .await;
        assert!(result.is_ok());

        let from_server_command = comm_middle_ware_receiver.recv().await.unwrap();
        assert_eq!(
            FromServer::Response(Response {
                request_id: request_id.clone(),
                response_content: Some(ResponseContent::LogsStopResponse(LogsStopResponse {
                    workload_name: Some(workload_instance_name),
                }))
            }),
            from_server_command
        );

        server_task.abort();
        assert!(comm_middle_ware_receiver.try_recv().is_err());
    }

    // [utest->swdd~server-cancels-log-campaign-for-disconnected-cli~1]
    #[tokio::test]
    async fn utest_server_sends_logs_cancel_request_on_cli_disconnect() {
        let (to_server, server_receiver) = create_to_server_channel(common::CHANNEL_CAPACITY);
        let (to_agents, mut comm_middle_ware_receiver) =
            create_from_server_channel(common::CHANNEL_CAPACITY);

        let cli_request_id = format!("{CLI_CONNECTION_NAME}@cli-request-id-1");
        let mut server = AnkaiosServer::new(server_receiver, to_agents);
        server
            .log_campaign_store
            .expect_remove_cli_log_campaign_entry()
            .with(mockall::predicate::eq(CLI_CONNECTION_NAME.to_owned()))
            .once()
            .return_const(HashSet::from([cli_request_id.clone()]));

        let server_task = tokio::spawn(async move { server.start(None).await });

        let result = to_server.goodbye(CLI_CONNECTION_NAME.to_owned()).await;
        assert!(result.is_ok());

        let from_server_command = comm_middle_ware_receiver.recv().await.unwrap();
        assert_eq!(
            FromServer::LogsCancelRequest(cli_request_id),
            from_server_command
        );

        server_task.abort();
        assert!(comm_middle_ware_receiver.try_recv().is_err());
    }

    // [utest->swdd~server-stores-new-event-subscription~1]
    #[tokio::test]
    async fn utest_server_adds_event_subscribers_upon_complete_state_request() {
        let _ = env_logger::builder().is_test(true).try_init();
        let (to_server, server_receiver) = create_to_server_channel(common::CHANNEL_CAPACITY);
        let (to_agents, mut comm_middle_ware_receiver) =
            create_from_server_channel(common::CHANNEL_CAPACITY);

        let current_complete_state = CompleteState::default();

        let request_id = format!("{AGENT_A}@my_request_id");
        let mut server = AnkaiosServer::new(server_receiver, to_agents);
        server
            .server_state
            .expect_get_complete_state_by_field_mask()
            .once()
            .return_const(Ok(current_complete_state.clone()));

        server
            .event_handler
            .expect_add_subscriber()
            .with(
                mockall::predicate::eq(request_id.clone()),
                mockall::predicate::eq(vec![
                    "desiredState.workloads.workload_1".into(),
                    "workloadStates.*".into(),
                ]),
            )
            .once()
            .return_const(());

        // send command 'CompleteStateRequest' with enabled event subscription
        let request_complete_state_result = to_server
            .request_complete_state(
                request_id.clone(),
                CompleteStateRequestSpec {
                    field_mask: vec![
                        "desiredState.workloads.workload_1".to_owned(),
                        "workloadStates.*".to_owned(),
                    ],
                    subscribe_for_events: true,
                },
            )
            .await;
        assert!(request_complete_state_result.is_ok());

        drop(to_server);
        let result = server.start(None).await;
        assert!(result.is_ok());

        let from_server_command = comm_middle_ware_receiver.recv().await.unwrap();

        assert_eq!(
            from_server_command,
            common::from_server_interface::FromServer::Response(ankaios_api::ank_base::Response {
                request_id,
                response_content: Some(
                    ankaios_api::ank_base::response::ResponseContent::CompleteStateResponse(
                        Box::new(CompleteStateResponse {
                            complete_state: Some(current_complete_state),
                            ..Default::default()
                        })
                    )
                )
            })
        );

        assert!(comm_middle_ware_receiver.try_recv().is_err());
    }

    // [utest->swdd~server-removes-event-subscription~1]
    #[tokio::test]
    async fn utest_server_removes_event_subscribers_upon_events_cancel_request() {
        let _ = env_logger::builder().is_test(true).try_init();
        let (to_server, server_receiver) = create_to_server_channel(common::CHANNEL_CAPACITY);
        let (to_agents, mut comm_middle_ware_receiver) =
            create_from_server_channel(common::CHANNEL_CAPACITY);

        let request_id = format!("{AGENT_A}@my_request_id");
        let mut server = AnkaiosServer::new(server_receiver, to_agents);

        server
            .event_handler
            .expect_remove_subscriber()
            .with(mockall::predicate::eq(request_id.clone()))
            .once()
            .return_const(());

        let events_cancel_request_result = to_server.event_cancel_request(request_id.clone()).await;
        assert!(events_cancel_request_result.is_ok());

        drop(to_server);
        let result = server.start(None).await;
        assert!(result.is_ok());

        let from_server_command = comm_middle_ware_receiver.recv().await.unwrap();

        assert_eq!(
            from_server_command,
            common::from_server_interface::FromServer::Response(ankaios_api::ank_base::Response {
                request_id,
                response_content: Some(
                    ankaios_api::ank_base::response::ResponseContent::EventsCancelAccepted(
                        ankaios_api::ank_base::EventsCancelAccepted {}
                    )
                )
            })
        );

        assert!(comm_middle_ware_receiver.try_recv().is_err());
    }

    // [utest->swdd~server-sends-event-for-newly-connected-agent~1]
    #[tokio::test]
    async fn utest_server_sends_events_for_newly_connected_agents() {
        let _ = env_logger::builder().is_test(true).try_init();
        let (to_server, server_receiver) = create_to_server_channel(common::CHANNEL_CAPACITY);
        let (to_agents, _comm_middle_ware_receiver) =
            create_from_server_channel(common::CHANNEL_CAPACITY);

        let mut server = AnkaiosServer::new(server_receiver, to_agents);

        server.server_state.expect_cleanup_state().return_const(());

        server
            .server_state
            .expect_get_workloads_for_agent()
            .with(mockall::predicate::eq(AGENT_A.to_string()))
            .once()
            .return_const(Vec::default());

        server
            .event_handler
            .expect_has_subscribers()
            .return_const(true);

        server
            .event_handler
            .expect_send_events()
            .with(
                mockall::predicate::always(),
                mockall::predicate::always(),
                mockall::predicate::always(),
                mockall::predicate::function(|state_diff_tree: &StateDifferenceTree| {
                    assert!(state_diff_tree.removed_tree.is_empty());
                    assert!(state_diff_tree.updated_tree.is_empty());
                    validate_path_in_tree(
                        state_diff_tree.added_tree.clone(),
                        &FieldDifferencePath::agent(AGENT_A),
                    )
                }),
                mockall::predicate::always(),
            )
            .once()
            .return_const(());

        let agent_hello_result = to_server.agent_hello(AGENT_A.to_string()).await;
        assert!(agent_hello_result.is_ok());

        drop(to_server);
        let result = server.start(None).await;
        assert!(result.is_ok());
    }

    // [utest->swdd~server-sends-events-for-disconnected-agent~1]
    #[tokio::test]
    async fn utest_server_sends_events_for_disconnected_agents() {
        let _ = env_logger::builder().is_test(true).try_init();
        let (to_server, server_receiver) = create_to_server_channel(common::CHANNEL_CAPACITY);
        let (to_agents, _comm_middle_ware_receiver) =
            create_from_server_channel(common::CHANNEL_CAPACITY);

        let mut server = AnkaiosServer::new(server_receiver, to_agents);
        server
            .log_campaign_store
            .expect_remove_agent_log_campaign_entry()
            .once()
            .return_const(RemovedLogRequests::default());

        server
            .event_handler
            .expect_has_subscribers()
            .once()
            .return_const(true);

        let test_wl_1_state_running = generate_test_workload_state_with_agent(
            WORKLOAD_NAME_1,
            AGENT_A,
            ExecutionStateSpec::running(),
        );

        let wl_state = test_wl_1_state_running.clone();
        server
            .event_handler
            .expect_send_events()
            .with(
                mockall::predicate::always(),
                mockall::predicate::always(),
                mockall::predicate::always(),
                mockall::predicate::function(move |state_diff_tree: &StateDifferenceTree| {
                    assert!(state_diff_tree.added_tree.is_empty());
                    validate_path_in_tree(
                        state_diff_tree.removed_tree.clone(),
                        &FieldDifferencePath::agent(AGENT_A),
                    ) && validate_path_in_tree(
                        state_diff_tree.updated_tree.clone(),
                        &FieldDifferencePath::workload_state(&wl_state.instance_name),
                    )
                }),
                mockall::predicate::always(),
            )
            .once()
            .return_const(());

        server
            .event_handler
            .expect_remove_subscribers_of_agent()
            .with(mockall::predicate::eq(AGENT_A.to_owned()))
            .once()
            .return_const(());

        server
            .workload_states_map
            .process_new_states(vec![test_wl_1_state_running]);

        // first agent disconnects from the ankaios server
        let agent_gone_result = to_server.agent_gone(AGENT_A.to_owned()).await;
        assert!(agent_gone_result.is_ok());

        drop(to_server);
        let result = server.start(None).await;
        assert!(result.is_ok());
    }

    // [utest->swdd~server-sends-state-differences-as-events~1]
    // [utest->swdd~server-sends-event-for-initial-workload-states~1]
    // [utest->swdd~server-sends-event-for-removed-workload-states~1]
    #[tokio::test]
    async fn utest_server_sends_events_upon_update_state_with_updated_workloads() {
        let _ = env_logger::builder().is_test(true).try_init();
        let (to_server, server_receiver) = create_to_server_channel(common::CHANNEL_CAPACITY);
        let (to_agents, _comm_middle_ware_receiver) =
            create_from_server_channel(common::CHANNEL_CAPACITY);

        let w1 = generate_test_workload_with_param::<WorkloadNamed>(
            AGENT_A.to_owned(),
            RUNTIME_NAME.to_string(),
        )
        .name(WORKLOAD_NAME_1);

        let updated_w1 = generate_test_workload_with_param::<WorkloadNamed>(
            AGENT_B.to_owned(),
            RUNTIME_NAME.to_string(),
        )
        .name(WORKLOAD_NAME_1);

        let mut update_state = CompleteStateSpec::default();
        update_state.desired_state.workloads = WorkloadMapSpec {
            workloads: vec![(WORKLOAD_NAME_1.to_owned(), updated_w1.workload.clone())]
                .into_iter()
                .collect(),
        };

        let added_workloads = vec![updated_w1.clone()];
        let deleted_workloads = vec![DeletedWorkload {
            instance_name: w1.instance_name.clone(),
            ..Default::default()
        }];

        let update_mask = vec![format!("desiredState.workloads.{}", WORKLOAD_NAME_1)];
        let mut server = AnkaiosServer::new(server_receiver, to_agents.clone());

        server
            .workload_states_map
            .process_new_states(vec![WorkloadStateSpec {
                instance_name: w1.instance_name.clone(),
                execution_state: ExecutionStateSpec::initial(),
            }]);

        let updated_desired_state = update_state.desired_state.clone();

        let mut state_generation_result = StateGenerationResult {
            new_desired_state: updated_desired_state.clone(),
            ..Default::default()
        };

        let mut expected_state_difference_tree = StateDifferenceTree::new();
        expected_state_difference_tree.added_tree = generate_difference_tree_from_paths(&[vec![
            "desiredState".to_owned(),
            "workloads".to_owned(),
            WORKLOAD_NAME_1.to_owned(),
        ]]);

        let state_difference_tree = expected_state_difference_tree.clone();
        state_generation_result
            .state_comparator
            .expect_state_differences()
            .once()
            .return_once(move || state_difference_tree);
        server
            .server_state
            .expect_generate_new_state()
            .once()
            .return_once(move |_, _| Ok(state_generation_result));
        server
            .server_state
            .expect_update()
            .once()
            .return_const(Ok(Some(AddedDeletedWorkloads {
                added_workloads,
                deleted_workloads,
            })));

        server
            .log_campaign_store
            .expect_remove_collector_campaign_entry()
            .return_const(HashSet::new());

        server
            .event_handler
            .expect_has_subscribers()
            .once()
            .return_const(true);

        expected_state_difference_tree
            .insert_removed_path(FieldDifferencePath::workload_state(&w1.instance_name));

        let mut expected_workload_states_map = WorkloadStatesMapSpec::default();
        expected_workload_states_map.process_new_states(vec![WorkloadStateSpec {
            instance_name: updated_w1.instance_name.clone(),
            execution_state: ExecutionStateSpec::initial(),
        }]);

        let updated_instance_name = updated_w1.instance_name.clone();
        let removed_instance_name = w1.instance_name.clone();
        server
            .event_handler
            .expect_send_events()
            .with(
                mockall::predicate::always(),
                mockall::predicate::eq(expected_workload_states_map),
                mockall::predicate::eq(AgentMapSpec::default()),
                mockall::predicate::function(move |state_diff_tree: &StateDifferenceTree| {
                    assert!(state_diff_tree.updated_tree.is_empty());
                    validate_path_in_tree(
                        state_diff_tree.added_tree.clone(),
                        &FieldDifferencePath::workload_state(&updated_instance_name),
                    ) && validate_path_in_tree(
                        state_diff_tree.removed_tree.clone(),
                        &FieldDifferencePath::workload_state(&removed_instance_name),
                    )
                }),
                mockall::predicate::function(move |event_sender_channel: &FromServerSender| {
                    event_sender_channel.same_channel(&to_agents)
                }),
            )
            .once()
            .return_const(());

        // send new state to server
        let update_state_result = to_server
            .update_state(REQUEST_ID_A.to_string(), update_state, update_mask)
            .await;
        assert!(update_state_result.is_ok());

        drop(to_server);
        let result = server.start(None).await;
        assert!(result.is_ok());
    }

    // [utest->swdd~server-sends-state-differences-as-events~1]
    #[tokio::test]
    async fn utest_server_sends_events_upon_update_state_with_updated_configs() {
        let _ = env_logger::builder().is_test(true).try_init();
        let (to_server, server_receiver) = create_to_server_channel(common::CHANNEL_CAPACITY);
        let (to_agents, _comm_middle_ware_receiver) =
            create_from_server_channel(common::CHANNEL_CAPACITY);

        let mut update_state = CompleteStateSpec::default();
        update_state.desired_state.configs = generate_test_configs();
        update_state
            .desired_state
            .configs
            .configs
            .retain(|key, _| key == "config_2");

        let update_mask = vec!["desiredState.configs".to_owned()];
        let mut server = AnkaiosServer::new(server_receiver, to_agents);

        let updated_desired_state = update_state.desired_state.clone();

        let mut state_generation_result = StateGenerationResult {
            new_desired_state: updated_desired_state.clone(),
            ..Default::default()
        };

        let mut expected_state_difference_tree = StateDifferenceTree::new();
        let updated_path = vec![
            "desiredState".to_owned(),
            "configs".to_owned(),
            "config_2".to_owned(),
        ];
        expected_state_difference_tree.updated_tree =
            generate_difference_tree_from_paths(&[updated_path.clone()]);

        let state_difference_tree = expected_state_difference_tree.clone();
        state_generation_result
            .state_comparator
            .expect_state_differences()
            .once()
            .return_once(move || state_difference_tree);
        server
            .server_state
            .expect_generate_new_state()
            .once()
            .return_once(move |_, _| Ok(state_generation_result));
        server
            .server_state
            .expect_update()
            .once()
            .return_const(Ok(None));

        server
            .log_campaign_store
            .expect_remove_collector_campaign_entry()
            .return_const(HashSet::new());

        server
            .event_handler
            .expect_has_subscribers()
            .once()
            .return_const(true);

        server
            .event_handler
            .expect_send_events()
            .with(
                mockall::predicate::always(),
                mockall::predicate::always(),
                mockall::predicate::always(),
                mockall::predicate::function(move |state_diff_tree: &StateDifferenceTree| {
                    assert!(state_diff_tree.added_tree.is_empty());
                    assert!(state_diff_tree.removed_tree.is_empty());
                    validate_path_in_tree(state_diff_tree.updated_tree.clone(), &updated_path)
                }),
                mockall::predicate::always(),
            )
            .once()
            .return_const(());

        // send new state to server
        let update_state_result = to_server
            .update_state(REQUEST_ID_A.to_string(), update_state, update_mask)
            .await;
        assert!(update_state_result.is_ok());

        drop(to_server);
        let result = server.start(None).await;
        assert!(result.is_ok());
    }

    // [utest->swdd~server-sends-event-for-updated-workload-states~1]
    // [utest->swdd~server-sends-event-for-removed-workload-states~1]
    #[tokio::test]
    async fn utest_server_sends_events_for_workload_states() {
        let _ = env_logger::builder().is_test(true).try_init();
        let (to_server, server_receiver) = create_to_server_channel(common::CHANNEL_CAPACITY);
        let (to_agents, _comm_middle_ware_receiver) =
            create_from_server_channel(common::CHANNEL_CAPACITY);

        let mut server = AnkaiosServer::new(server_receiver, to_agents);

        server.server_state.expect_cleanup_state().return_const(());

        server
            .event_handler
            .expect_has_subscribers()
            .return_const(true);

        let workload_state_1 =
            generate_test_workload_state(WORKLOAD_NAME_1, ExecutionStateSpec::succeeded());

        let workload_state_2 =
            generate_test_workload_state(WORKLOAD_NAME_2, ExecutionStateSpec::removed());

        let mut expected_state_difference_tree = StateDifferenceTree::new();
        expected_state_difference_tree.updated_tree =
            generate_difference_tree_from_paths(&[FieldDifferencePath::workload_state(
                &workload_state_1.instance_name,
            )]);
        expected_state_difference_tree.removed_tree =
            generate_difference_tree_from_paths(&[FieldDifferencePath::workload_state(
                &workload_state_2.instance_name,
            )]);

        let updated_instance_name = workload_state_1.instance_name.clone();
        let removed_instance_name = workload_state_2.instance_name.clone();
        server
            .event_handler
            .expect_remove_workload_subscriber()
            .once()
            .return_const(());

        server
            .event_handler
            .expect_send_events()
            .with(
                mockall::predicate::always(),
                mockall::predicate::always(),
                mockall::predicate::always(),
                mockall::predicate::function(move |state_diff_tree: &StateDifferenceTree| {
                    assert!(state_diff_tree.added_tree.is_empty());
                    validate_path_in_tree(
                        state_diff_tree.updated_tree.clone(),
                        &FieldDifferencePath::workload_state(&updated_instance_name),
                    ) && validate_path_in_tree(
                        state_diff_tree.removed_tree.clone(),
                        &FieldDifferencePath::workload_state(&removed_instance_name),
                    )
                }),
                mockall::predicate::always(),
            )
            .once()
            .return_const(());

        let update_workload_state_result = to_server
            .update_workload_state(vec![workload_state_1, workload_state_2])
            .await;
        assert!(update_workload_state_result.is_ok());

        drop(to_server);
        let result = server.start(None).await;
        assert!(result.is_ok());
    }

    // [utest->swdd~server-sends-event-for-updated-agent-resource-availability~1]
    #[tokio::test]
    async fn utest_server_sends_events_for_agent_load_status() {
        let _ = env_logger::builder().is_test(true).try_init();
        let (to_server, server_receiver) = create_to_server_channel(common::CHANNEL_CAPACITY);
        let (to_agents, _comm_middle_ware_receiver) =
            create_from_server_channel(common::CHANNEL_CAPACITY);

        let mut server = AnkaiosServer::new(server_receiver, to_agents);

        server
            .event_handler
            .expect_has_subscribers()
            .return_const(true);

        let mut expected_state_difference_tree = StateDifferenceTree::new();
        expected_state_difference_tree.updated_tree = generate_difference_tree_from_paths(&[
            FieldDifferencePath::agent_cpu(AGENT_A),
            FieldDifferencePath::agent_memory(AGENT_A),
        ]);

        server
            .event_handler
            .expect_send_events()
            .with(
                mockall::predicate::always(),
                mockall::predicate::always(),
                mockall::predicate::always(),
                mockall::predicate::function(move |state_diff_tree: &StateDifferenceTree| {
                    assert!(state_diff_tree.added_tree.is_empty());
                    assert!(state_diff_tree.removed_tree.is_empty());
                    validate_path_in_tree(
                        state_diff_tree.updated_tree.clone(),
                        &FieldDifferencePath::agent_cpu(AGENT_A),
                    ) && validate_path_in_tree(
                        state_diff_tree.updated_tree.clone(),
                        &FieldDifferencePath::agent_memory(AGENT_A),
                    )
                }),
                mockall::predicate::always(),
            )
            .once()
            .return_const(());

        let new_agent_load_status = AgentLoadStatus {
            agent_name: AGENT_A.to_string(),
            cpu_usage: CpuUsageSpec { cpu_usage: 42 },
            free_memory: FreeMemorySpec { free_memory: 42 },
        };
        let update_agent_load_status_result =
            to_server.agent_load_status(new_agent_load_status).await;
        assert!(update_agent_load_status_result.is_ok());

        drop(to_server);
        let result = server.start(None).await;
        assert!(result.is_ok());
    }

    // [utest->swdd~server-removes-event-subscription-for-disconnected-cli~1]
    #[tokio::test]
    async fn utest_server_removes_event_subscriber_on_cli_disconnect() {
        let (to_server, server_receiver) = create_to_server_channel(common::CHANNEL_CAPACITY);
        let (to_agents, _comm_middle_ware_receiver) =
            create_from_server_channel(common::CHANNEL_CAPACITY);

        let mut server = AnkaiosServer::new(server_receiver, to_agents);
        server
            .log_campaign_store
            .expect_remove_cli_log_campaign_entry()
            .with(mockall::predicate::eq(CLI_CONNECTION_NAME.to_owned()))
            .once()
            .return_const(HashSet::default());

        server
            .event_handler
            .expect_remove_cli_subscriber()
            .with(mockall::predicate::eq(CLI_CONNECTION_NAME.to_owned()))
            .once()
            .return_const(());

        assert!(
            to_server
                .goodbye(CLI_CONNECTION_NAME.to_owned())
                .await
                .is_ok()
        );
        assert!(to_server.stop().await.is_ok());

        let result = server.start(None).await;
        assert!(result.is_ok());
    }

    // [utest->swdd~server-removes-subscription-for-deleted-subscriber-workload~1]
    #[tokio::test]
    async fn utest_server_remove_subscription_for_deleted_subscriber_workload() {
        let _ = env_logger::builder().is_test(true).try_init();
        let (to_server, server_receiver) = create_to_server_channel(common::CHANNEL_CAPACITY);
        let (to_agents, _comm_middle_ware_receiver) =
            create_from_server_channel(common::CHANNEL_CAPACITY);

        let mut server = AnkaiosServer::new(server_receiver, to_agents);

        server.server_state.expect_cleanup_state().return_const(());

        server
            .event_handler
            .expect_has_subscribers()
            .return_const(true);

        let removed_workload_state = common::objects::generate_test_workload_state_with_agent(
            WORKLOAD_NAME_1,
            AGENT_A,
            ExecutionState::removed(),
        );

        server
            .event_handler
            .expect_remove_workload_subscriber()
            .with(
                mockall::predicate::eq(AGENT_A.to_owned()),
                mockall::predicate::eq(WORKLOAD_NAME_1.to_owned()),
            )
            .once()
            .return_const(());

        server
            .event_handler
            .expect_send_events()
            .once()
            .return_const(());

        let update_workload_state_result = to_server
            .update_workload_state(vec![removed_workload_state])
            .await;
        assert!(update_workload_state_result.is_ok());

        drop(to_server);
        let result = server.start(None).await;
        assert!(result.is_ok());
    }
}<|MERGE_RESOLUTION|>--- conflicted
+++ resolved
@@ -517,31 +517,15 @@
                     self.server_state.cleanup_state(&method_obj.workload_states);
 
                     if self.event_handler.has_subscribers() {
-<<<<<<< HEAD
-                        let altered_fields: Vec<FieldDifference> = method_obj
-                            .workload_states
-                            .iter()
-                            .map(|ws| {
-                                if ws.execution_state.is_removed() {
-                                    // [impl->swdd~server-removes-subscription-for-deleted-subscriber-workload~1]
-                                    self.event_handler.remove_workload_subscriber(
-                                        &ws.instance_name.agent_name().to_owned(),
-                                        &ws.instance_name.workload_name().to_owned(),
-                                    );
-                                    // [impl->swdd~server-sends-event-for-removed-workload-states~1]
-                                    FieldDifference::removed_workload_state(&ws.instance_name)
-                                } else {
-                                    // [impl->swdd~server-sends-event-for-updated-workload-states~1]
-                                    FieldDifference::updated_workload_state(&ws.instance_name)
-                                }
-                            })
-                            .collect();
-=======
                         let mut state_difference_tree = StateDifferenceTree::new();
->>>>>>> 2d94ca7e
 
                         method_obj.workload_states.iter().for_each(|ws| {
                             if ws.execution_state.is_removed() {
+                                // [impl->swdd~server-removes-subscription-for-deleted-subscriber-workload~1]
+                                self.event_handler.remove_workload_subscriber(
+                                    &ws.instance_name.agent_name().to_owned(),
+                                    &ws.instance_name.workload_name().to_owned(),
+                                );
                                 // [impl->swdd~server-sends-event-for-removed-workload-states~1]
                                 state_difference_tree.insert_removed_path(
                                     FieldDifferencePath::workload_state(&ws.instance_name),
@@ -3631,10 +3615,10 @@
             .expect_has_subscribers()
             .return_const(true);
 
-        let removed_workload_state = common::objects::generate_test_workload_state_with_agent(
+        let removed_workload_state = generate_test_workload_state_with_agent(
             WORKLOAD_NAME_1,
             AGENT_A,
-            ExecutionState::removed(),
+            ExecutionStateSpec::removed(),
         );
 
         server
