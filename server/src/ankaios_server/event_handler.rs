// Copyright (c) 2025 Elektrobit Automotive GmbH
//
// This program and the accompanying materials are made available under the
// terms of the Apache License, Version 2.0 which is available at
// https://www.apache.org/licenses/LICENSE-2.0.
//
// Unless required by applicable law or agreed to in writing, software
// distributed under the License is distributed on an "AS IS" BASIS, WITHOUT
// WARRANTIES OR CONDITIONS OF ANY KIND, either express or implied. See the
// License for the specific language governing permissions and limitations
// under the License.
//
// SPDX-License-Identifier: Apache-2.0
use crate::ankaios_server::request_id::{AgentName, AgentRequestId, WorkloadName, to_string_id};
#[cfg_attr(test, mockall_double::double)]
use crate::ankaios_server::server_state::ServerState;

<<<<<<< HEAD
use super::request_id::{CliConnectionName, RequestId};
=======
use crate::ankaios_server::state_comparator::StateDifferenceTree;

use super::request_id::RequestId;
>>>>>>> 2d94ca7e
use common::{
    from_server_interface::{FromServerInterface, FromServerSender},
    state_manipulation::Path,
    std_extensions::IllegalStateResult,
};

use ankaios_api::ank_base::{AgentMapSpec, CompleteStateRequestSpec, WorkloadStatesMapSpec};
use std::collections::HashMap;

use serde_yaml::Value;

#[cfg(test)]
use mockall::automock;

type SubscribedFieldMasks = Vec<Path>;
#[derive(Debug, Default)]
pub struct EventHandler {
    subscriber_store: HashMap<RequestId, SubscribedFieldMasks>,
}

const WILDCARD_SYMBOL: &str = "*";

#[cfg_attr(test, automock)]
impl EventHandler {
    // [impl->swdd~provides-functionality-to-handle-event-subscriptions~1]
    pub fn add_subscriber(&mut self, request_id: String, field_masks: SubscribedFieldMasks) {
        log::debug!("Adding event subscriber '{request_id}' with field masks: {field_masks:?}",);
        self.subscriber_store.insert(request_id.into(), field_masks);
    }

    // [impl->swdd~provides-functionality-to-handle-event-subscriptions~1]
    pub fn remove_subscriber(&mut self, request_id: String) {
        log::debug!("Removing event subscriber '{request_id}'");
        self.subscriber_store.remove(&request_id.into());
    }

    // [impl->swdd~provides-functionality-to-handle-event-subscriptions~1]
    pub fn remove_subscribers_of_agent(&mut self, agent_name: &AgentName) {
        self.subscriber_store.retain(|request_id, _| {
            if let RequestId::AgentRequestId(agent_request_id) = request_id
                && agent_request_id.agent_name == *agent_name
            {
                log::debug!("Removing event subscriber '{request_id}' of agent '{agent_name}'",);
                false
            } else {
                true
            }
        });
    }

    // [impl->swdd~provides-functionality-to-handle-event-subscriptions~1]
    pub fn remove_cli_subscriber(&mut self, cli_connection_name: &CliConnectionName) {
        self.subscriber_store.retain(|request_id, _| {
            if let RequestId::CliRequestId(cli_request_id) = request_id && cli_request_id.cli_name == *cli_connection_name {
                log::debug!(
                    "Removing event subscriber '{request_id}' of CLI connection '{cli_connection_name}'",
                );
                false
            } else {
                true
            }
        });
    }

    // [impl->swdd~provides-functionality-to-handle-event-subscriptions~1]
    pub fn remove_workload_subscriber(
        &mut self,
        agent_name: &AgentName,
        workload_name: &WorkloadName,
    ) {
        self.subscriber_store.retain(|request_id, _| {
            if let RequestId::AgentRequestId(agent_request_id) = request_id
                && request_id_matches_agent_and_workload_name(agent_request_id, agent_name, workload_name)
            {
                log::debug!("Removing event subscriber '{request_id}' of agent '{agent_name}' and workload '{workload_name}'");
                false
            } else {
                true
            }
        });
    }

    // [impl->swdd~provides-functionality-to-handle-event-subscriptions~1]
    pub fn has_subscribers(&self) -> bool {
        !self.subscriber_store.is_empty()
    }

    // [impl->swdd~event-handler-sends-complete-state-differences-including-altered-fields~1]
    pub async fn send_events(
        &self,
        server_state: &ServerState,
        workload_states_map: &WorkloadStatesMapSpec,
        agent_map: &AgentMapSpec,
        field_difference_tree: StateDifferenceTree,
        from_server_channel: &FromServerSender,
    ) {
        let added_tree = field_difference_tree.added_tree.into();
        let removed_tree = field_difference_tree.removed_tree.into();
        let updated_tree = field_difference_tree.updated_tree.into();
        for (request_id, subscribed_field_masks) in &self.subscriber_store {
            // [impl->swdd~event-handler-calculates-altered-field-masks-matching-subscribers-field-masks~1]
            let altered_fields = AlteredFields {
                added_fields: collect_altered_fields_matching_subscriber_masks(
                    &added_tree,
                    subscribed_field_masks,
                ),
                removed_fields: collect_altered_fields_matching_subscriber_masks(
                    &removed_tree,
                    subscribed_field_masks,
                ),
                updated_fields: collect_altered_fields_matching_subscriber_masks(
                    &updated_tree,
                    subscribed_field_masks,
                ),
            };

            let mut filter_masks = altered_fields.added_fields.clone();
            filter_masks.extend(altered_fields.removed_fields.clone());
            filter_masks.extend(altered_fields.updated_fields.clone());

            if !altered_fields.all_empty() {
                {
                    let complete_state_differences = server_state
                        .get_complete_state_by_field_mask(
                            CompleteStateRequestSpec {
                                field_mask: filter_masks,
                                subscribe_for_events: false,
                            },
                            workload_states_map,
                            agent_map,
                        )
                        .unwrap_or_illegal_state();

                    log::debug!(
                        "Sending event to subscriber '{request_id}' with altered fields: {altered_fields:?} and complete state differences: {complete_state_differences:?}",
                    );

                    let request_id = to_string_id(request_id);
                    from_server_channel
                        .complete_state(
                            request_id,
                            complete_state_differences,
                            Some(altered_fields.into()),
                        )
                        .await
                        .unwrap_or_illegal_state();
                }
            }
        }
    }
}

<<<<<<< HEAD
fn request_id_matches_agent_and_workload_name(
    agent_request_id: &AgentRequestId,
    agent_name: &AgentName,
    workload_name: &WorkloadName,
) -> bool {
    agent_request_id.agent_name == *agent_name && agent_request_id.workload_name == *workload_name
=======
// [impl->swdd~event-handler-calculates-altered-field-masks-matching-subscribers-field-masks~1]
fn collect_altered_fields_matching_subscriber_masks(
    tree: &serde_yaml::Mapping,
    subscriber_field_masks: &[Path],
) -> Vec<String> {
    let mut altered_fields = Vec::new();
    for subscriber_mask in subscriber_field_masks {
        let mut stack_task = vec![(tree, subscriber_mask.parts().as_slice(), String::new())];

        while let Some((current_node, remaining_parts, current_path)) = stack_task.pop() {
            if remaining_parts.is_empty() {
                // We've reached the end of the subscriber mask; collect all leaf paths from here
                let leaf_paths =
                    collect_all_leaf_paths_iterative(&Value::Mapping(current_node.clone()));
                for leaf_path in leaf_paths {
                    let full_path = update_path_with_new_key(&current_path, &leaf_path);
                    altered_fields.push(full_path);
                }
            } else {
                let next_part = &remaining_parts[0];
                if next_part == WILDCARD_SYMBOL {
                    // Wildcard: traverse all children
                    for (key, child_node) in current_node {
                        let Value::String(key_str) = key else {
                            continue; // the difference tree only contains string keys
                        };

                        let new_path = update_path_with_new_key(&current_path, key_str);
                        if let Value::Mapping(child_map) = child_node {
                            stack_task.push((child_map, &remaining_parts[1..], new_path));
                        } else if let Value::Null = child_node
                            && remaining_parts[1..].is_empty()
                        {
                            // Treat Null as a leaf node
                            altered_fields.push(new_path);
                        }
                    }
                } else {
                    // Specific part: traverse that child if it exists
                    if let Some(child_node) = current_node.get(Value::String(next_part.clone())) {
                        let new_path = update_path_with_new_key(&current_path, next_part);
                        if let Value::Mapping(child_map) = child_node {
                            stack_task.push((child_map, &remaining_parts[1..], new_path));
                        } else if let Value::Null = child_node
                            && remaining_parts[1..].is_empty()
                        {
                            // Treat Null as a leaf node
                            altered_fields.push(new_path);
                        }
                    }
                }
            }
        }
    }

    altered_fields
}

// [impl->swdd~event-handler-calculates-altered-field-masks-matching-subscribers-field-masks~1]
pub fn collect_all_leaf_paths_iterative(start_node: &Value) -> Vec<String> {
    let node = start_node;
    let mut results = Vec::new();
    let mut stack = vec![(node, String::new())];
    while let Some((current, current_path)) = stack.pop() {
        match current {
            Value::Mapping(map) if !map.is_empty() => {
                for (current_key, current_value) in map {
                    let Value::String(new_key) = current_key else {
                        continue; // the difference tree only contains string keys
                    };
                    let new_path = update_path_with_new_key(&current_path, new_key);
                    stack.push((current_value, new_path));
                }
            }
            // Any non-mapping or empty mapping is treated as a leaf node
            _ => {
                results.push(current_path);
            }
        }
    }
    results
}

// [impl->swdd~event-handler-calculates-altered-field-masks-matching-subscribers-field-masks~1]
fn update_path_with_new_key(current_path: &str, new_key: &str) -> String {
    if current_path.is_empty() {
        new_key.to_owned()
    } else {
        format!("{current_path}.{new_key}")
    }
}

#[derive(Debug, Default)]
pub struct AlteredFields {
    pub added_fields: Vec<String>,
    pub removed_fields: Vec<String>,
    pub updated_fields: Vec<String>,
}

impl AlteredFields {
    pub fn all_empty(&self) -> bool {
        self.added_fields.is_empty()
            && self.removed_fields.is_empty()
            && self.updated_fields.is_empty()
    }
}

impl From<AlteredFields> for ankaios_api::ank_base::AlteredFields {
    fn from(altered_fields: AlteredFields) -> Self {
        ankaios_api::ank_base::AlteredFields {
            added_fields: altered_fields.added_fields,
            removed_fields: altered_fields.removed_fields,
            updated_fields: altered_fields.updated_fields,
        }
    }
>>>>>>> 2d94ca7e
}

//////////////////////////////////////////////////////////////////////////////
//                 ########  #######    #########  #########                //
//                    ##     ##        ##             ##                    //
//                    ##     #####     #########      ##                    //
//                    ##     ##                ##     ##                    //
//                    ##     #######   #########      ##                    //
//////////////////////////////////////////////////////////////////////////////

#[cfg(test)]
mod tests {
    use std::collections::HashMap;

    use common::from_server_interface::FromServer;

    use super::StateDifferenceTree;

    use ankaios_api::ank_base::{
        AgentMapSpec, CompleteStateRequestSpec, CompleteStateSpec, StateSpec, WorkloadMapSpec,
        WorkloadSpec, WorkloadStatesMapSpec, response::ResponseContent,
    };
    use ankaios_api::test_utils::generate_test_workload_with_param;
    use mockall::predicate;

    use super::EventHandler;
    use crate::ankaios_server::{
        create_from_server_channel,
        event_handler::collect_altered_fields_matching_subscriber_masks,
        server_state::MockServerState,
    };

    const AGENT_A_REQUEST_ID_1: &str = "agent_A@workload_1@1234";
    const AGENT_B_REQUEST_ID_1: &str = "agent_B@workload_2@5678";
    const AGENT_A_REQUEST_ID_2: &str = "agent_A@workload_3@9876";
    const CLI_CONN_1_REQUEST_ID_1: &str = "cli-conn-1@cli_request_id_1";
    const CLI_CONN_1_REQUEST_ID_2: &str = "cli-conn-1@cli_request_id_2";
    const CLI_CONN_2_REQUEST_ID_1: &str = "cli-conn-2@cli_request_id_2";

    // [utest->swdd~provides-functionality-to-handle-event-subscriptions~1]
    #[test]
    fn utest_event_handler_add_subscriber() {
        let mut event_handler = EventHandler::default();
        let subscriber_1_field_masks = vec!["path.to.field".into()];
        event_handler.add_subscriber(
            AGENT_A_REQUEST_ID_1.to_owned(),
            subscriber_1_field_masks.clone(),
        );
        assert!(event_handler.has_subscribers());
        assert_eq!(event_handler.subscriber_store.len(), 1);
        assert_eq!(
            event_handler
                .subscriber_store
                .get(&AGENT_A_REQUEST_ID_1.into()),
            Some(&subscriber_1_field_masks)
        );
        let subscriber_2_field_masks = vec!["another.path".into(), "more.paths".into()];
        event_handler.add_subscriber(
            CLI_CONN_1_REQUEST_ID_1.to_owned(),
            subscriber_2_field_masks.clone(),
        );
        assert_eq!(event_handler.subscriber_store.len(), 2);
        assert_eq!(
            event_handler
                .subscriber_store
                .get(&CLI_CONN_1_REQUEST_ID_1.into()),
            Some(&subscriber_2_field_masks)
        );
    }

    // [utest->swdd~provides-functionality-to-handle-event-subscriptions~1]
    #[test]
    fn utest_event_handler_remove_subscriber() {
        let mut event_handler = EventHandler {
            subscriber_store: HashMap::from([
                (AGENT_A_REQUEST_ID_1.into(), vec!["path.to.field".into()]),
                (
                    AGENT_B_REQUEST_ID_1.into(),
                    vec!["another.path".into(), "more.paths".into()],
                ),
            ]),
        };

        event_handler.remove_subscriber(AGENT_A_REQUEST_ID_1.to_owned());
        assert_eq!(event_handler.subscriber_store.len(), 1);
        assert!(
            !event_handler
                .subscriber_store
                .contains_key(&AGENT_A_REQUEST_ID_1.into())
        );
        assert!(
            event_handler
                .subscriber_store
                .contains_key(&AGENT_B_REQUEST_ID_1.into())
        );

        event_handler.remove_subscriber(AGENT_B_REQUEST_ID_1.to_owned());
        assert!(!event_handler.has_subscribers());
        assert_eq!(event_handler.subscriber_store.len(), 0);
    }

    // [utest->swdd~provides-functionality-to-handle-event-subscriptions~1]
    #[test]
    fn utest_event_handler_removes_subscribers_of_agent() {
        let mut event_handler = EventHandler {
            subscriber_store: HashMap::from([
                (AGENT_A_REQUEST_ID_1.into(), vec!["path.to.field".into()]),
                (AGENT_B_REQUEST_ID_1.into(), vec!["more.paths".into()]),
                (AGENT_A_REQUEST_ID_2.into(), vec!["another.path".into()]),
                (CLI_CONN_1_REQUEST_ID_1.into(), vec!["cli.path".into()]),
            ]),
        };

        event_handler.remove_subscribers_of_agent(&"agent_A".to_owned());
        assert_eq!(event_handler.subscriber_store.len(), 2);
        assert!(
            event_handler
                .subscriber_store
                .contains_key(&AGENT_B_REQUEST_ID_1.into())
        );

        assert!(
            event_handler
                .subscriber_store
                .contains_key(&CLI_CONN_1_REQUEST_ID_1.into())
        );
    }

    // [utest->swdd~provides-functionality-to-handle-event-subscriptions~1]
    #[test]
    fn utest_event_handler_removes_cli_subscriber() {
        let mut event_handler = EventHandler {
            subscriber_store: HashMap::from([
                (CLI_CONN_1_REQUEST_ID_1.into(), vec!["cli.path".into()]),
                (
                    CLI_CONN_1_REQUEST_ID_2.into(),
                    vec!["another.cli.path".into()],
                ),
                (
                    CLI_CONN_2_REQUEST_ID_1.into(),
                    vec!["different.cli.path".into()],
                ),
                (AGENT_A_REQUEST_ID_1.into(), vec!["another.path".into()]),
            ]),
        };

        event_handler.remove_cli_subscriber(&"cli-conn-1".to_owned());
        assert_eq!(event_handler.subscriber_store.len(), 2);
        assert!(
            event_handler
                .subscriber_store
                .contains_key(&CLI_CONN_2_REQUEST_ID_1.into())
        );
        assert!(
            event_handler
                .subscriber_store
                .contains_key(&AGENT_A_REQUEST_ID_1.into())
        );
    }

    // [utest->swdd~provides-functionality-to-handle-event-subscriptions~1]
    #[test]
    fn utest_event_handler_remove_workload_subscribers() {
        let agent_a_request_id_3 = "agent_B@workload_1@19234";
        let mut event_handler = EventHandler {
            subscriber_store: HashMap::from([
                (CLI_CONN_1_REQUEST_ID_1.into(), vec!["cli.path".into()]),
                (AGENT_A_REQUEST_ID_1.into(), vec!["another.path".into()]),
                (agent_a_request_id_3.into(), vec!["more.paths".into()]),
                (AGENT_B_REQUEST_ID_1.into(), vec!["different.path".into()]),
            ]),
        };

        event_handler.remove_workload_subscriber(&"agent_A".to_owned(), &"workload_1".to_owned());
        assert_eq!(event_handler.subscriber_store.len(), 3);
        assert!(
            !event_handler
                .subscriber_store
                .contains_key(&AGENT_A_REQUEST_ID_1.into())
        );
        assert!(
            event_handler
                .subscriber_store
                .contains_key(&agent_a_request_id_3.into())
        );
    }

    // [utest->swdd~provides-functionality-to-handle-event-subscriptions~1]
    #[test]
    fn utest_event_handler_has_subscribers() {
        let mut event_handler = EventHandler {
            subscriber_store: HashMap::from([(
                AGENT_A_REQUEST_ID_1.into(),
                vec!["path.to.field".into()],
            )]),
        };

        assert!(event_handler.has_subscribers());

        event_handler.subscriber_store.clear();
        assert!(!event_handler.has_subscribers());
    }

    // [utest->swdd~event-handler-sends-complete-state-differences-including-altered-fields~1]
    // [utest->swdd~event-handler-calculates-altered-field-masks-matching-subscribers-field-masks~1]
    #[tokio::test]
    async fn utest_event_handler_send_events() {
        let _ = env_logger::builder().is_test(true).try_init();
        let added_field_mask = "desiredState.workloads.workload_2";
        let updated_field_mask = "desiredState.workloads.workload_1.agent";
        let removed_field_mask = "configs.*";
        let expected_removed_field_mask = "configs.some_config";
        let added_workload: WorkloadSpec =
            generate_test_workload_with_param("agent_A", "runtime_1");
        let mut mock_server_state = MockServerState::default();
        mock_server_state
            .expect_get_complete_state_by_field_mask()
            .once()
            .with(
                mockall::predicate::function(|request_complete_state| {
                    request_complete_state
                        == &CompleteStateRequestSpec {
                            field_mask: vec![
                                added_field_mask.to_owned(),
                                expected_removed_field_mask.to_owned(),
                                updated_field_mask.to_owned(),
                            ],
                            subscribe_for_events: false,
                        }
                }),
                predicate::always(),
                predicate::always(),
            )
            .return_const(Ok(CompleteStateSpec {
                desired_state: StateSpec {
                    workloads: WorkloadMapSpec {
                        workloads: [
                            (
                                "workload_1".to_string(),
                                WorkloadSpec {
                                    agent: "agent_1".to_string(),
                                    ..Default::default()
                                },
                            ),
                            ("workload_2".to_string(), added_workload.clone()),
                        ]
                        .into(),
                    },
                    ..Default::default()
                },
                ..Default::default()
            }
            .into()));
        let workload_states_map = WorkloadStatesMapSpec::default();
        let agent_map = AgentMapSpec::default();

        let mut state_difference_tree = StateDifferenceTree::new();
        state_difference_tree.insert_added_path(vec![
            "desiredState".to_owned(),
            "workloads".to_owned(),
            "workload_2".to_owned(),
        ]);

        state_difference_tree.insert_updated_path(vec![
            "desiredState".to_owned(),
            "workloads".to_owned(),
            "workload_1".to_owned(),
            "agent".to_owned(),
        ]);

        state_difference_tree
            .insert_removed_path(vec!["configs".to_owned(), "some_config".to_owned()]);

        let (to_agents, mut agents_receiver) = create_from_server_channel(1);

        let mut event_handler = EventHandler::default();
        event_handler.subscriber_store.insert(
            AGENT_A_REQUEST_ID_1.into(),
            vec![
                added_field_mask.into(),
                updated_field_mask.into(),
                removed_field_mask.into(),
            ],
        );

        event_handler
            .send_events(
                &mock_server_state,
                &workload_states_map,
                &agent_map,
                state_difference_tree,
                &to_agents,
            )
            .await;

        let received_message = tokio::time::timeout(
            tokio::time::Duration::from_millis(100),
            agents_receiver.recv(),
        )
        .await;
        assert!(received_message.is_ok());
        let received_message = received_message.unwrap();
        assert!(received_message.is_some());
        let received_message = received_message.unwrap();
        let FromServer::Response(response) = received_message else {
            panic!("Expected FromServer::Response message");
        };

        assert_eq!(response.request_id, AGENT_A_REQUEST_ID_1.to_owned());
        let ResponseContent::CompleteStateResponse(complete_state_response) =
            response.response_content.unwrap()
        else {
            panic!("Expected CompleteStateResponse");
        };

        let complete_state = complete_state_response.complete_state.unwrap();
        let altered_fields = complete_state_response.altered_fields.unwrap();

        let expected_complete_state: ankaios_api::ank_base::CompleteState = CompleteStateSpec {
            desired_state: StateSpec {
                workloads: WorkloadMapSpec {
                    workloads: [
                        (
                            "workload_1".to_owned(),
                            WorkloadSpec {
                                agent: "agent_1".to_owned(),
                                ..Default::default()
                            },
                        ),
                        ("workload_2".to_owned(), added_workload),
                    ]
                    .into(),
                },
                ..Default::default()
            },
            ..Default::default()
        }
        .into();

        let expected_altered_fields = ankaios_api::ank_base::AlteredFields {
            added_fields: vec![added_field_mask.to_owned()],
            updated_fields: vec![updated_field_mask.to_owned()],
            removed_fields: vec![expected_removed_field_mask.to_owned()],
        };

        assert_eq!(complete_state, expected_complete_state);
        assert_eq!(altered_fields, expected_altered_fields);
    }

    // [utest->swdd~event-handler-calculates-altered-field-masks-matching-subscribers-field-masks~1]
    #[test]
    fn utest_collect_altered_fields_matching_subscriber_masks_with_masks_matching_sub_tree_or_exact_field_path()
     {
        let yaml_data = r#"
        root:
            child1:
                grandchild1: null
                grandchild2:
                    great_grandchild: null
            child2: null
        "#;

        let parsed_yaml: serde_yaml::Value = serde_yaml::from_str(yaml_data).unwrap();
        let serde_yaml::Value::Mapping(tree) = parsed_yaml else {
            panic!("Expected YAML mapping at root");
        };

        // case 1: all sub paths from root
        let altered_fields = collect_altered_fields_matching_subscriber_masks(&tree, &["".into()]);
        assert_eq!(altered_fields.len(), 3);
        assert!(altered_fields.contains(&"root.child1.grandchild1".to_owned()));
        assert!(altered_fields.contains(&"root.child1.grandchild2.great_grandchild".to_owned()));
        assert!(altered_fields.contains(&"root.child2".to_owned()));

        // case 2: all sub paths from a child
        let altered_fields =
            collect_altered_fields_matching_subscriber_masks(&tree, &["root.child1".into()]);
        assert_eq!(altered_fields.len(), 2);
        assert!(altered_fields.contains(&"root.child1.grandchild1".to_owned()));
        assert!(altered_fields.contains(&"root.child1.grandchild2.great_grandchild".to_owned()));
    }

    #[test]
    fn utest_collect_altered_fields_matching_subscriber_masks_with_wildcard_mask_matching_sub_tree()
    {
        let yaml_data = r#"
        root:
            child1:
                grandchild1: null
                grandchild2:
                    great_grandchild: null
            child2: null
        "#;

        let parsed_yaml: serde_yaml::Value = serde_yaml::from_str(yaml_data).unwrap();
        let serde_yaml::Value::Mapping(tree) = parsed_yaml else {
            panic!("Expected YAML mapping at root");
        };

        let altered_fields = collect_altered_fields_matching_subscriber_masks(&tree, &["*".into()]);
        assert_eq!(altered_fields.len(), 3);
        assert!(altered_fields.contains(&"root.child1.grandchild1".to_owned()));
        assert!(altered_fields.contains(&"root.child1.grandchild2.great_grandchild".to_owned()));
        assert!(altered_fields.contains(&"root.child2".to_owned()));
    }

    #[test]
    fn utest_collect_altered_fields_matching_subscriber_masks_with_not_existing_field() {
        let yaml_data = r#"
        root:
            child1:
                grandchild1: null
        "#;

        let parsed_yaml: serde_yaml::Value = serde_yaml::from_str(yaml_data).unwrap();
        let serde_yaml::Value::Mapping(tree) = parsed_yaml else {
            panic!("Expected YAML mapping at root");
        };

        let altered_fields = collect_altered_fields_matching_subscriber_masks(
            &tree,
            &["root.child1.grandchild1.non_existing".into()],
        );
        assert!(altered_fields.is_empty());
    }
}<|MERGE_RESOLUTION|>--- conflicted
+++ resolved
@@ -15,13 +15,9 @@
 #[cfg_attr(test, mockall_double::double)]
 use crate::ankaios_server::server_state::ServerState;
 
-<<<<<<< HEAD
+use crate::ankaios_server::state_comparator::StateDifferenceTree;
+
 use super::request_id::{CliConnectionName, RequestId};
-=======
-use crate::ankaios_server::state_comparator::StateDifferenceTree;
-
-use super::request_id::RequestId;
->>>>>>> 2d94ca7e
 use common::{
     from_server_interface::{FromServerInterface, FromServerSender},
     state_manipulation::Path,
@@ -174,14 +170,6 @@
     }
 }
 
-<<<<<<< HEAD
-fn request_id_matches_agent_and_workload_name(
-    agent_request_id: &AgentRequestId,
-    agent_name: &AgentName,
-    workload_name: &WorkloadName,
-) -> bool {
-    agent_request_id.agent_name == *agent_name && agent_request_id.workload_name == *workload_name
-=======
 // [impl->swdd~event-handler-calculates-altered-field-masks-matching-subscribers-field-masks~1]
 fn collect_altered_fields_matching_subscriber_masks(
     tree: &serde_yaml::Mapping,
@@ -274,6 +262,14 @@
     }
 }
 
+fn request_id_matches_agent_and_workload_name(
+    agent_request_id: &AgentRequestId,
+    agent_name: &AgentName,
+    workload_name: &WorkloadName,
+) -> bool {
+    agent_request_id.agent_name == *agent_name && agent_request_id.workload_name == *workload_name
+}
+
 #[derive(Debug, Default)]
 pub struct AlteredFields {
     pub added_fields: Vec<String>,
@@ -297,7 +293,6 @@
             updated_fields: altered_fields.updated_fields,
         }
     }
->>>>>>> 2d94ca7e
 }
 
 //////////////////////////////////////////////////////////////////////////////
