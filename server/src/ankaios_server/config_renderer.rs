// Copyright (c) 2024 Elektrobit Automotive GmbH
//
// This program and the accompanying materials are made available under the
// terms of the Apache License, Version 2.0 which is available at
// https://www.apache.org/licenses/LICENSE-2.0.
//
// Unless required by applicable law or agreed to in writing, software
// distributed under the License is distributed on an "AS IS" BASIS, WITHOUT
// WARRANTIES OR CONDITIONS OF ANY KIND, either express or implied. See the
// License for the specific language governing permissions and limitations
// under the License.
//
// SPDX-License-Identifier: Apache-2.0

use std::{collections::HashMap, fmt};

use common::objects::{
    Base64Data, ConfigItem, Data, File, FileContent, StoredWorkloadSpec, WorkloadInstanceName,
    WorkloadSpec,
};
use handlebars::Handlebars;

pub type RenderedWorkloads = HashMap<String, WorkloadSpec>;

#[cfg(test)]
use mockall::mock;

#[derive(Debug, PartialEq, Eq)]
pub enum ConfigRenderError {
    Field(String, String),
    NotExistingConfigKey(String),
}

impl fmt::Display for ConfigRenderError {
    fn fmt(&self, f: &mut fmt::Formatter<'_>) -> fmt::Result {
        match self {
            ConfigRenderError::Field(field, reason) => {
                write!(f, "Failed to render field '{}': '{}'", field, reason)
            }
            ConfigRenderError::NotExistingConfigKey(config_key) => {
                write!(
                    f,
                    "Workload references config key '{}' that does not exist",
                    config_key
                )
            }
        }
    }
}

// [impl->swdd~server-delegate-template-render-to-external-library~1]
pub struct ConfigRenderer {
    template_engine: Handlebars<'static>,
}

impl Default for ConfigRenderer {
    fn default() -> Self {
        let mut template_engine = Handlebars::new();
        template_engine.set_strict_mode(true); // enable throwing render errors if context data is valid
<<<<<<< HEAD
        template_engine.register_escape_fn(|s| s.into()); // prevent escaping like double quotes to &quot; ...
=======
        template_engine.register_escape_fn(handlebars::no_escape); // prevent escaping like double quotes to &quot; ...

        // [impl->swdd~config-renderer-supports-rendering-with-keeping-line-indent~1]
        template_engine
            .register_partial("indent", "{{content}}")
            .unwrap();
>>>>>>> ba9afe06
        Self { template_engine }
    }
}

impl ConfigRenderer {
    // [impl->swdd~config-renderer-renders-workload-configuration~2]
    pub fn render_workloads(
        &self,
        workloads: &HashMap<String, StoredWorkloadSpec>,
        configs: &HashMap<String, ConfigItem>,
    ) -> Result<RenderedWorkloads, ConfigRenderError> {
        let mut rendered_workloads = HashMap::new();
        for (workload_name, stored_workload) in workloads {
            let workload_spec = if stored_workload.configs.is_empty() {
                log::debug!(
                    "Skipping to render workload '{}' as no config is assigned to the workload",
                    workload_name
                );
                WorkloadSpec::from((workload_name.to_owned(), stored_workload.clone()))
            } else {
                let wl_config_map =
                    self.create_config_map_for_workload(stored_workload, configs)?;
                log::debug!(
                    "Rendering workload '{}' with config '{:?}'",
                    workload_name,
                    wl_config_map
                );
                self.render_workload_fields(workload_name, stored_workload, &wl_config_map)?
            };

            rendered_workloads.insert(workload_name.clone(), workload_spec);
        }
        log::trace!("Rendered CompleteState: {:?}", rendered_workloads);
        Ok(rendered_workloads)
    }

    // [impl->swdd~config-renderer-renders-workload-configuration~2]
    fn create_config_map_for_workload<'a>(
        &self,
        workload_spec: &'a StoredWorkloadSpec,
        configs: &'a HashMap<String, ConfigItem>,
    ) -> Result<HashMap<&'a String, &'a ConfigItem>, ConfigRenderError> {
        let mut wl_config_map = HashMap::new();
        for (config_alias, config_key) in &workload_spec.configs {
            if let Some(config_value) = configs.get(config_key) {
                wl_config_map.insert(config_alias, config_value);
            } else {
                return Err(ConfigRenderError::NotExistingConfigKey(config_key.clone()));
            }
        }
        Ok(wl_config_map)
    }

    // [impl->swdd~config-renderer-renders-workload-configuration~2]
    fn render_workload_fields(
        &self,
        workload_name: &str,
        workload: &StoredWorkloadSpec,
        wl_config_map: &HashMap<&String, &ConfigItem>,
    ) -> Result<WorkloadSpec, ConfigRenderError> {
        let rendered_runtime_config = self
            .template_engine
            .render_template(&workload.runtime_config, &wl_config_map)
            .map_err(|err| ConfigRenderError::Field("runtimeConfig".to_owned(), err.to_string()))?;

        let rendered_agent_name = self
            .template_engine
            .render_template(&workload.agent, &wl_config_map)
            .map_err(|err| ConfigRenderError::Field("agent".to_owned(), err.to_string()))?;

        let rendered_files = self.render_files_field(&workload.files, wl_config_map)?;

        Ok(WorkloadSpec {
            instance_name: WorkloadInstanceName::builder()
                .workload_name(workload_name)
                .agent_name(rendered_agent_name)
                .config(&rendered_runtime_config)
                .build(),
            runtime: workload.runtime.clone(),
            runtime_config: rendered_runtime_config,
            tags: workload.tags.clone(),
            dependencies: workload.dependencies.clone(),
            restart_policy: workload.restart_policy.clone(),
            files: rendered_files,
            control_interface_access: workload.control_interface_access.clone(),
        })
    }

    // [impl->swdd~config-renderer-renders-workload-configuration~2]
    fn render_files_field(
        &self,
        files: &[File],
        wl_config_map: &HashMap<&String, &ConfigItem>,
    ) -> Result<Vec<File>, ConfigRenderError> {
        let mut rendered_files = Vec::new();
        for current_file in files {
            let file_content = &current_file.file_content;
            let mount_point = &current_file.mount_point;
            match &file_content {
                FileContent::Data(data) => {
                    let rendered_file_content = self
                        .template_engine
                        .render_template(&data.data, &wl_config_map);

                    if let Ok(rendered_content) = rendered_file_content {
                        let rendered_file = File {
                            mount_point: mount_point.clone(),
                            file_content: FileContent::Data(Data {
                                data: rendered_content,
                            }),
                        };

                        rendered_files.push(rendered_file);
                    } else {
                        return Err(ConfigRenderError::Field(
                            "files".to_string(),
                            format!(
                                "mount point '{}':'{}'",
                                mount_point,
                                rendered_file_content.unwrap_err()
                            ),
                        ));
                    }
                }
                FileContent::BinaryData(bin_data) => {
                    let rendered_file_content = self
                        .template_engine
                        .render_template(&bin_data.base64_data, &wl_config_map);

                    if let Ok(rendered_content) = rendered_file_content {
                        let rendered_file = File {
                            mount_point: mount_point.clone(),
                            file_content: FileContent::BinaryData(Base64Data {
                                base64_data: rendered_content,
                            }),
                        };

                        rendered_files.push(rendered_file);
                    } else {
                        return Err(ConfigRenderError::Field(
                            "files".to_string(),
                            format!(
                                "mount point '{}':'{}'",
                                mount_point,
                                rendered_file_content.unwrap_err()
                            ),
                        ));
                    }
                }
            }
        }
        Ok(rendered_files)
    }
}

//////////////////////////////////////////////////////////////////////////////
//                 ########  #######    #########  #########                //
//                    ##     ##        ##             ##                    //
//                    ##     #####     #########      ##                    //
//                    ##     ##                ##     ##                    //
//                    ##     #######   #########      ##                    //
//////////////////////////////////////////////////////////////////////////////

#[cfg(test)]
mock! {
    pub ConfigRenderer {
        pub fn render_workloads(
            &self,
            workloads: &HashMap<String, StoredWorkloadSpec>,
            configs: &HashMap<String, ConfigItem>,
        ) -> Result<RenderedWorkloads, ConfigRenderError>;
    }
}

#[cfg(test)]
mod tests {
    use super::{ConfigRenderError, ConfigRenderer, RenderedWorkloads};
    use std::collections::HashMap;

    use common::objects::{
<<<<<<< HEAD
        generate_test_configs, generate_test_rendered_config_files,
        generate_test_stored_workload_spec_with_config,
        generate_test_stored_workload_spec_with_config_files,
        generate_test_workload_spec_with_rendered_config_files,
        generate_test_workload_spec_with_runtime_config, Base64Data, Data, File, FileContent,
=======
        generate_test_configs, generate_test_stored_workload_spec_with_config,
        generate_test_workload_spec_with_runtime_config, ConfigItem,
>>>>>>> ba9afe06
    };

    const WORKLOAD_NAME_1: &str = "workload_1";
    const AGENT_A: &str = "agent_A";
    const RUNTIME: &str = "runtime";

    fn generate_test_templated_config_files() -> Vec<File> {
        vec![
            File {
                mount_point: "/file.json".to_string(),
                file_content: FileContent::Data(Data {
                    data: "{{ref1.config_file}}".into(),
                }),
            },
            File {
                mount_point: "/binary_file".to_string(),
                file_content: FileContent::BinaryData(Base64Data {
                    base64_data: "{{ref1.binary_file}}".into(),
                }),
            },
        ]
    }

    // [utest->swdd~config-renderer-renders-workload-configuration~2]
    #[test]
    fn utest_render_workloads_render_agent_and_runtime_config_fields_successfully() {
        let templated_runtime_config =
            "some_value_1: {{ref1.values.value_1}}\nsome_value_2: {{ref1.values.value_2.0}}";
        let templated_agent_name = "{{ref1.agent_name}}";
        let stored_workload = generate_test_stored_workload_spec_with_config(
            templated_agent_name,
            RUNTIME,
            templated_runtime_config,
        );

        let workloads = HashMap::from([(WORKLOAD_NAME_1.to_owned(), stored_workload)]);
        let configs = generate_test_configs();
        let renderer = ConfigRenderer::default();

        let expected_workload_spec = generate_test_workload_spec_with_runtime_config(
            AGENT_A.to_owned(),
            WORKLOAD_NAME_1.to_owned(),
            RUNTIME.to_owned(),
            "some_value_1: value123\nsome_value_2: list_value_1".to_owned(),
        );

        let result = renderer.render_workloads(&workloads, &configs);

        assert_eq!(
            Ok(RenderedWorkloads::from([(
                WORKLOAD_NAME_1.to_owned(),
                expected_workload_spec
            )])),
            result
        );
    }

    // [utest->swdd~config-renderer-renders-workload-configuration~2]
    #[test]
    fn utest_render_workloads_render_files_fields_successfully() {
        let stored_workload = generate_test_stored_workload_spec_with_config_files(
            AGENT_A,
            RUNTIME,
            generate_test_templated_config_files(),
        );

        let workloads = HashMap::from([(WORKLOAD_NAME_1.to_owned(), stored_workload)]);
        let configs = generate_test_configs();
        let renderer = ConfigRenderer::default();

        let expected_workload_spec = generate_test_workload_spec_with_rendered_config_files(
            AGENT_A.to_owned(),
            WORKLOAD_NAME_1.to_owned(),
            RUNTIME.to_owned(),
            generate_test_rendered_config_files(),
        );

        let result = renderer.render_workloads(&workloads, &configs);

        assert_eq!(
            Ok(RenderedWorkloads::from([(
                WORKLOAD_NAME_1.to_owned(),
                expected_workload_spec
            )])),
            result
        );
    }

    // [utest->swdd~config-renderer-renders-workload-configuration~2]
    #[test]
    fn utest_render_workloads_render_files_fields_text_file_render_error() {
        let stored_workload = generate_test_stored_workload_spec_with_config_files(
            AGENT_A,
            RUNTIME,
            vec![File {
                mount_point: "/file.json".to_string(),
                file_content: FileContent::Data(Data {
                    data: "{{invalid_ref.file_content}}".into(),
                }),
            }],
        );

        let workloads = HashMap::from([(WORKLOAD_NAME_1.to_owned(), stored_workload)]);
        let configs = generate_test_configs();
        let renderer = ConfigRenderer::default();

        let result = renderer.render_workloads(&workloads, &configs);
        assert!(result.is_err());
        assert!(
            matches!(result.unwrap_err(), ConfigRenderError::Field(field, _) if field == "files")
        );
    }

    // [utest->swdd~config-renderer-renders-workload-configuration~2]
    #[test]
    fn utest_render_workloads_render_files_fields_binary_file_render_error() {
        let stored_workload = generate_test_stored_workload_spec_with_config_files(
            AGENT_A,
            RUNTIME,
            vec![File {
                mount_point: "/binary_file".to_string(),
                file_content: FileContent::BinaryData(Base64Data {
                    base64_data: "{{invalid_ref.binary_data}}".into(),
                }),
            }],
        );

        let workloads = HashMap::from([(WORKLOAD_NAME_1.to_owned(), stored_workload)]);
        let configs = generate_test_configs();
        let renderer = ConfigRenderer::default();

        assert!(renderer.render_workloads(&workloads, &configs).is_err());
    }

    // [utest->swdd~config-renderer-renders-workload-configuration~2]
    #[test]
    fn utest_render_workloads_fails_field_uses_config_key_instead_of_alias() {
        let templated_runtime_config = "config_1: {{config_1.values.value_1}}";
        let stored_workload = generate_test_stored_workload_spec_with_config(
            AGENT_A,
            RUNTIME,
            templated_runtime_config,
        );

        let workloads = HashMap::from([(WORKLOAD_NAME_1.to_owned(), stored_workload)]);
        let configs = generate_test_configs();
        let renderer = ConfigRenderer::default();

        assert!(renderer.render_workloads(&workloads, &configs).is_err());
    }

    // [utest->swdd~config-renderer-renders-workload-configuration~2]
    #[test]
    fn utest_render_workloads_not_rendering_workloads_with_no_referenced_configs() {
        let templated_runtime_config = "config_1: {{config_1.values.value_1}}";
        let templated_agent_name = "{{config_1.agent_name}}";
        let mut stored_workload = generate_test_stored_workload_spec_with_config(
            templated_agent_name,
            RUNTIME,
            templated_runtime_config,
        );

        stored_workload.configs.clear(); // no configs assigned

        let workloads = HashMap::from([(WORKLOAD_NAME_1.to_owned(), stored_workload)]);
        let configs = generate_test_configs();
        let renderer = ConfigRenderer::default();

        let expected_workload_spec = generate_test_workload_spec_with_runtime_config(
            templated_agent_name.to_owned(),
            WORKLOAD_NAME_1.to_owned(),
            RUNTIME.to_owned(),
            templated_runtime_config.to_owned(),
        );

        let result = renderer.render_workloads(&workloads, &configs);

        assert_eq!(
            Ok(RenderedWorkloads::from([(
                WORKLOAD_NAME_1.to_owned(),
                expected_workload_spec
            )])),
            result
        );
    }

    // [utest->swdd~config-renderer-renders-workload-configuration~2]
    #[test]
    fn utest_render_workloads_fails_workload_references_not_existing_config_key() {
        let templated_runtime_config = "config_1: {{ref1.values.value_1}}";
        let mut stored_workload = generate_test_stored_workload_spec_with_config(
            AGENT_A,
            RUNTIME,
            templated_runtime_config,
        );

        stored_workload.configs =
            HashMap::from([("ref1".to_owned(), "not_existing_config_key".to_owned())]);

        let workloads = HashMap::from([(WORKLOAD_NAME_1.to_owned(), stored_workload)]);
        let configs = generate_test_configs();
        let renderer = ConfigRenderer::default();
        let result = renderer.render_workloads(&workloads, &configs);
        assert!(result.is_err());
        assert!(
            matches!(result.unwrap_err(), ConfigRenderError::NotExistingConfigKey(config_key) if config_key == "not_existing_config_key")
        );
    }

    // [utest->swdd~config-renderer-renders-workload-configuration~2]
    #[test]
    fn utest_render_workloads_fails_workload_references_unused_not_existing_config_key() {
        let mut stored_workload =
            generate_test_stored_workload_spec_with_config(AGENT_A, RUNTIME, "some runtime config");

        stored_workload.configs = HashMap::from([(
            "ref1".to_owned(),
            "not_existing_unused_config_key".to_owned(),
        )]);

        let workloads = HashMap::from([(WORKLOAD_NAME_1.to_owned(), stored_workload)]);
        let configs = generate_test_configs();
        let renderer = ConfigRenderer::default();
        let result = renderer.render_workloads(&workloads, &configs);
        assert!(result.is_err());
        assert!(
            matches!(result.unwrap_err(), ConfigRenderError::NotExistingConfigKey(config_key) if config_key == "not_existing_unused_config_key")
        );
    }

    // [utest->swdd~config-renderer-renders-workload-configuration~2]
    #[test]
    fn utest_render_workloads_fails_runtime_config_contains_non_existing_config() {
        let templated_runtime_config = "config_1: {{config_1.values.not_existing_key}}";
        let stored_workload = generate_test_stored_workload_spec_with_config(
            AGENT_A,
            RUNTIME,
            templated_runtime_config,
        );

        let workloads = HashMap::from([(WORKLOAD_NAME_1.to_owned(), stored_workload)]);
        let configs = generate_test_configs();
        let renderer = ConfigRenderer::default();

        let result = renderer.render_workloads(&workloads, &configs);

        assert!(result.is_err());
        assert!(
            matches!(result.unwrap_err(), ConfigRenderError::Field(field, _) if field == "runtimeConfig")
        );
    }

    // [utest->swdd~config-renderer-renders-workload-configuration~2]
    #[test]
    fn utest_render_workloads_fails_agent_contains_non_existing_config() {
        let stored_workload = generate_test_stored_workload_spec_with_config(
            "{{config_1.not_existing_key}}",
            RUNTIME,
            "some runtime config",
        );

        let workloads = HashMap::from([(WORKLOAD_NAME_1.to_owned(), stored_workload)]);
        let configs = generate_test_configs();
        let renderer = ConfigRenderer::default();

        let result = renderer.render_workloads(&workloads, &configs);

        assert!(result.is_err());
        assert!(
            matches!(result.unwrap_err(), ConfigRenderError::Field(field, _) if field == "agent")
        );
    }

    // [utest->swdd~config-renderer-renders-workload-configuration~2]
    #[test]
    fn utest_render_workloads_fails_workload_references_empty_configs() {
        let templated_runtime_config = "config_1: {{config_1.values.value_1}}";
        let stored_workload = generate_test_stored_workload_spec_with_config(
            AGENT_A,
            RUNTIME,
            templated_runtime_config,
        );

        let workloads = HashMap::from([(WORKLOAD_NAME_1.to_owned(), stored_workload)]);
        let configs = HashMap::default();
        let renderer = ConfigRenderer::default();

        assert!(renderer.render_workloads(&workloads, &configs).is_err());
    }

    // [utest->swdd~config-renderer-renders-workload-configuration~1]
    // [utest->swdd~config-renderer-supports-rendering-with-keeping-line-indent~1]
    #[test]
    fn utest_render_workloads_with_keeping_indentation_level_with_partial() {
        let runtime_config_with_partial_template = r#"
        some:
          keys:
            before:
              config_with_indent: |
                {{> indent content=ref1}}"#;

        let mut stored_workload = generate_test_stored_workload_spec_with_config(
            AGENT_A,
            RUNTIME,
            runtime_config_with_partial_template,
        );

        stored_workload.configs = HashMap::from([("ref1".to_owned(), "config_1".to_owned())]);

        let workloads = HashMap::from([(WORKLOAD_NAME_1.to_owned(), stored_workload)]);
        let multi_line_config_value = "value_1\nvalue_2\nvalue_3".to_string();
        let configs = HashMap::from([(
            "config_1".to_string(),
            ConfigItem::String(multi_line_config_value),
        )]);
        let renderer = ConfigRenderer::default();

        let render_result = renderer.render_workloads(&workloads, &configs);
        assert!(render_result.is_ok());
        let rendered_workloads = render_result.unwrap();

        let workload = rendered_workloads.get(WORKLOAD_NAME_1).unwrap();

        let expected_expanded_runtime_config = r#"
        some:
          keys:
            before:
              config_with_indent: |
                value_1
                value_2
                value_3"#;

        assert_eq!(workload.runtime_config, expected_expanded_runtime_config);
    }

    // [utest->swdd~config-renderer-renders-workload-configuration~1]
    #[test]
    fn utest_render_workloads_prevent_escaping_special_characters() {
        const CONFIG_VALUE: &str = "value\"with\"escape\'characters\'";

        let mut stored_workload = generate_test_stored_workload_spec_with_config(
            AGENT_A,
            RUNTIME,
            "config_of_special_char_sequences: {{special_conf}}",
        );

        stored_workload.configs =
            HashMap::from([("special_conf".into(), "config_special_chars".into())]);

        let workloads = HashMap::from([(WORKLOAD_NAME_1.to_owned(), stored_workload)]);
        let configs = HashMap::from([(
            "config_special_chars".to_string(),
            ConfigItem::String(CONFIG_VALUE.to_owned()),
        )]);

        let renderer = ConfigRenderer::default();

        let expected_workload_spec = generate_test_workload_spec_with_runtime_config(
            AGENT_A.to_owned(),
            WORKLOAD_NAME_1.to_owned(),
            RUNTIME.to_owned(),
            format!("config_of_special_char_sequences: {CONFIG_VALUE}"),
        );

        let result = renderer.render_workloads(&workloads, &configs);

        assert_eq!(
            Ok(RenderedWorkloads::from([(
                WORKLOAD_NAME_1.to_owned(),
                expected_workload_spec
            )])),
            result
        );
    }
}<|MERGE_RESOLUTION|>--- conflicted
+++ resolved
@@ -57,16 +57,12 @@
     fn default() -> Self {
         let mut template_engine = Handlebars::new();
         template_engine.set_strict_mode(true); // enable throwing render errors if context data is valid
-<<<<<<< HEAD
-        template_engine.register_escape_fn(|s| s.into()); // prevent escaping like double quotes to &quot; ...
-=======
         template_engine.register_escape_fn(handlebars::no_escape); // prevent escaping like double quotes to &quot; ...
 
         // [impl->swdd~config-renderer-supports-rendering-with-keeping-line-indent~1]
         template_engine
             .register_partial("indent", "{{content}}")
             .unwrap();
->>>>>>> ba9afe06
         Self { template_engine }
     }
 }
@@ -247,16 +243,12 @@
     use std::collections::HashMap;
 
     use common::objects::{
-<<<<<<< HEAD
         generate_test_configs, generate_test_rendered_config_files,
         generate_test_stored_workload_spec_with_config,
         generate_test_stored_workload_spec_with_config_files,
         generate_test_workload_spec_with_rendered_config_files,
-        generate_test_workload_spec_with_runtime_config, Base64Data, Data, File, FileContent,
-=======
-        generate_test_configs, generate_test_stored_workload_spec_with_config,
-        generate_test_workload_spec_with_runtime_config, ConfigItem,
->>>>>>> ba9afe06
+        generate_test_workload_spec_with_runtime_config, Base64Data, ConfigItem, Data, File,
+        FileContent,
     };
 
     const WORKLOAD_NAME_1: &str = "workload_1";
