// Copyright (c) 2024 Elektrobit Automotive GmbH
//
// This program and the accompanying materials are made available under the
// terms of the Apache License, Version 2.0 which is available at
// https://www.apache.org/licenses/LICENSE-2.0.
//
// Unless required by applicable law or agreed to in writing, software
// distributed under the License is distributed on an "AS IS" BASIS, WITHOUT
// WARRANTIES OR CONDITIONS OF ANY KIND, either express or implied. See the
// License for the specific language governing permissions and limitations
// under the License.
//
// SPDX-License-Identifier: Apache-2.0

use super::config_renderer::RenderedWorkloads;
use super::cycle_check;

use ankaios_api::ank_base::{
    AgentMapSpec, CompleteState, CompleteStateRequestSpec, CompleteStateSpec, DeletedWorkload,
    StateSpec, WorkloadInstanceNameSpec, WorkloadNamed, WorkloadStateSpec, WorkloadStatesMapSpec,
};
use common::state_manipulation::{FieldDifference, Object, Path};
use common::std_extensions::IllegalStateResult;

use std::fmt::Display;

#[cfg_attr(test, mockall_double::double)]
use super::config_renderer::ConfigRenderer;
#[cfg_attr(test, mockall_double::double)]
use super::delete_graph::DeleteGraph;
<<<<<<< HEAD
#[cfg_attr(test, mockall_double::double)]
use crate::ankaios_server::state_comparator::StateComparator;
use common::objects::{AgentMap, State, WorkloadInstanceName, WorkloadState, WorkloadStatesMap};
use common::std_extensions::IllegalStateResult;
use common::{
    objects::{CompleteState, DeletedWorkload, WorkloadSpec},
    state_manipulation::{Object, Path},
};
use std::fmt::Display;
=======
>>>>>>> c80a9fbb

#[cfg(test)]
use mockall::automock;

#[derive(Debug, Default)]
pub struct StateGenerationResult {
    pub state_comparator: StateComparator,
    pub new_desired_state: StateSpec,
}

// [impl->swdd~server-state-triggers-validation-of-workload-fields~1]
fn verify_workload_fields_format(workloads: &RenderedWorkloads) -> Result<(), UpdateStateError> {
    for workload_spec in workloads.values() {
        workload_spec
            .verify_fields_format()
            .map_err(UpdateStateError::ResultInvalid)?;
    }
    Ok(())
}

fn extract_added_and_deleted_workloads(
    current_workloads: &RenderedWorkloads,
    new_workloads: &RenderedWorkloads,
) -> Option<AddedDeletedWorkloads> {
    let mut added_workloads: Vec<WorkloadNamed> = Vec::new();
    let mut deleted_workloads: Vec<DeletedWorkload> = Vec::new();

    // find updated or deleted workloads
    current_workloads.iter().for_each(|(wl_name, wls)| {
        if let Some(new_wls) = new_workloads.get(wl_name) {
            // The new workload is identical with existing or updated. Lets check if it is an update.
            if wls != new_wls {
                // [impl->swdd~server-detects-changed-workload~1]
                added_workloads.push(new_wls.clone());
                deleted_workloads.push(DeletedWorkload {
                    instance_name: wls.instance_name.clone(),
                    ..Default::default()
                });
            }
        } else {
            // [impl->swdd~server-detects-deleted-workload~1]
            deleted_workloads.push(DeletedWorkload {
                instance_name: wls.instance_name.clone(),
                ..Default::default()
            });
        }
    });

    // find new workloads
    // [impl->swdd~server-detects-new-workload~1]
    new_workloads.iter().for_each(|(new_wl_name, new_wls)| {
        if !current_workloads.contains_key(new_wl_name) {
            added_workloads.push(new_wls.clone());
        }
    });

    if added_workloads.is_empty() && deleted_workloads.is_empty() {
        None
    } else {
        Some(AddedDeletedWorkloads {
            added_workloads,
            deleted_workloads,
        })
    }
}

#[derive(Debug, Clone, PartialEq)]
pub enum UpdateStateError {
    FieldNotFound(String),
    ResultInvalid(String),
    CycleInDependencies(String),
}

impl Display for UpdateStateError {
    fn fmt(&self, f: &mut std::fmt::Formatter<'_>) -> std::fmt::Result {
        match self {
            UpdateStateError::FieldNotFound(field) => {
                write!(f, "Could not find field {field}")
            }
            UpdateStateError::ResultInvalid(reason) => {
                write!(f, "Resulting State is invalid, reason: '{reason}'")
            }
            UpdateStateError::CycleInDependencies(workload_part_of_cycle) => {
                write!(
                    f,
                    "workload dependency '{workload_part_of_cycle}' is part of a cycle."
                )
            }
        }
    }
}

#[derive(Default)]
pub struct ServerState {
    state: CompleteStateSpec,
    rendered_workloads: RenderedWorkloads,
    delete_graph: DeleteGraph,
    config_renderer: ConfigRenderer,
}

#[derive(Debug, Clone, Default, PartialEq, Eq)]
pub struct AddedDeletedWorkloads {
    pub added_workloads: Vec<WorkloadNamed>,
    pub deleted_workloads: Vec<DeletedWorkload>,
}

#[cfg_attr(test, automock)]
impl ServerState {
    const API_VERSION_FILTER_MASK: &'static str = "desiredState.apiVersion";
    const DESIRED_STATE_FIELD_MASK_PART: &'static str = "desiredState";

    // [impl->swdd~server-provides-interface-get-complete-state~2]
    // [impl->swdd~server-filters-get-complete-state-result~2]
    pub fn get_complete_state_by_field_mask(
        &self,
<<<<<<< HEAD
        field_masks: Vec<String>,
        workload_states_map: &WorkloadStatesMap,
        agent_map: &AgentMap,
    ) -> Result<ank_base::CompleteState, String> {
        let current_complete_state: ank_base::CompleteState = CompleteState {
=======
        request_complete_state: CompleteStateRequestSpec,
        workload_states_map: &WorkloadStatesMapSpec,
        agent_map: &AgentMapSpec,
    ) -> Result<CompleteState, String> {
        let current_complete_state: CompleteState = CompleteStateSpec {
>>>>>>> c80a9fbb
            desired_state: self.state.desired_state.clone(),
            workload_states: workload_states_map.clone(),
            agents: agent_map.clone(),
        }
        .into();

        if !field_masks.is_empty() {
            let mut filters = field_masks;
            if filters
                .iter()
                .any(|field| field.starts_with(Self::DESIRED_STATE_FIELD_MASK_PART))
            {
                filters.push(Self::API_VERSION_FILTER_MASK.to_owned());
            }

            let current_complete_state: Object =
                current_complete_state.try_into().unwrap_or_illegal_state();
            let mut return_state = Object::default();

            let filters = filters.into_iter().map(|f| f.into()).collect::<Vec<Path>>();
            //[impl->swdd~server-filters-get-complete-state-result-with-wildcards~1]
            let filters = current_complete_state.expand_wildcards(&filters);

            log::debug!("Current state: {current_complete_state:?}");
            for field in &filters {
                if let Some(value) = current_complete_state.get(field) {
                    return_state.set(field, value.to_owned())?;
                } else {
                    log::debug!(
                        concat!(
                            "Result for CompleteState incomplete, as requested field does not exist:\n",
                            "   field: {}"
                        ),
                        field
                    );
                    continue;
                };
            }

            return_state.try_into().map_err(|err: serde_yaml::Error| {
                format!("The result for CompleteState is invalid: '{err}'")
            })
        } else {
            Ok(current_complete_state)
        }
    }

    // [impl->swdd~agent-from-agent-field~1]
    pub fn get_workloads_for_agent(&self, agent_name: &str) -> Vec<WorkloadNamed> {
        self.rendered_workloads
            .iter()
            .filter(|(_, workload)| workload.instance_name.agent_name().eq(agent_name))
            .map(|(_, workload)| workload.clone())
            .collect()
    }

    // [impl->swdd~server-handles-logs-request-message~1]
    pub fn desired_state_contains_instance_name(
        &self,
        instance_name: &WorkloadInstanceNameSpec,
    ) -> bool {
        self.rendered_workloads
            .get(instance_name.workload_name())
            .is_some_and(|workload| workload.instance_name == *instance_name)
    }

    pub fn update(
        &mut self,
        new_desired_state: StateSpec,
    ) -> Result<Option<AddedDeletedWorkloads>, UpdateStateError> {
        // [impl->swdd~update-desired-state-with-update-mask~1]
        // [impl->swdd~update-desired-state-empty-update-mask~1]
        // [impl->swdd~server-state-triggers-configuration-rendering-of-workloads~1]
        let new_rendered_workloads = self
            .config_renderer
            .render_workloads(
                &new_desired_state.workloads.workloads,
                &new_desired_state.configs.configs,
            )
            .map_err(|err| UpdateStateError::ResultInvalid(err.to_string()))?;

        // [impl->swdd~server-state-triggers-validation-of-workload-fields~1]
        verify_workload_fields_format(&new_rendered_workloads)?;

        // [impl->swdd~server-state-compares-rendered-workloads~1]
        let added_deleted_workloads =
            extract_added_and_deleted_workloads(&self.rendered_workloads, &new_rendered_workloads);

        if let Some(mut added_deleted_workloads) = added_deleted_workloads {
            let added_workloads = &added_deleted_workloads.added_workloads;

            let start_nodes: Vec<&str> = added_workloads
                .iter()
                .filter_map(|w| {
                    if !w.workload.dependencies.dependencies.is_empty() {
                        Some(w.instance_name.workload_name())
                    } else {
                        None
                    }
                })
                .collect();

            // [impl->swdd~server-state-rejects-state-with-cyclic-dependencies~1]
            if let Some(workload_part_of_cycle) =
                cycle_check::dfs(&new_desired_state, Some(start_nodes))
            {
                return Err(UpdateStateError::CycleInDependencies(
                    workload_part_of_cycle,
                ));
            }

            // [impl->swdd~server-state-stores-delete-condition~1]
            self.delete_graph.insert(added_workloads);

            // [impl->swdd~server-state-adds-delete-conditions-to-deleted-workload~1]
            self.delete_graph
                .apply_delete_conditions_to(&mut added_deleted_workloads.deleted_workloads);

            self.set_desired_state(new_desired_state);
            self.rendered_workloads = new_rendered_workloads;
            Ok(Some(added_deleted_workloads))
        } else {
            // update state with changed fields not affecting workloads, e.g. config items
            // [impl->swdd~server-state-updates-state-on-unmodified-workloads~1]
            self.set_desired_state(new_desired_state);
            Ok(None)
        }
    }

    pub fn generate_new_state(
        &self,
        updated_state: CompleteStateSpec,
        update_mask: Vec<String>,
    ) -> Result<StateGenerationResult, UpdateStateError> {
        // [impl->swdd~update-desired-state-with-update-mask~1]
        let old_state: Object = (&self.state).try_into().map_err(|err| {
            UpdateStateError::ResultInvalid(format!("Failed to parse current state, '{err}'"))
        })?;
        let state_from_update: Object = (&updated_state).try_into().map_err(|err| {
            UpdateStateError::ResultInvalid(format!("Failed to parse new state, '{err}'"))
        })?;

        // [impl->swdd~update-desired-state-empty-update-mask~1]
        if update_mask.is_empty() {
            return Ok(StateGenerationResult {
                state_comparator: StateComparator::new(old_state.into(), state_from_update.into()),
                new_desired_state: updated_state.desired_state,
            });
        }

        let mut new_state = old_state.clone();

        for field in update_mask {
            let field: Path = field.into();
            if let Some(field_from_update) = state_from_update.get(&field) {
                if new_state.set(&field, field_from_update.to_owned()).is_err() {
                    return Err(UpdateStateError::FieldNotFound(field.into()));
                }
            } else if new_state.remove(&field).is_err() {
                return Err(UpdateStateError::FieldNotFound(field.into()));
            }
        }

        let new_complete_state: CompleteStateSpec =
            new_state.clone().try_into().map_err(|err| {
                UpdateStateError::ResultInvalid(format!(
                    "Could not parse into CompleteState: '{err}'"
                ))
            })?;

        Ok(StateGenerationResult {
            state_comparator: StateComparator::new(old_state.into(), new_state.into()),
            new_desired_state: new_complete_state.desired_state,
        })
    }

    // [impl->swdd~server-cleans-up-state~1]
    pub fn cleanup_state(&mut self, new_workload_states: &[WorkloadStateSpec]) {
        // [impl->swdd~server-removes-obsolete-delete-graph-entires~1]
        self.delete_graph
            .remove_deleted_workloads_from_delete_graph(new_workload_states);
    }

    fn set_desired_state(&mut self, new_desired_state: StateSpec) {
        self.state.desired_state = new_desired_state;
    }
}

//////////////////////////////////////////////////////////////////////////////
//                 ########  #######    #########  #########                //
//                    ##     ##        ##             ##                    //
//                    ##     #####     #########      ##                    //
//                    ##     ##                ##     ##                    //
//                    ##     #######   #########      ##                    //
//////////////////////////////////////////////////////////////////////////////

#[cfg(test)]
mod tests {
    use super::ServerState;
    use crate::ankaios_server::{
        config_renderer::{ConfigRenderError, MockConfigRenderer, RenderedWorkloads},
        delete_graph::MockDeleteGraph,
        server_state::{
            AddedDeletedWorkloads, UpdateStateError, extract_added_and_deleted_workloads,
        },
        state_comparator::MockStateComparator,
    };

    use ankaios_api::ank_base::{
        AgentMapSpec, CompleteState, CompleteStateRequestSpec, CompleteStateSpec, DeletedWorkload,
        StateSpec, Workload, WorkloadMapSpec, WorkloadNamed, WorkloadSpec, WorkloadStatesMapSpec,
    };
    use ankaios_api::test_utils::{
        generate_test_complete_state, generate_test_configs, generate_test_proto_complete_state,
        generate_test_runtime_config, generate_test_state_from_workloads, generate_test_workload,
        generate_test_workload_with_param, generate_test_workload_with_runtime_config,
    };

    use std::collections::HashMap;

    const AGENT_A: &str = "agent_A";
    const AGENT_B: &str = "agent_B";
    const WORKLOAD_NAME_1: &str = "workload_1";
    const WORKLOAD_NAME_2: &str = "workload_2";
    const WORKLOAD_NAME_3: &str = "workload_3";
    const WORKLOAD_NAME_4: &str = "workload_4";
    const RUNTIME: &str = "runtime";

    fn generate_rendered_workloads_from_state(state: &StateSpec) -> RenderedWorkloads {
        state
            .workloads
            .workloads
            .iter()
            .map(|(name, wl)| {
                (
                    name.to_owned(),
                    WorkloadNamed::from((name.to_owned(), wl.to_owned())),
                )
            })
            .collect()
    }

    // [utest->swdd~server-provides-interface-get-complete-state~2]
    // [utest->swdd~server-filters-get-complete-state-result~2]
    #[test]
    fn utest_server_state_get_complete_state_by_field_mask_empty_mask() {
        let w1 = generate_test_workload::<WorkloadNamed>().name(WORKLOAD_NAME_1);
        let w2 = w1.clone().name(WORKLOAD_NAME_2);
        let w3 = w1.clone().name(WORKLOAD_NAME_3);

        let mut complete_state =
            generate_test_complete_state(vec![w1.clone(), w2.clone(), w3.clone()]);
        // the server state only cares about the desired state, workload states and agents are stored separately
        let workload_states_map = std::mem::take(&mut complete_state.workload_states);
        let agent_map = std::mem::take(&mut complete_state.agents);

        let server_state = ServerState {
            state: complete_state,
            ..Default::default()
        };

        let request_complete_state = CompleteStateRequestSpec {
            field_mask: vec![],
            subscribe_for_events: false,
        };

        let received_complete_state = server_state
            .get_complete_state_by_field_mask(
                request_complete_state.field_mask,
                &workload_states_map,
                &agent_map,
            )
            .unwrap();

        let mut expected_complete_state = server_state.state.clone();
        expected_complete_state.workload_states = workload_states_map;
        expected_complete_state.agents = agent_map;

        let expected_complete_state = CompleteState::from(expected_complete_state);
        assert_eq!(received_complete_state, expected_complete_state);
    }

    // [utest->swdd~server-provides-interface-get-complete-state~2]
    // [utest->swdd~server-filters-get-complete-state-result~2]
    #[test]
    fn utest_server_state_get_complete_state_by_field_mask_continue_on_invalid_mask() {
        let w1 = generate_test_workload::<WorkloadNamed>().name(WORKLOAD_NAME_1);

        let mut server_state = ServerState {
            state: generate_test_complete_state(vec![w1]),
            ..Default::default()
        };

        server_state.state.workload_states = WorkloadStatesMapSpec::default();
        server_state.state.agents = AgentMapSpec::default();

        let request_complete_state = CompleteStateRequestSpec {
            field_mask: vec![
                "workloads.invalidMask".to_string(), // invalid not existing workload
                format!("desiredState.workloads.{}", WORKLOAD_NAME_1), // valid existing workload
            ],
            subscribe_for_events: false,
        };

        let received_complete_state = server_state
            .get_complete_state_by_field_mask(
<<<<<<< HEAD
                request_complete_state.field_mask,
                &WorkloadStatesMap::default(),
                &AgentMap::default(),
=======
                request_complete_state,
                &WorkloadStatesMapSpec::default(),
                &AgentMapSpec::default(),
>>>>>>> c80a9fbb
            )
            .unwrap();

        let mut expected_complete_state = CompleteState {
            desired_state: Some(server_state.state.desired_state.clone().into()),
            workload_states: None,
            agents: None,
        };
        if let Some(expected_desired_state) = &mut expected_complete_state.desired_state {
            expected_desired_state.configs = None;
        }

        assert_eq!(received_complete_state, expected_complete_state);
    }

    // [utest->swdd~server-provides-interface-get-complete-state~2]
    // [utest->swdd~server-filters-get-complete-state-result~2]
    // [utest->swdd~server-filters-get-complete-state-result-with-wildcards~1]
    #[test]
    fn utest_server_state_get_complete_state_by_field_mask() {
        let mut w1 = generate_test_workload::<WorkloadNamed>().name(WORKLOAD_NAME_1);
        let w2 = w1.clone().name(WORKLOAD_NAME_2);
        let w3 = w1.clone().name(WORKLOAD_NAME_3);
        w1.workload.configs.configs.clear();

        let server_state = ServerState {
            state: generate_test_complete_state(vec![w1.clone(), w2.clone(), w3.clone()]),
            ..Default::default()
        };

        let request_complete_state = CompleteStateRequestSpec {
            field_mask: vec![
                format!("desiredState.workloads.{}", WORKLOAD_NAME_1),
                format!("desiredState.workloads.{}.agent", WORKLOAD_NAME_3),
                format!("desiredState.workloads.*.runtime"),
            ],
            subscribe_for_events: false,
        };

        let mut workload_state_map = WorkloadStatesMapSpec::default();
        workload_state_map.process_new_states(server_state.state.workload_states.clone().into());

        let complete_state = server_state
            .get_complete_state_by_field_mask(
                request_complete_state.field_mask,
                &workload_state_map,
                &AgentMapSpec::default(),
            )
            .unwrap();

        let expected_workloads = [
            (
                w3.instance_name.workload_name(),
                Workload {
                    agent: Some(w3.instance_name.agent_name().to_string()),
                    restart_policy: None,
                    dependencies: None,
                    tags: None,
                    runtime: Some(w3.workload.runtime.clone()),
                    runtime_config: None,
                    control_interface_access: None,
                    configs: None,
                    files: Some(Default::default()),
                },
            ),
            (
                w2.instance_name.workload_name(),
                Workload {
                    agent: None,
                    restart_policy: None,
                    dependencies: None,
                    tags: None,
                    runtime: Some(w2.workload.runtime.clone()),
                    runtime_config: None,
                    control_interface_access: None,
                    configs: None,
                    files: Some(Default::default()),
                },
            ),
            (
                w1.instance_name.workload_name(),
                generate_test_workload::<Workload>(),
            ),
        ];
        let mut expected_complete_state = generate_test_proto_complete_state(&expected_workloads);
        if let Some(expected_desired_state) = &mut expected_complete_state.desired_state {
            expected_desired_state.configs = None;
        }

        assert_eq!(expected_complete_state, complete_state);
    }

    // [utest->swdd~agent-from-agent-field~1]
    #[test]
    fn utest_server_state_get_workloads_per_agent() {
        let w1 = generate_test_workload_with_param::<WorkloadNamed>(AGENT_A, RUNTIME)
            .name(WORKLOAD_NAME_1);
        let w2 = generate_test_workload_with_param::<WorkloadNamed>(AGENT_A, RUNTIME)
            .name(WORKLOAD_NAME_2);
        let w3 = generate_test_workload_with_param::<WorkloadNamed>(AGENT_B, RUNTIME)
            .name(WORKLOAD_NAME_3);

        let old_complete_state =
            generate_test_complete_state(vec![w1.clone(), w2.clone(), w3.clone()]);

        let server_state = ServerState {
            rendered_workloads: generate_rendered_workloads_from_state(
                &old_complete_state.desired_state,
            ),
            state: old_complete_state,
            ..Default::default()
        };

        let mut workloads = server_state.get_workloads_for_agent(AGENT_A);
        workloads.sort_by(|left, right| {
            left.instance_name
                .workload_name()
                .cmp(right.instance_name.workload_name())
        });
        assert_eq!(workloads, vec![w1, w2]);

        let workloads = server_state.get_workloads_for_agent(AGENT_B);
        assert_eq!(workloads, vec![w3]);

        let workloads = server_state.get_workloads_for_agent("unknown_agent");
        assert_eq!(workloads.len(), 0);
    }

    // [utest->swdd~server-handles-logs-request-message~1]
    #[test]
    fn utest_desired_state_contains_instance_name() {
        let workload = generate_test_workload_with_param::<WorkloadNamed>(AGENT_A, RUNTIME)
            .name(WORKLOAD_NAME_1);

        let mut other_workload_instance_name = workload.instance_name.clone();
        other_workload_instance_name.workload_name = WORKLOAD_NAME_2.to_string();

        let complete_state = generate_test_complete_state(vec![workload.clone()]);

        let server_state = ServerState {
            rendered_workloads: generate_rendered_workloads_from_state(
                &complete_state.desired_state,
            ),
            state: complete_state,
            ..Default::default()
        };

        let instance_name = workload.instance_name.clone();
        assert!(server_state.desired_state_contains_instance_name(&instance_name));

        assert!(!server_state.desired_state_contains_instance_name(&other_workload_instance_name));
    }

    // [utest->swdd~server-state-rejects-state-with-cyclic-dependencies~1]
    #[test]
    fn utest_server_state_update_state_reject_state_with_cyclic_dependencies() {
        let _ = env_logger::builder().is_test(true).try_init();
        let workload: WorkloadSpec = generate_test_workload_with_param(AGENT_A, RUNTIME);

        // workload has a self cycle to workload_B
        let new_workload_1: WorkloadSpec = generate_test_workload_with_param(AGENT_A, RUNTIME);

        let mut new_workload_2: WorkloadSpec = generate_test_workload_with_param(AGENT_A, RUNTIME);
        new_workload_2.dependencies.dependencies.clear();

        let old_state = CompleteStateSpec {
            desired_state: StateSpec {
                workloads: WorkloadMapSpec {
                    workloads: HashMap::from([(WORKLOAD_NAME_1.to_string(), workload)]),
                },
                ..Default::default()
            },
            ..Default::default()
        };

        let rejected_new_state = CompleteStateSpec {
            desired_state: StateSpec {
                workloads: WorkloadMapSpec {
                    workloads: HashMap::from([
                        ("workload_B".to_string(), new_workload_1),
                        (WORKLOAD_NAME_1.to_string(), new_workload_2),
                    ]),
                },
                ..Default::default()
            },
            ..Default::default()
        };

        let mut delete_graph_mock = MockDeleteGraph::new();
        delete_graph_mock.expect_insert().never();
        delete_graph_mock
            .expect_apply_delete_conditions_to()
            .never();

        let mut mock_config_renderer = MockConfigRenderer::new();
        let cloned_rejected_state = rejected_new_state.desired_state.clone();
        mock_config_renderer
            .expect_render_workloads()
            .once()
            .returning(move |_, _| {
                Ok(generate_rendered_workloads_from_state(
                    &cloned_rejected_state,
                ))
            });

        let mut server_state = ServerState {
            state: old_state.clone(),
            rendered_workloads: generate_rendered_workloads_from_state(&old_state.desired_state),
            delete_graph: delete_graph_mock,
            config_renderer: mock_config_renderer,
        };

        let result = server_state.update(rejected_new_state.desired_state);
        assert_eq!(
            result,
            Err(UpdateStateError::CycleInDependencies(
                "workload_B".to_string()
            ))
        );

        // server state shall be the old state, new state shall be rejected
        assert_eq!(old_state, server_state.state);
    }

    // [utest->swdd~update-desired-state-empty-update-mask~1]
    #[test]
    fn utest_server_state_generate_new_state_replace_all_if_update_mask_empty() {
        let _guard = crate::test_helper::MOCKALL_CONTEXT_SYNC.get_lock();
        let old_state = generate_test_old_state();
        let update_state = generate_test_update_state();
        let update_mask = vec![];

        let state_comparator_context = MockStateComparator::new_context();
        state_comparator_context
            .expect()
            .returning(|_, _| MockStateComparator::default());

        let server_state = ServerState {
            state: old_state.clone(),
            ..Default::default()
        };
        let state_generation_result = server_state
            .generate_new_state(update_state.clone(), update_mask)
            .unwrap();

        assert_eq!(
            update_state.desired_state,
            state_generation_result.new_desired_state
        );
    }

    // [utest->swdd~update-desired-state-with-update-mask~1]
    #[test]
    fn utest_server_state_generate_new_state_replace_workload() {
        let _guard = crate::test_helper::MOCKALL_CONTEXT_SYNC.get_lock();
        let old_state = generate_test_old_state();
        let update_state = generate_test_update_state();
        let update_mask = vec![format!("desiredState.workloads.{}", WORKLOAD_NAME_1)];

        let new_workload = update_state
            .desired_state
            .workloads
            .workloads
            .get(WORKLOAD_NAME_1)
            .unwrap()
            .clone();

        let mut expected = old_state.clone();
        expected
            .desired_state
            .workloads
            .workloads
            .insert(WORKLOAD_NAME_1.to_owned(), new_workload.clone());

        let server_state = ServerState {
            state: old_state.clone(),
            ..Default::default()
        };

        let state_comparator_context = MockStateComparator::new_context();
        state_comparator_context
            .expect()
            .returning(|_, _| MockStateComparator::default());

        let state_generation_result = server_state
            .generate_new_state(update_state, update_mask)
            .unwrap();

        assert_eq!(
            expected.desired_state,
            state_generation_result.new_desired_state
        );
    }

    // [utest->swdd~update-desired-state-with-update-mask~1]
    #[test]
    fn utest_server_state_generate_new_state_add_workload() {
        let _guard = crate::test_helper::MOCKALL_CONTEXT_SYNC.get_lock();
        let old_state = generate_test_old_state();
        let update_state = generate_test_update_state();
        let update_mask = vec![format!("desiredState.workloads.{}", WORKLOAD_NAME_4)];

        let new_workload = update_state
            .desired_state
            .workloads
            .workloads
            .get(WORKLOAD_NAME_4)
            .unwrap()
            .clone();

        let mut expected = old_state.clone();
        expected
            .desired_state
            .workloads
            .workloads
            .insert(WORKLOAD_NAME_4.into(), new_workload.clone());

        let server_state = ServerState {
            state: old_state.clone(),
            ..Default::default()
        };
        let state_comparator_context = MockStateComparator::new_context();
        state_comparator_context
            .expect()
            .returning(|_, _| MockStateComparator::default());

        let state_generation_result = server_state
            .generate_new_state(update_state, update_mask)
            .unwrap();

        assert_eq!(
            expected.desired_state,
            state_generation_result.new_desired_state
        );
    }

    // [utest->swdd~update-desired-state-with-update-mask~1]
    #[test]
    fn utest_server_state_generate_new_state_update_configs() {
        let _guard = crate::test_helper::MOCKALL_CONTEXT_SYNC.get_lock();
        let old_state = generate_test_old_state();
        let mut state_with_updated_config = old_state.clone();
        state_with_updated_config.desired_state.configs = generate_test_configs();

        let update_mask = vec!["desiredState".to_string()];

        let server_state = ServerState {
            state: old_state.clone(),
            ..Default::default()
        };

        let state_comparator_context = MockStateComparator::new_context();
        state_comparator_context
            .expect()
            .returning(|_, _| MockStateComparator::default());

        let expected = state_with_updated_config.clone();

        let state_generation_result = server_state
            .generate_new_state(state_with_updated_config, update_mask)
            .unwrap();

        assert_eq!(
            expected.desired_state,
            state_generation_result.new_desired_state
        );
    }

    // [utest->swdd~update-desired-state-with-update-mask~1]
    #[test]
    fn utest_server_state_generate_new_state_remove_workload() {
        let _guard = crate::test_helper::MOCKALL_CONTEXT_SYNC.get_lock();
        let old_state = generate_test_old_state();
        let update_state = generate_test_update_state();
        let update_mask = vec![format!("desiredState.workloads.{}", WORKLOAD_NAME_2)];

        let mut expected = old_state.clone();
        expected
            .desired_state
            .workloads
            .workloads
            .remove(WORKLOAD_NAME_2)
            .unwrap();

        let server_state = ServerState {
            state: old_state.clone(),
            ..Default::default()
        };

        let state_comparator_context = MockStateComparator::new_context();
        state_comparator_context
            .expect()
            .returning(|_, _| MockStateComparator::default());

        let state_generation_result = server_state
            .generate_new_state(update_state, update_mask)
            .unwrap();

        assert_eq!(
            expected.desired_state,
            state_generation_result.new_desired_state
        );
    }

    // [utest->swdd~update-desired-state-with-update-mask~1]
    #[test]
    fn utest_server_state_update_state_remove_non_existing_workload() {
        let _guard = crate::test_helper::MOCKALL_CONTEXT_SYNC.get_lock();
        let old_state = generate_test_old_state();
        let update_state = generate_test_update_state();
        let update_mask = vec!["desiredState.workloads.workload_5".into()];

        let expected = &old_state;

        let server_state = ServerState {
            state: old_state.clone(),
            ..Default::default()
        };

        let state_comparator_context = MockStateComparator::new_context();
        state_comparator_context
            .expect()
            .returning(|_, _| MockStateComparator::default());

        let state_generation_result = server_state
            .generate_new_state(update_state, update_mask)
            .unwrap();

        assert_eq!(
            expected.desired_state,
            state_generation_result.new_desired_state
        );
    }

    // [utest->swdd~update-desired-state-with-update-mask~1]
    #[test]
    fn utest_server_state_update_state_remove_fails_from_non_map() {
        let old_state = generate_test_old_state();
        let update_state = generate_test_update_state();
        let field_mask = "desiredState.workloads.non.existing";
        let update_mask = vec![field_mask.into()];

        let server_state = ServerState {
            state: old_state.clone(),
            ..Default::default()
        };
        let result = server_state.generate_new_state(update_state, update_mask);
        assert!(result.is_err());
        assert_eq!(
            UpdateStateError::FieldNotFound(field_mask.into()),
            result.unwrap_err()
        );
        assert_eq!(server_state.state, old_state);
    }

    // [utest->swdd~update-desired-state-with-update-mask~1]
    #[test]
    fn utest_server_state_update_state_fails_with_update_mask_empty_string() {
        let old_state = generate_test_old_state();
        let update_state = generate_test_update_state();
        let update_mask = vec!["".into()];

        let server_state = ServerState {
            state: old_state.clone(),
            ..Default::default()
        };
        let result = server_state.generate_new_state(update_state, update_mask);
        assert!(result.is_err());
        assert_eq!(
            UpdateStateError::FieldNotFound("".into()),
            result.unwrap_err()
        );
        assert_eq!(server_state.state, old_state);
    }

    // [utest->swdd~update-desired-state-empty-update-mask~1]
    #[test]
    fn utest_server_state_generate_new_state_no_changes_on_equal_states() {
        let _guard = crate::test_helper::MOCKALL_CONTEXT_SYNC.get_lock();
        let server_state = ServerState::default(); // empty old state

        let state_comparator_context = MockStateComparator::new_context();
        state_comparator_context
            .expect()
            .returning(|_, _| MockStateComparator::default());

        let state_generation_result = server_state
            .generate_new_state(CompleteStateSpec::default(), vec![])
            .unwrap();
        assert_eq!(
            state_generation_result.new_desired_state,
            StateSpec::default()
        );
        assert_eq!(server_state.state, CompleteStateSpec::default());
    }

    // [utest->swdd~server-state-triggers-configuration-rendering-of-workloads~1]
    // [utest->swdd~server-state-updates-state-on-unmodified-workloads~1]
    #[test]
    fn utest_server_state_update_state_no_update() {
        let mut delete_graph_mock = MockDeleteGraph::new();
        delete_graph_mock.expect_insert().never();
        delete_graph_mock
            .expect_apply_delete_conditions_to()
            .never();

        let mut mock_config_renderer = MockConfigRenderer::new();
        mock_config_renderer
            .expect_render_workloads()
            .once()
            .returning(|_, _| Ok(HashMap::new()));

        let mut server_state = ServerState {
            delete_graph: delete_graph_mock,
            config_renderer: mock_config_renderer,
            ..Default::default()
        };

        let added_deleted_workloads = server_state.update(StateSpec::default()).unwrap();
        assert!(added_deleted_workloads.is_none());
        assert_eq!(server_state.state, CompleteStateSpec::default());
    }

    // [utest->swdd~server-state-updates-state-on-unmodified-workloads~1]
    #[test]
    fn utest_server_state_update_state_on_unmodified_workloads() {
        let mut server_state = ServerState::default();
        server_state
            .config_renderer
            .expect_render_workloads()
            .once()
            .returning(|_, _| Ok(RenderedWorkloads::default()));

        server_state.delete_graph.expect_insert().never();

        server_state
            .delete_graph
            .expect_apply_delete_conditions_to()
            .never();

        let new_state_with_configs = CompleteStateSpec {
            desired_state: StateSpec {
                configs: generate_test_configs(),
                ..Default::default()
            },
            ..Default::default()
        };

        let added_deleted_workloads = server_state
            .update(new_state_with_configs.desired_state.clone())
            .unwrap();
        assert!(added_deleted_workloads.is_none());
        assert_eq!(server_state.state, new_state_with_configs);
    }

    // [utest->swdd~server-state-triggers-configuration-rendering-of-workloads~1]
    #[test]
    fn utest_server_state_update_state_workload_references_removed_configs() {
        let mut old_state = generate_test_old_state();
        old_state.desired_state.configs = generate_test_configs();

        let mut updated_state = old_state.clone();
        updated_state.desired_state.configs.configs.clear();

        let mut delete_graph_mock = MockDeleteGraph::new();
        delete_graph_mock.expect_insert().never();

        delete_graph_mock
            .expect_apply_delete_conditions_to()
            .never();

        let mut mock_config_renderer = MockConfigRenderer::new();
        mock_config_renderer
            .expect_render_workloads()
            .once()
            .returning(move |_, _| {
                Err(ConfigRenderError::Field(
                    "agent".to_string(),
                    "config item does not exist".to_string(),
                ))
            });

        let mut server_state = ServerState {
            state: old_state.clone(),
            rendered_workloads: generate_rendered_workloads_from_state(&old_state.desired_state),
            delete_graph: delete_graph_mock,
            config_renderer: mock_config_renderer,
        };

        let result = server_state.update(updated_state.desired_state);
        assert!(result.is_err());
        assert!(
            result
                .unwrap_err()
                .to_string()
                .contains("config item does not exist")
        );

        assert_eq!(old_state, server_state.state); // keep old state
    }

    // [utest->swdd~server-detects-changed-workload~1]
    // [utest->swdd~server-state-compares-rendered-workloads~1]
    // [utest->swdd~server-state-triggers-configuration-rendering-of-workloads~1]
    #[test]
    fn utest_server_state_update_state_detects_changed_workloads() {
        let templated_runtime_config = "{{templated_runtime_config}}".to_owned();
        let templated_workload = generate_test_workload_with_runtime_config::<WorkloadNamed>(
            AGENT_A,
            RUNTIME,
            templated_runtime_config,
        )
        .name(WORKLOAD_NAME_1);

        let unchanged_workload: WorkloadNamed = generate_test_workload();

        let old_state = CompleteStateSpec {
            desired_state: generate_test_state_from_workloads(vec![
                templated_workload.clone(),
                unchanged_workload.clone(),
            ]),
            ..Default::default()
        };

        let mut rendered_workload = templated_workload.clone();
        rendered_workload.workload.runtime_config = generate_test_runtime_config();

        // old and new state are identical but the workload has been changed after rendering
        let new_state = old_state.clone();

        let mut server_state = ServerState {
            state: old_state,
            rendered_workloads: RenderedWorkloads::from([
                (WORKLOAD_NAME_1.to_owned(), rendered_workload.clone()),
                (WORKLOAD_NAME_2.to_owned(), unchanged_workload.clone()),
            ]),
            ..Default::default()
        };

        rendered_workload.workload.runtime_config =
            "updated_runtime_config_after_rendering".to_owned();
        let new_rendered_workloads = RenderedWorkloads::from([
            (WORKLOAD_NAME_1.to_owned(), rendered_workload.clone()),
            (WORKLOAD_NAME_2.to_owned(), unchanged_workload.clone()),
        ]);
        server_state
            .config_renderer
            .expect_render_workloads()
            .once()
            .return_once(|_, _| Ok(new_rendered_workloads));

        server_state
            .delete_graph
            .expect_insert()
            .once()
            .return_const(());

        server_state
            .delete_graph
            .expect_apply_delete_conditions_to()
            .once()
            .return_const(());

        let added_deleted_workloads = server_state.update(new_state.desired_state).unwrap();

        assert_eq!(
            Some(AddedDeletedWorkloads {
                added_workloads: vec![rendered_workload],
                deleted_workloads: vec![DeletedWorkload {
                    instance_name: templated_workload.instance_name.clone(),
                    ..Default::default()
                }],
            }),
            added_deleted_workloads
        );
    }

    // [utest->swdd~server-detects-new-workload~1]
    // [utest->swdd~server-state-compares-rendered-workloads~1]
    #[test]
    fn utest_server_state_extract_added_and_deleted_workloads_new_workloads() {
        let current_rendered_workloads = RenderedWorkloads::default();

        let new_state = generate_test_update_state();
        let new_rendered_workloads =
            generate_rendered_workloads_from_state(&new_state.desired_state);

        let added_deleted_workloads = extract_added_and_deleted_workloads(
            &current_rendered_workloads,
            &new_rendered_workloads,
        );
        assert!(added_deleted_workloads.is_some());

        let AddedDeletedWorkloads {
            mut added_workloads,
            deleted_workloads,
        } = added_deleted_workloads.unwrap();

        added_workloads.sort_by(|left, right| {
            left.instance_name
                .workload_name()
                .cmp(right.instance_name.workload_name())
        });

        let mut expected_added_workloads: Vec<WorkloadNamed> = new_state
            .clone()
            .desired_state
            .workloads
            .workloads
            .iter()
            .map(|(name, wl_spec)| WorkloadNamed::from((name.clone(), wl_spec.clone())))
            .collect();
        expected_added_workloads.sort_by(|left, right| {
            left.instance_name
                .workload_name()
                .cmp(right.instance_name.workload_name())
        });

        assert_eq!(added_workloads, expected_added_workloads);
        assert_eq!(deleted_workloads, Vec::default());
    }

    // [utest->swdd~server-detects-deleted-workload~1]
    // [utest->swdd~server-state-compares-rendered-workloads~1]
    #[test]
    fn utest_server_state_extract_added_and_deleted_workloads_deleted_workloads() {
        let current_complete_state = generate_test_old_state();
        let current_rendered_workloads =
            generate_rendered_workloads_from_state(&current_complete_state.desired_state);

        let new_rendered_workloads = RenderedWorkloads::default();

        let added_deleted_workloads = extract_added_and_deleted_workloads(
            &current_rendered_workloads,
            &new_rendered_workloads,
        );

        assert!(added_deleted_workloads.is_some());

        let AddedDeletedWorkloads {
            added_workloads,
            mut deleted_workloads,
        } = added_deleted_workloads.unwrap();

        let expected_added_workloads: Vec<WorkloadNamed> = Vec::new();
        assert_eq!(added_workloads, expected_added_workloads);

        deleted_workloads.sort_by(|left, right| {
            left.instance_name
                .workload_name()
                .cmp(right.instance_name.workload_name())
        });
        let mut expected_deleted_workloads: Vec<DeletedWorkload> = current_complete_state
            .desired_state
            .workloads
            .workloads
            .iter()
            .map(|(name, wl_spec)| {
                let wl_named = WorkloadNamed::from((name.clone(), wl_spec.clone()));
                DeletedWorkload {
                    instance_name: wl_named.instance_name,
                    dependencies: HashMap::new(),
                }
            })
            .collect();
        expected_deleted_workloads.sort_by(|left, right| {
            left.instance_name
                .workload_name()
                .cmp(right.instance_name.workload_name())
        });
        assert_eq!(deleted_workloads, expected_deleted_workloads);
    }

    // [utest->swdd~server-state-triggers-validation-of-workload-fields~1]
    #[test]
    fn utest_server_state_update_state_triggers_workload_field_validations() {
        let invalid_workload =
            generate_test_workload_with_param::<WorkloadNamed>("invalid.agent?name", RUNTIME)
                .name(WORKLOAD_NAME_1);
        let mut server_state = ServerState::default();
        let cloned_invalid_workload = invalid_workload.clone();
        server_state
            .config_renderer
            .expect_render_workloads()
            .once()
            .return_once(|_, _| {
                Ok(RenderedWorkloads::from([(
                    WORKLOAD_NAME_1.to_string(),
                    cloned_invalid_workload,
                )]))
            });

        server_state.delete_graph.expect_insert().never();
        server_state
            .delete_graph
            .expect_apply_delete_conditions_to()
            .never();

        let result = server_state.update(StateSpec {
            workloads: WorkloadMapSpec {
                workloads: HashMap::from([(
                    WORKLOAD_NAME_1.to_string(),
                    invalid_workload.workload,
                )]),
            },
            ..Default::default()
        });
        assert!(result.is_err());
        assert!(
            result
                .unwrap_err()
                .to_string()
                .contains("Unsupported agent name.")
        );
    }

    // [utest->swdd~server-state-stores-delete-condition~1]
    // [utest->swdd~server-state-adds-delete-conditions-to-deleted-workload~1]
    // [utest->swdd~server-state-triggers-configuration-rendering-of-workloads~1]
    #[test]
    fn utest_server_state_update_state_store_and_add_delete_conditions() {
        let workload: WorkloadNamed =
            generate_test_workload_with_param(AGENT_A.to_string(), RUNTIME.to_string());

        let current_complete_state = CompleteStateSpec {
            desired_state: StateSpec {
                workloads: WorkloadMapSpec {
                    workloads: HashMap::from([(
                        workload.instance_name.workload_name().to_owned(),
                        workload.workload.clone(),
                    )]),
                },
                ..Default::default()
            },
            ..Default::default()
        };

        let new_workload: WorkloadNamed =
            generate_test_workload_with_param(AGENT_B.to_string(), RUNTIME.to_string());

        let new_complete_state = CompleteStateSpec {
            desired_state: StateSpec {
                workloads: WorkloadMapSpec {
                    workloads: HashMap::from([(
                        new_workload.instance_name.workload_name().to_owned(),
                        new_workload.workload.clone(),
                    )]),
                },
                ..Default::default()
            },
            ..Default::default()
        };

        let mut delete_graph_mock = MockDeleteGraph::new();
        delete_graph_mock
            .expect_insert()
            .with(mockall::predicate::eq(vec![new_workload]))
            .once()
            .return_const(());
        delete_graph_mock
            .expect_apply_delete_conditions_to()
            .with(mockall::predicate::eq(vec![DeletedWorkload {
                instance_name: workload.instance_name,
                dependencies: HashMap::new(),
            }]))
            .once()
            .return_const(());

        let mut mock_config_renderer = MockConfigRenderer::new();
        let cloned_expected_state = new_complete_state.desired_state.clone();
        mock_config_renderer
            .expect_render_workloads()
            .once()
            .returning(move |_, _| {
                Ok(generate_rendered_workloads_from_state(
                    &cloned_expected_state,
                ))
            });

        let mut server_state = ServerState {
            rendered_workloads: generate_rendered_workloads_from_state(
                &current_complete_state.desired_state,
            ),
            state: current_complete_state,
            delete_graph: delete_graph_mock,
            config_renderer: mock_config_renderer,
        };

        let added_deleted_workloads = server_state
            .update(new_complete_state.desired_state)
            .unwrap();
        assert!(added_deleted_workloads.is_some());
    }

    // [utest->swdd~server-removes-obsolete-delete-graph-entires~1]
    #[test]
    fn utest_remove_deleted_workloads_from_delete_graph() {
        let mut mock_delete_graph = MockDeleteGraph::default();
        mock_delete_graph
            .expect_remove_deleted_workloads_from_delete_graph()
            .once()
            .return_const(());

        let mut server_state = ServerState {
            delete_graph: mock_delete_graph,
            ..Default::default()
        };

        let workload_states = vec![];

        server_state.cleanup_state(&workload_states);
    }

    fn generate_test_old_state() -> CompleteStateSpec {
        generate_test_complete_state(vec![
            generate_test_workload_with_param::<WorkloadNamed>("agent_A", "runtime_1")
                .name("workload_1"),
            generate_test_workload_with_param::<WorkloadNamed>("agent_A", "runtime_2")
                .name("workload_2"),
            generate_test_workload_with_param::<WorkloadNamed>("agent_B", "runtime_1")
                .name("workload_3"),
        ])
    }

    fn generate_test_update_state() -> CompleteStateSpec {
        generate_test_complete_state(vec![
            generate_test_workload_with_param::<WorkloadNamed>("agent_B", "runtime_2")
                .name("workload_1"),
            generate_test_workload_with_param::<WorkloadNamed>("agent_B", "runtime_2")
                .name("workload_3"),
            generate_test_workload_with_param::<WorkloadNamed>("agent_A", "runtime_1")
                .name("workload_4"),
        ])
    }
}<|MERGE_RESOLUTION|>--- conflicted
+++ resolved
@@ -19,7 +19,7 @@
     AgentMapSpec, CompleteState, CompleteStateRequestSpec, CompleteStateSpec, DeletedWorkload,
     StateSpec, WorkloadInstanceNameSpec, WorkloadNamed, WorkloadStateSpec, WorkloadStatesMapSpec,
 };
-use common::state_manipulation::{FieldDifference, Object, Path};
+use common::state_manipulation::{Object, Path};
 use common::std_extensions::IllegalStateResult;
 
 use std::fmt::Display;
@@ -28,18 +28,8 @@
 use super::config_renderer::ConfigRenderer;
 #[cfg_attr(test, mockall_double::double)]
 use super::delete_graph::DeleteGraph;
-<<<<<<< HEAD
 #[cfg_attr(test, mockall_double::double)]
 use crate::ankaios_server::state_comparator::StateComparator;
-use common::objects::{AgentMap, State, WorkloadInstanceName, WorkloadState, WorkloadStatesMap};
-use common::std_extensions::IllegalStateResult;
-use common::{
-    objects::{CompleteState, DeletedWorkload, WorkloadSpec},
-    state_manipulation::{Object, Path},
-};
-use std::fmt::Display;
-=======
->>>>>>> c80a9fbb
 
 #[cfg(test)]
 use mockall::automock;
@@ -155,27 +145,19 @@
     // [impl->swdd~server-filters-get-complete-state-result~2]
     pub fn get_complete_state_by_field_mask(
         &self,
-<<<<<<< HEAD
-        field_masks: Vec<String>,
-        workload_states_map: &WorkloadStatesMap,
-        agent_map: &AgentMap,
-    ) -> Result<ank_base::CompleteState, String> {
-        let current_complete_state: ank_base::CompleteState = CompleteState {
-=======
         request_complete_state: CompleteStateRequestSpec,
         workload_states_map: &WorkloadStatesMapSpec,
         agent_map: &AgentMapSpec,
     ) -> Result<CompleteState, String> {
         let current_complete_state: CompleteState = CompleteStateSpec {
->>>>>>> c80a9fbb
             desired_state: self.state.desired_state.clone(),
             workload_states: workload_states_map.clone(),
             agents: agent_map.clone(),
         }
         .into();
 
-        if !field_masks.is_empty() {
-            let mut filters = field_masks;
+        if !request_complete_state.field_mask.is_empty() {
+            let mut filters = request_complete_state.field_mask;
             if filters
                 .iter()
                 .any(|field| field.starts_with(Self::DESIRED_STATE_FIELD_MASK_PART))
@@ -436,7 +418,7 @@
 
         let received_complete_state = server_state
             .get_complete_state_by_field_mask(
-                request_complete_state.field_mask,
+                request_complete_state,
                 &workload_states_map,
                 &agent_map,
             )
@@ -474,15 +456,9 @@
 
         let received_complete_state = server_state
             .get_complete_state_by_field_mask(
-<<<<<<< HEAD
-                request_complete_state.field_mask,
-                &WorkloadStatesMap::default(),
-                &AgentMap::default(),
-=======
                 request_complete_state,
                 &WorkloadStatesMapSpec::default(),
                 &AgentMapSpec::default(),
->>>>>>> c80a9fbb
             )
             .unwrap();
 
@@ -527,7 +503,7 @@
 
         let complete_state = server_state
             .get_complete_state_by_field_mask(
-                request_complete_state.field_mask,
+                request_complete_state,
                 &workload_state_map,
                 &AgentMapSpec::default(),
             )
