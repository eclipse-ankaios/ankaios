// Copyright (c) 2024 Elektrobit Automotive GmbH
//
// This program and the accompanying materials are made available under the
// terms of the Apache License, Version 2.0 which is available at
// https://www.apache.org/licenses/LICENSE-2.0.
//
// Unless required by applicable law or agreed to in writing, software
// distributed under the License is distributed on an "AS IS" BASIS, WITHOUT
// WARRANTIES OR CONDITIONS OF ANY KIND, either express or implied. See the
// License for the specific language governing permissions and limitations
// under the License.
//
// SPDX-License-Identifier: Apache-2.0

use super::cycle_check;
#[cfg_attr(test, mockall_double::double)]
use super::delete_graph::DeleteGraph;
use crate::state_manipulation::{Object, Path};
use crate::workload_state_db::WorkloadStateDB;
use common::std_extensions::IllegalStateResult;
use common::{
    commands::{CompleteState, CompleteStateRequest},
    objects::{DeletedWorkload, State, WorkloadSpec},
};
use std::fmt::Display;

#[cfg(test)]
use mockall::automock;

fn update_state(
    desired_state: &CompleteState,
    updated_state: CompleteState,
    update_mask: Vec<String>,
) -> Result<CompleteState, UpdateStateError> {
    // [impl->swdd~update-desired-state-empty-update-mask~1]
    if update_mask.is_empty() {
        return Ok(updated_state);
    }

    // [impl->swdd~update-desired-state-with-update-mask~1]
    let mut new_state: Object = desired_state.try_into().map_err(|err| {
        UpdateStateError::ResultInvalid(format!("Failed to parse current state, '{}'", err))
    })?;
    let state_from_update: Object = updated_state.try_into().map_err(|err| {
        UpdateStateError::ResultInvalid(format!("Failed to parse new state, '{}'", err))
    })?;

    for field in update_mask {
        let field: Path = field.into();
        if let Some(field_from_update) = state_from_update.get(&field) {
            if new_state.set(&field, field_from_update.to_owned()).is_err() {
                return Err(UpdateStateError::FieldNotFound(field.into()));
            }
        } else if new_state.remove(&field).is_err() {
            return Err(UpdateStateError::FieldNotFound(field.into()));
        }
    }

    if let Ok(new_state) = new_state.try_into() {
        Ok(new_state)
    } else {
        Err(UpdateStateError::ResultInvalid(
            "Could not parse into CompleteState.".to_string(),
        ))
    }
}

fn extract_added_and_deleted_workloads(
    desired_state: &State,
    new_state: &State,
) -> Option<(Vec<WorkloadSpec>, Vec<DeletedWorkload>)> {
    let mut added_workloads: Vec<WorkloadSpec> = Vec::new();
    let mut deleted_workloads: Vec<DeletedWorkload> = Vec::new();

    // find updated or deleted workloads
    desired_state.workloads.iter().for_each(|(wl_name, wls)| {
        if let Some(new_wls) = new_state.workloads.get(wl_name) {
            // The new workload is identical with existing or updated. Lets check if it is an update.
            if wls != new_wls {
                // [impl->swdd~server-detects-changed-workload~1]
                added_workloads.push(new_wls.clone());
                deleted_workloads.push(DeletedWorkload {
                    agent: wls.agent.clone(),
                    name: wl_name.clone(),
                    ..Default::default()
                });
            }
        } else {
            // [impl->swdd~server-detects-deleted-workload~1]
            deleted_workloads.push(DeletedWorkload {
                agent: wls.agent.clone(),
                name: wl_name.clone(),
                ..Default::default()
            });
        }
    });

    // find new workloads
    // [impl->swdd~server-detects-new-workload~1]
    new_state
        .workloads
        .iter()
        .for_each(|(new_wl_name, new_wls)| {
            if !desired_state.workloads.contains_key(new_wl_name) {
                added_workloads.push(new_wls.clone());
            }
        });

    if added_workloads.is_empty() && deleted_workloads.is_empty() {
        return None;
    }

    Some((added_workloads, deleted_workloads))
}

#[derive(Debug, Clone, PartialEq)]
pub enum UpdateStateError {
    FieldNotFound(String),
    ResultInvalid(String),
    CycleInDependencies(String),
}

impl Display for UpdateStateError {
    fn fmt(&self, f: &mut std::fmt::Formatter<'_>) -> std::fmt::Result {
        match self {
            UpdateStateError::FieldNotFound(field) => {
                write!(f, "Could not find field {}", field)
            }
            UpdateStateError::ResultInvalid(reason) => {
                write!(f, "Resulting State is invalid, reason: '{}'", reason)
            }
            UpdateStateError::CycleInDependencies(workload_part_of_cycle) => {
                write!(
                    f,
                    "workload dependency '{}' is part of a cycle.",
                    workload_part_of_cycle
                )
            }
        }
    }
}

#[derive(Default)]
pub struct ServerState {
    state: CompleteState,
    delete_graph: DeleteGraph,
}

pub type AddedDeletedWorkloads = Option<(Vec<WorkloadSpec>, Vec<DeletedWorkload>)>;

#[cfg_attr(test, automock)]
impl ServerState {
    pub fn get_complete_state_by_field_mask(
        &self,
        request_complete_state: &CompleteStateRequest,
        workload_state_db: &WorkloadStateDB,
    ) -> Result<CompleteState, String> {
        let current_complete_state = CompleteState {
            format_version: self.state.format_version.clone(),
            desired_state: self.state.desired_state.clone(),
            startup_state: self.state.startup_state.clone(),
            workload_states: workload_state_db.get_all_workload_states(),
        };

        // [impl->swdd~server-filters-get-complete-state-result~2]
        if !request_complete_state.field_mask.is_empty() {
            let current_complete_state: Object =
                current_complete_state.try_into().unwrap_or_illegal_state();
            let mut return_state = Object::default();

            let format_version_path: Path = "formatVersion".into();
            if let Some(format_version) = current_complete_state.get(&format_version_path) {
                return_state.set(&format_version_path, format_version.to_owned())?;
            } else {
                log::warn!("The formatVersion field not found in the current state");
            }

            for field in &request_complete_state.field_mask {
                if let Some(value) = current_complete_state.get(&field.into()) {
                    return_state.set(&field.into(), value.to_owned())?;
                } else {
                    log::debug!(
                        concat!(
                        "Result for CompleteState incomplete, as requested field does not exist:\n",

                        "   field: {}"),
                        field
                    );
                    continue;
                };
            }

            return_state.try_into().map_err(|err: serde_yaml::Error| {
                format!("The result for CompleteState is invalid: '{}'", err)
            })
        } else {
            Ok(current_complete_state)
        }
    }

    // [impl->swdd~agent-from-agent-field~1]
    pub fn get_workloads_for_agent(&self, agent_name: &String) -> Vec<WorkloadSpec> {
        self.state
            .desired_state
            .workloads
            .clone()
            .into_values()
            .filter(|workload_spec| workload_spec.agent.eq(agent_name))
            .collect()
    }

    pub fn update(
        &mut self,
        new_state: CompleteState,
        update_mask: Vec<String>,
    ) -> Result<AddedDeletedWorkloads, UpdateStateError> {
        // [impl->swdd~update-current-state-with-update-mask~1]
        // [impl->swdd~update-current-state-empty-update-mask~1]
        match update_state(&self.state, new_state, update_mask) {
            Ok(new_state) => {
                let cmd = extract_added_and_deleted_workloads(
                    &self.state.desired_state,
                    &new_state.desired_state,
                );

                if let Some((added_workloads, mut deleted_workloads)) = cmd {
                    let start_nodes: Vec<&String> = added_workloads
                        .iter()
                        .filter_map(|w| {
                            if !w.dependencies.is_empty() {
                                Some(&w.name)
                            } else {
                                None
                            }
                        })
                        .collect();

                    // [impl->swdd~server-state-rejects-state-with-cyclic-dependencies~1]
                    if let Some(workload_part_of_cycle) =
                        cycle_check::dfs(&new_state.desired_state, Some(start_nodes))
                    {
                        return Err(UpdateStateError::CycleInDependencies(
                            workload_part_of_cycle,
                        ));
                    }

                    // [impl->swdd~server-state-stores-delete-condition~1]
                    self.delete_graph.insert(&added_workloads);

                    // [impl->swdd~server-state-adds-delete-conditions-to-deleted-workload~1]
                    self.delete_graph
                        .apply_delete_conditions_to(&mut deleted_workloads);

                    self.state = new_state;
                    Ok(Some((added_workloads, deleted_workloads)))
                } else {
                    Ok(None)
                }
            }
            Err(error) => Err(error),
        }
    }
}

//////////////////////////////////////////////////////////////////////////////
//                 ########  #######    #########  #########                //
//                    ##     ##        ##             ##                    //
//                    ##     #####     #########      ##                    //
//                    ##     ##                ##     ##                    //
//                    ##     #######   #########      ##                    //
//////////////////////////////////////////////////////////////////////////////
#[cfg(test)]
mod tests {
    use std::collections::HashMap;

    use common::{
        commands::{CompleteState, CompleteStateRequest},
        objects::{DeletedWorkload, State, WorkloadSpec},
        test_utils::{generate_test_complete_state, generate_test_workload_spec_with_param},
    };

    use crate::{
        ankaios_server::{delete_graph::MockDeleteGraph, server_state::UpdateStateError},
        workload_state_db::WorkloadStateDB,
    };

    use super::ServerState;
    const AGENT_A: &str = "agent_A";
    const AGENT_B: &str = "agent_B";
    const WORKLOAD_NAME_1: &str = "workload_1";
    const WORKLOAD_NAME_2: &str = "workload_2";
    const WORKLOAD_NAME_3: &str = "workload_3";
    const WORKLOAD_NAME_4: &str = "workload_4";
    const RUNTIME: &str = "runtime";

    // [utest->swdd~server-filters-get-complete-state-result~1]
    #[test]
    fn utest_server_state_get_complete_state_by_field_mask_empty_mask() {
        let w1 = generate_test_workload_spec_with_param(
            AGENT_A.to_string(),
            WORKLOAD_NAME_1.to_string(),
            RUNTIME.to_string(),
        );

        let w2 = generate_test_workload_spec_with_param(
            AGENT_A.to_string(),
            WORKLOAD_NAME_2.to_string(),
            RUNTIME.to_string(),
        );

        let w3 = generate_test_workload_spec_with_param(
            AGENT_B.to_string(),
            WORKLOAD_NAME_3.to_string(),
            RUNTIME.to_string(),
        );

        let server_state = ServerState {
            state: generate_test_complete_state(vec![w1.clone(), w2.clone(), w3.clone()]),
<<<<<<< HEAD
=======
            ..Default::default()
>>>>>>> 1135d326
        };

        let request_complete_state = CompleteStateRequest { field_mask: vec![] };

        let mut workload_state_db = WorkloadStateDB::default();
        workload_state_db.insert(server_state.state.workload_states.clone());

        let mut complete_state = server_state
            .get_complete_state_by_field_mask(&request_complete_state, &workload_state_db)
            .unwrap();

        // result must be sorted because inside WorkloadStateDB the order of workload states is not preserved
        complete_state
            .workload_states
            .sort_by(|left, right| left.workload_name.cmp(&right.workload_name));

        let mut expected_complete_state = server_state.state.clone();
        expected_complete_state
            .workload_states
            .sort_by(|left, right| left.workload_name.cmp(&right.workload_name));
        assert_eq!(expected_complete_state, complete_state);
    }

    // [utest->swdd~server-filters-get-complete-state-result~1]
    #[test]
    fn utest_server_state_get_complete_state_by_field_mask() {
        let w1 = generate_test_workload_spec_with_param(
            AGENT_A.to_string(),
            WORKLOAD_NAME_1.to_string(),
            RUNTIME.to_string(),
        );

        let w2 = generate_test_workload_spec_with_param(
            AGENT_A.to_string(),
            WORKLOAD_NAME_2.to_string(),
            RUNTIME.to_string(),
        );

        let w3 = generate_test_workload_spec_with_param(
            AGENT_B.to_string(),
            WORKLOAD_NAME_3.to_string(),
            RUNTIME.to_string(),
        );

        let server_state = ServerState {
            state: generate_test_complete_state(vec![w1.clone(), w2.clone(), w3.clone()]),
<<<<<<< HEAD
=======
            ..Default::default()
>>>>>>> 1135d326
        };

        let request_complete_state = CompleteStateRequest {
            field_mask: vec![
                format!("desiredState.workloads.{}", WORKLOAD_NAME_1),
                format!("desiredState.workloads.{}.agent", WORKLOAD_NAME_3),
            ],
        };

        let mut workload_state_db = WorkloadStateDB::default();
        workload_state_db.insert(server_state.state.workload_states.clone());

        let mut complete_state = server_state
            .get_complete_state_by_field_mask(&request_complete_state, &workload_state_db)
            .unwrap();

        // result must be sorted because inside WorkloadStateDB the order of workload states is not preserved
        complete_state
            .workload_states
            .sort_by(|left, right| left.workload_name.cmp(&right.workload_name));

        let mut expected_complete_state = server_state.state.clone();
        expected_complete_state.desired_state.workloads = HashMap::from([
            (w1.name.clone(), w1.clone()),
            (
                w3.name.clone(),
                WorkloadSpec {
                    agent: AGENT_B.to_string(),
                    ..Default::default()
                },
            ),
        ]);
        expected_complete_state.workload_states.clear();
        assert_eq!(expected_complete_state, complete_state);
    }

    // [utest->swdd~server-filters-get-complete-state-result~1]
    #[test]
    fn utest_server_state_get_complete_state_by_field_mask_continue_on_invalid_mask() {
        let w1 = generate_test_workload_spec_with_param(
            AGENT_A.to_string(),
            WORKLOAD_NAME_1.to_string(),
            RUNTIME.to_string(),
        );

        let server_state = ServerState {
            state: generate_test_complete_state(vec![w1.clone()]),
            ..Default::default()
        };

        let request_complete_state = CompleteStateRequest {
            field_mask: vec![
                "workloads.invalidMask".to_string(), // invalid not existing workload
                format!("desiredState.workloads.{}", WORKLOAD_NAME_1),
            ],
        };

        let mut workload_state_db = WorkloadStateDB::default();
        workload_state_db.insert(server_state.state.workload_states.clone());

        let mut complete_state = server_state
            .get_complete_state_by_field_mask(&request_complete_state, &workload_state_db)
            .unwrap();

        // result must be sorted because inside WorkloadStateDB the order of workload states is not preserved
        complete_state
            .workload_states
            .sort_by(|left, right| left.workload_name.cmp(&right.workload_name));

        let mut expected_complete_state = server_state.state.clone();
        expected_complete_state.desired_state.workloads =
            HashMap::from([(w1.name.clone(), w1.clone())]);
        expected_complete_state.workload_states.clear();
        assert_eq!(expected_complete_state, complete_state);
    }

    // [utest->swdd~agent-from-agent-field~1]
    #[test]
    fn utest_server_state_get_workloads_per_agent() {
        let w1 = generate_test_workload_spec_with_param(
            AGENT_A.to_string(),
            WORKLOAD_NAME_1.to_string(),
            RUNTIME.to_string(),
        );

        let w2 = generate_test_workload_spec_with_param(
            AGENT_A.to_string(),
            WORKLOAD_NAME_2.to_string(),
            RUNTIME.to_string(),
        );

        let w3 = generate_test_workload_spec_with_param(
            AGENT_B.to_string(),
            WORKLOAD_NAME_3.to_string(),
            RUNTIME.to_string(),
        );

        let server_state = ServerState {
            state: generate_test_complete_state(vec![w1.clone(), w2.clone(), w3.clone()]),
<<<<<<< HEAD
=======
            ..Default::default()
>>>>>>> 1135d326
        };

        let mut workloads = server_state.get_workloads_for_agent(&AGENT_A.to_string());
        workloads.sort_by(|left, right| left.name.cmp(&right.name));
        assert_eq!(workloads, vec![w1, w2]);

        let workloads = server_state.get_workloads_for_agent(&AGENT_B.to_string());
        assert_eq!(workloads, vec![w3]);

        let workloads = server_state.get_workloads_for_agent(&"unknown_agent".to_string());
        assert_eq!(workloads.len(), 0);
    }

    // [utest->swdd~server-state-rejects-state-with-cyclic-dependencies~1]
    #[test]
    fn utest_server_state_update_state_reject_state_with_cyclic_dependencies() {
        let _ = env_logger::builder().is_test(true).try_init();

        let workload = generate_test_workload_spec_with_param(
            AGENT_A.to_string(),
            WORKLOAD_NAME_1.to_string(),
            RUNTIME.to_string(),
        );

        // workload has a self cycle to workload A
        let new_workload_1 = generate_test_workload_spec_with_param(
            AGENT_A.to_string(),
            "workload A".to_string(),
            RUNTIME.to_string(),
        );

        let mut new_workload_2 = generate_test_workload_spec_with_param(
            AGENT_A.to_string(),
            WORKLOAD_NAME_1.to_string(),
            RUNTIME.to_string(),
        );
        new_workload_2.dependencies.clear();

        let old_state = CompleteState {
            desired_state: State {
                workloads: HashMap::from([(workload.name.clone(), workload)]),
                ..Default::default()
            },
            ..Default::default()
        };

        let rejected_new_state = CompleteState {
            desired_state: State {
                workloads: HashMap::from([
                    (new_workload_1.name.clone(), new_workload_1),
                    (new_workload_2.name.clone(), new_workload_2),
                ]),
                ..Default::default()
            },
            ..Default::default()
        };

        let mut delete_graph_mock = MockDeleteGraph::new();
        delete_graph_mock.expect_insert().never();
        delete_graph_mock
            .expect_apply_delete_conditions_to()
            .never();

        let mut server_state = ServerState {
            state: old_state.clone(),
            delete_graph: delete_graph_mock,
        };

        let result = server_state.update(rejected_new_state.clone(), vec![]);
        assert_eq!(
            result,
            Err(UpdateStateError::CycleInDependencies(
                "workload A".to_string()
            ))
        );

        // server state shall be the old state, new state shall be rejected
        assert_eq!(old_state, server_state.state);
    }

    // [utest->swdd~update-desired-state-empty-update-mask~1]
    #[test]
    fn utest_server_state_update_state_replace_all_if_update_mask_empty() {
        let _ = env_logger::builder().is_test(true).try_init();
        let old_state = generate_test_old_state();
        let update_state = generate_test_update_state();
        let update_mask = vec![];

        let mut delete_graph_mock = MockDeleteGraph::new();

        delete_graph_mock.expect_insert().once().return_const(());

        delete_graph_mock
            .expect_apply_delete_conditions_to()
            .once()
            .return_const(());

        let mut server_state = ServerState {
            state: old_state.clone(),
            delete_graph: delete_graph_mock,
        };

        server_state
            .update(update_state.clone(), update_mask)
            .unwrap();

        assert_eq!(update_state, server_state.state);
    }

    // [utest->swdd~update-desired-state-with-update-mask~1]
    #[test]
    fn utest_server_state_update_state_replace_workload() {
        let _ = env_logger::builder().is_test(true).try_init();
        let old_state = generate_test_old_state();
        let update_state = generate_test_update_state();
<<<<<<< HEAD
        let update_mask = vec!["desiredState.workloads.workload_1".into()];

        let mut expected = old_state.clone();
        expected.desired_state.workloads.insert(
            "workload_1".into(),
            update_state
                .desired_state
                .workloads
                .get("workload_1")
                .unwrap()
                .clone(),
        );
=======
        let update_mask = vec![format!("currentState.workloads.{}", WORKLOAD_NAME_1)];

        let new_workload = update_state
            .current_state
            .workloads
            .get(WORKLOAD_NAME_1)
            .unwrap()
            .clone();

        let mut expected = old_state.clone();
        expected
            .current_state
            .workloads
            .insert(new_workload.name.clone(), new_workload.clone());

        let mut delete_graph_mock = MockDeleteGraph::new();
        delete_graph_mock.expect_insert().once().return_const(());

        delete_graph_mock
            .expect_apply_delete_conditions_to()
            .once()
            .return_const(());
>>>>>>> 1135d326

        let mut server_state = ServerState {
            state: old_state.clone(),
            delete_graph: delete_graph_mock,
        };
        server_state.update(update_state, update_mask).unwrap();

        assert_eq!(expected, server_state.state);
    }

    // [utest->swdd~update-desired-state-with-update-mask~1]
    #[test]
    fn utest_server_state_update_state_add_workload() {
        let old_state = generate_test_old_state();
        let update_state = generate_test_update_state();
<<<<<<< HEAD
        let update_mask = vec!["desiredState.workloads.workload_4".into()];

        let mut expected = old_state.clone();
        expected.desired_state.workloads.insert(
            "workload_4".into(),
            update_state
                .desired_state
                .workloads
                .get("workload_4")
                .unwrap()
                .clone(),
        );
=======
        let update_mask = vec![format!("currentState.workloads.{}", WORKLOAD_NAME_4)];

        let new_workload = update_state
            .current_state
            .workloads
            .get(WORKLOAD_NAME_4)
            .unwrap()
            .clone();

        let mut expected = old_state.clone();
        expected
            .current_state
            .workloads
            .insert(WORKLOAD_NAME_4.into(), new_workload.clone());

        let mut delete_graph_mock = MockDeleteGraph::new();
        delete_graph_mock.expect_insert().once().return_const(());

        delete_graph_mock
            .expect_apply_delete_conditions_to()
            .once()
            .return_const(());
>>>>>>> 1135d326

        let mut server_state = ServerState {
            state: old_state.clone(),
            delete_graph: delete_graph_mock,
        };
        server_state.update(update_state, update_mask).unwrap();

        assert_eq!(expected, server_state.state);
    }

    // [utest->swdd~update-desired-state-with-update-mask~1]
    #[test]
    fn utest_server_state_update_state_remove_workload() {
        let old_state = generate_test_old_state();
        let update_state = generate_test_update_state();
<<<<<<< HEAD
        let update_mask = vec!["desiredState.workloads.workload_2".into()];

        let mut expected = old_state.clone();
        expected.desired_state.workloads.remove("workload_2");
=======
        let update_mask = vec![format!("currentState.workloads.{}", WORKLOAD_NAME_2)];

        let mut expected = old_state.clone();
        expected
            .current_state
            .workloads
            .remove(WORKLOAD_NAME_2)
            .unwrap();

        let mut delete_graph_mock = MockDeleteGraph::new();
        delete_graph_mock.expect_insert().once().return_const(());

        delete_graph_mock
            .expect_apply_delete_conditions_to()
            .once()
            .return_const(());
>>>>>>> 1135d326

        let mut server_state = ServerState {
            state: old_state.clone(),
            delete_graph: delete_graph_mock,
        };
        server_state.update(update_state, update_mask).unwrap();

        assert_eq!(expected, server_state.state);
    }

    // [utest->swdd~update-desired-state-with-update-mask~1]
    #[test]
    fn utest_server_state_update_state_remove_non_existing_workload() {
        let old_state = generate_test_old_state();
        let update_state = generate_test_update_state();
        let update_mask = vec!["desiredState.workloads.workload_5".into()];

        let expected = &old_state;

        let mut delete_graph_mock = MockDeleteGraph::new();
        delete_graph_mock.expect_insert().never();
        delete_graph_mock
            .expect_apply_delete_conditions_to()
            .never();

        let mut server_state = ServerState {
            state: old_state.clone(),
            delete_graph: delete_graph_mock,
        };
        server_state.update(update_state, update_mask).unwrap();

        assert_eq!(*expected, server_state.state);
    }

    // [utest->swdd~update-current-state-with-update-mask~1]
    #[test]
    fn utest_server_state_update_state_remove_fails_from_non_map() {
        let old_state = generate_test_old_state();
        let update_state = generate_test_update_state();
        let update_mask = vec!["desiredState.workloads.workload_2.tags.x".into()];

        let mut delete_graph_mock = MockDeleteGraph::new();
        delete_graph_mock.expect_insert().never();
        delete_graph_mock
            .expect_apply_delete_conditions_to()
            .never();

        let mut server_state = ServerState {
            state: old_state.clone(),
            delete_graph: delete_graph_mock,
        };
        let result = server_state.update(update_state, update_mask);

        assert!(result.is_err());
        assert_eq!(server_state.state, old_state);
    }

    // [utest->swdd~update-current-state-with-update-mask~1]
    #[test]
    fn utest_server_state_update_state_fails_with_update_mask_empty_string() {
        let _ = env_logger::builder().is_test(true).try_init();
        let old_state = generate_test_old_state();
        let update_state = generate_test_update_state();
        let update_mask = vec!["".into()];

        let mut delete_graph_mock = MockDeleteGraph::new();
        delete_graph_mock.expect_insert().never();
        delete_graph_mock
            .expect_apply_delete_conditions_to()
            .never();

        let mut server_state = ServerState {
            state: old_state.clone(),
            delete_graph: delete_graph_mock,
        };
        let result = server_state.update(update_state, update_mask);
        assert!(result.is_err());
        assert_eq!(server_state.state, old_state);
    }

    // [utest->swdd~update-current-state-empty-update-mask~1]
    #[test]
    fn utest_server_state_update_state_no_update() {
        let _ = env_logger::builder().is_test(true).try_init();

        let mut delete_graph_mock = MockDeleteGraph::new();
        delete_graph_mock.expect_insert().never();
        delete_graph_mock
            .expect_apply_delete_conditions_to()
            .never();

        let mut server_state = ServerState {
            state: CompleteState::default(),
            delete_graph: delete_graph_mock,
        };

        let added_deleted_workloads = server_state
            .update(CompleteState::default(), vec![])
            .unwrap();
        assert!(added_deleted_workloads.is_none());
        assert_eq!(server_state.state, CompleteState::default());
    }

    // [utest->swdd~update-current-state-empty-update-mask~1]
    // [utest->swdd~server-detects-new-workload~1]
    #[test]
    fn utest_server_state_update_state_new_workloads() {
        let _ = env_logger::builder().is_test(true).try_init();

        let new_state = generate_test_update_state();
        let update_mask = vec![];

        let mut delete_graph_mock = MockDeleteGraph::new();
        delete_graph_mock.expect_insert().once().return_const(());

        delete_graph_mock
            .expect_apply_delete_conditions_to()
            .once()
            .return_const(());

        let mut server_state = ServerState {
            state: CompleteState::default(),
            delete_graph: delete_graph_mock,
        };

        let added_deleted_workloads = server_state.update(new_state.clone(), update_mask).unwrap();
        assert!(added_deleted_workloads.is_some());

        let (mut added_workloads, deleted_workloads) = added_deleted_workloads.unwrap();
        added_workloads.sort_by(|left, right| left.name.cmp(&right.name));

        let mut expected_added_workloads: Vec<WorkloadSpec> = new_state
            .clone()
            .desired_state
            .workloads
            .into_values()
            .collect();
        expected_added_workloads.sort_by(|left, right| left.name.cmp(&right.name));

        assert_eq!(added_workloads, expected_added_workloads);

        let expected_deleted_workloads: Vec<DeletedWorkload> = Vec::new();
        assert_eq!(deleted_workloads, expected_deleted_workloads);
        assert_eq!(server_state.state, new_state);
    }

    // [utest->swdd~update-current-state-empty-update-mask~1]
    // [utest->swdd~server-detects-deleted-workload~1]
    #[test]
    fn utest_server_state_update_state_deleted_workloads() {
        let _ = env_logger::builder().is_test(true).try_init();

        let current_complete_state = generate_test_old_state();
        let update_state = CompleteState::default();
        let update_mask = vec![];

        let mut delete_graph_mock = MockDeleteGraph::new();
        delete_graph_mock.expect_insert().once().return_const(());

        delete_graph_mock
            .expect_apply_delete_conditions_to()
            .once()
            .return_const(());

        let mut server_state = ServerState {
            state: current_complete_state.clone(),
            delete_graph: delete_graph_mock,
        };

        let added_deleted_workloads = server_state.update(update_state, update_mask).unwrap();
        assert!(added_deleted_workloads.is_some());

        let (added_workloads, mut deleted_workloads) = added_deleted_workloads.unwrap();
        let expected_added_workloads: Vec<WorkloadSpec> = Vec::new();
<<<<<<< HEAD
        let expected_deleted_workloads: Vec<DeletedWorkload> = current_complete_state
            .desired_state
=======
        assert_eq!(added_workloads, expected_added_workloads);

        deleted_workloads.sort_by(|left, right| left.name.cmp(&right.name));
        let mut expected_deleted_workloads: Vec<DeletedWorkload> = current_complete_state
            .current_state
>>>>>>> 1135d326
            .workloads
            .iter()
            .map(|(k, v)| DeletedWorkload {
                agent: v.agent.clone(),
                name: k.clone(),
                dependencies: HashMap::new(),
            })
            .collect();
        expected_deleted_workloads.sort_by(|left, right| left.name.cmp(&right.name));
        assert_eq!(deleted_workloads, expected_deleted_workloads);

        assert_eq!(server_state.state, CompleteState::default());
    }

    // [utest->swdd~update-current-state-empty-update-mask~1]
    // [utest->swdd~server-detects-changed-workload~1]
    #[test]
    fn utest_server_state_update_state_updated_workload() {
        let _ = env_logger::builder().is_test(true).try_init();

        let current_complete_state = generate_test_old_state();
<<<<<<< HEAD
        let mut new_state = current_complete_state.desired_state.clone();

        let wl_name_to_update = "workload_1";
        let wls_to_update = current_complete_state
            .desired_state
=======
        let mut new_complete_state = current_complete_state.clone();
        let update_mask = vec![];

        let workload_to_update = current_complete_state
            .current_state
>>>>>>> 1135d326
            .workloads
            .get(WORKLOAD_NAME_1)
            .unwrap();

        let updated_workload = generate_test_workload_spec_with_param(
            AGENT_B.into(),
            workload_to_update.name.clone(),
            "runtime_2".into(),
        );
        new_complete_state
            .current_state
            .workloads
            .insert(workload_to_update.name.clone(), updated_workload.clone());

        let mut delete_graph_mock = MockDeleteGraph::new();
        delete_graph_mock.expect_insert().once().return_const(());
        delete_graph_mock
            .expect_apply_delete_conditions_to()
            .once()
            .return_const(());

        let mut server_state = ServerState {
            state: current_complete_state.clone(),
            delete_graph: delete_graph_mock,
        };

        let added_deleted_workloads = server_state
            .update(new_complete_state.clone(), update_mask)
            .unwrap();
        assert!(added_deleted_workloads.is_some());

        let (added_workloads, deleted_workloads) = added_deleted_workloads.unwrap();

        assert_eq!(added_workloads, vec![updated_workload]);

        assert_eq!(
            deleted_workloads,
            vec![DeletedWorkload {
                agent: workload_to_update.agent.clone(),
                name: workload_to_update.name.clone(),
                dependencies: HashMap::new(),
            }]
        );

        assert_eq!(server_state.state, new_complete_state);
    }

    // [utest->swdd~server-state-stores-delete-condition~1]
    // [utest->swdd~server-state-adds-delete-conditions-to-deleted-workload~1]
    #[test]
    fn utest_server_state_update_state_store_and_add_delete_conditions() {
        let _ = env_logger::builder().is_test(true).try_init();

        let workload = generate_test_workload_spec_with_param(
            AGENT_A.to_string(),
            WORKLOAD_NAME_1.to_string(),
            RUNTIME.to_string(),
        );

        let current_complete_state = CompleteState {
            current_state: State {
                workloads: HashMap::from([(workload.name.clone(), workload.clone())]),
                ..Default::default()
            },
            ..Default::default()
        };

        let mut new_workload = workload.clone();
        new_workload.agent = AGENT_B.to_string();
        let new_complete_state = CompleteState {
<<<<<<< HEAD
            desired_state: new_state.clone(),
=======
            current_state: State {
                workloads: HashMap::from([(new_workload.name.clone(), new_workload.clone())]),
                ..Default::default()
            },
>>>>>>> 1135d326
            ..Default::default()
        };

        let update_mask = vec![];

        let mut delete_graph_mock = MockDeleteGraph::new();
        delete_graph_mock
            .expect_insert()
            .with(mockall::predicate::eq(vec![new_workload]))
            .once()
            .return_const(());
        delete_graph_mock
            .expect_apply_delete_conditions_to()
            .with(mockall::predicate::eq(vec![DeletedWorkload {
                name: workload.name.clone(),
                agent: workload.agent.clone(),
                dependencies: HashMap::new(),
            }]))
            .once()
            .return_const(());

        let mut server_state = ServerState {
            state: current_complete_state,
            delete_graph: delete_graph_mock,
        };

        let added_deleted_workloads = server_state
            .update(new_complete_state.clone(), update_mask)
            .unwrap();
        assert!(added_deleted_workloads.is_some());
    }

    fn generate_test_old_state() -> CompleteState {
        generate_test_complete_state(vec![
            generate_test_workload_spec_with_param(
                "agent_A".into(),
                "workload_1".into(),
                "runtime_1".into(),
            ),
            generate_test_workload_spec_with_param(
                "agent_A".into(),
                "workload_2".into(),
                "runtime_2".into(),
            ),
            generate_test_workload_spec_with_param(
                "agent_B".into(),
                "workload_3".into(),
                "runtime_1".into(),
            ),
        ])
    }

    fn generate_test_update_state() -> CompleteState {
        generate_test_complete_state(vec![
            generate_test_workload_spec_with_param(
                "agent_B".into(),
                "workload_1".into(),
                "runtime_2".into(),
            ),
            generate_test_workload_spec_with_param(
                "agent_B".into(),
                "workload_3".into(),
                "runtime_2".into(),
            ),
            generate_test_workload_spec_with_param(
                "agent_A".into(),
                "workload_4".into(),
                "runtime_1".into(),
            ),
        ])
    }
}<|MERGE_RESOLUTION|>--- conflicted
+++ resolved
@@ -316,10 +316,7 @@
 
         let server_state = ServerState {
             state: generate_test_complete_state(vec![w1.clone(), w2.clone(), w3.clone()]),
-<<<<<<< HEAD
-=======
             ..Default::default()
->>>>>>> 1135d326
         };
 
         let request_complete_state = CompleteStateRequest { field_mask: vec![] };
@@ -366,10 +363,7 @@
 
         let server_state = ServerState {
             state: generate_test_complete_state(vec![w1.clone(), w2.clone(), w3.clone()]),
-<<<<<<< HEAD
-=======
             ..Default::default()
->>>>>>> 1135d326
         };
 
         let request_complete_state = CompleteStateRequest {
@@ -469,10 +463,7 @@
 
         let server_state = ServerState {
             state: generate_test_complete_state(vec![w1.clone(), w2.clone(), w3.clone()]),
-<<<<<<< HEAD
-=======
             ..Default::default()
->>>>>>> 1135d326
         };
 
         let mut workloads = server_state.get_workloads_for_agent(&AGENT_A.to_string());
@@ -588,24 +579,10 @@
         let _ = env_logger::builder().is_test(true).try_init();
         let old_state = generate_test_old_state();
         let update_state = generate_test_update_state();
-<<<<<<< HEAD
-        let update_mask = vec!["desiredState.workloads.workload_1".into()];
-
-        let mut expected = old_state.clone();
-        expected.desired_state.workloads.insert(
-            "workload_1".into(),
-            update_state
-                .desired_state
-                .workloads
-                .get("workload_1")
-                .unwrap()
-                .clone(),
-        );
-=======
-        let update_mask = vec![format!("currentState.workloads.{}", WORKLOAD_NAME_1)];
+        let update_mask = vec![format!("desiredState.workloads.{}", WORKLOAD_NAME_1)];
 
         let new_workload = update_state
-            .current_state
+            .desired_state
             .workloads
             .get(WORKLOAD_NAME_1)
             .unwrap()
@@ -613,7 +590,7 @@
 
         let mut expected = old_state.clone();
         expected
-            .current_state
+            .desired_state
             .workloads
             .insert(new_workload.name.clone(), new_workload.clone());
 
@@ -624,7 +601,6 @@
             .expect_apply_delete_conditions_to()
             .once()
             .return_const(());
->>>>>>> 1135d326
 
         let mut server_state = ServerState {
             state: old_state.clone(),
@@ -640,24 +616,10 @@
     fn utest_server_state_update_state_add_workload() {
         let old_state = generate_test_old_state();
         let update_state = generate_test_update_state();
-<<<<<<< HEAD
-        let update_mask = vec!["desiredState.workloads.workload_4".into()];
-
-        let mut expected = old_state.clone();
-        expected.desired_state.workloads.insert(
-            "workload_4".into(),
-            update_state
-                .desired_state
-                .workloads
-                .get("workload_4")
-                .unwrap()
-                .clone(),
-        );
-=======
-        let update_mask = vec![format!("currentState.workloads.{}", WORKLOAD_NAME_4)];
+        let update_mask = vec![format!("desiredState.workloads.{}", WORKLOAD_NAME_4)];
 
         let new_workload = update_state
-            .current_state
+            .desired_state
             .workloads
             .get(WORKLOAD_NAME_4)
             .unwrap()
@@ -665,7 +627,7 @@
 
         let mut expected = old_state.clone();
         expected
-            .current_state
+            .desired_state
             .workloads
             .insert(WORKLOAD_NAME_4.into(), new_workload.clone());
 
@@ -676,7 +638,6 @@
             .expect_apply_delete_conditions_to()
             .once()
             .return_const(());
->>>>>>> 1135d326
 
         let mut server_state = ServerState {
             state: old_state.clone(),
@@ -692,17 +653,11 @@
     fn utest_server_state_update_state_remove_workload() {
         let old_state = generate_test_old_state();
         let update_state = generate_test_update_state();
-<<<<<<< HEAD
-        let update_mask = vec!["desiredState.workloads.workload_2".into()];
-
-        let mut expected = old_state.clone();
-        expected.desired_state.workloads.remove("workload_2");
-=======
-        let update_mask = vec![format!("currentState.workloads.{}", WORKLOAD_NAME_2)];
+        let update_mask = vec![format!("desiredState.workloads.{}", WORKLOAD_NAME_2)];
 
         let mut expected = old_state.clone();
         expected
-            .current_state
+            .desired_state
             .workloads
             .remove(WORKLOAD_NAME_2)
             .unwrap();
@@ -714,7 +669,6 @@
             .expect_apply_delete_conditions_to()
             .once()
             .return_const(());
->>>>>>> 1135d326
 
         let mut server_state = ServerState {
             state: old_state.clone(),
@@ -889,16 +843,11 @@
 
         let (added_workloads, mut deleted_workloads) = added_deleted_workloads.unwrap();
         let expected_added_workloads: Vec<WorkloadSpec> = Vec::new();
-<<<<<<< HEAD
-        let expected_deleted_workloads: Vec<DeletedWorkload> = current_complete_state
-            .desired_state
-=======
         assert_eq!(added_workloads, expected_added_workloads);
 
         deleted_workloads.sort_by(|left, right| left.name.cmp(&right.name));
         let mut expected_deleted_workloads: Vec<DeletedWorkload> = current_complete_state
-            .current_state
->>>>>>> 1135d326
+            .desired_state
             .workloads
             .iter()
             .map(|(k, v)| DeletedWorkload {
@@ -920,19 +869,11 @@
         let _ = env_logger::builder().is_test(true).try_init();
 
         let current_complete_state = generate_test_old_state();
-<<<<<<< HEAD
-        let mut new_state = current_complete_state.desired_state.clone();
-
-        let wl_name_to_update = "workload_1";
-        let wls_to_update = current_complete_state
-            .desired_state
-=======
         let mut new_complete_state = current_complete_state.clone();
         let update_mask = vec![];
 
         let workload_to_update = current_complete_state
-            .current_state
->>>>>>> 1135d326
+            .desired_state
             .workloads
             .get(WORKLOAD_NAME_1)
             .unwrap();
@@ -943,7 +884,7 @@
             "runtime_2".into(),
         );
         new_complete_state
-            .current_state
+            .desired_state
             .workloads
             .insert(workload_to_update.name.clone(), updated_workload.clone());
 
@@ -993,7 +934,7 @@
         );
 
         let current_complete_state = CompleteState {
-            current_state: State {
+            desired_state: State {
                 workloads: HashMap::from([(workload.name.clone(), workload.clone())]),
                 ..Default::default()
             },
@@ -1003,14 +944,10 @@
         let mut new_workload = workload.clone();
         new_workload.agent = AGENT_B.to_string();
         let new_complete_state = CompleteState {
-<<<<<<< HEAD
-            desired_state: new_state.clone(),
-=======
-            current_state: State {
+            desired_state: State {
                 workloads: HashMap::from([(new_workload.name.clone(), new_workload.clone())]),
                 ..Default::default()
             },
->>>>>>> 1135d326
             ..Default::default()
         };
 
