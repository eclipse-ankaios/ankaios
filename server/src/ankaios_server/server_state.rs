// Copyright (c) 2024 Elektrobit Automotive GmbH
//
// This program and the accompanying materials are made available under the
// terms of the Apache License, Version 2.0 which is available at
// https://www.apache.org/licenses/LICENSE-2.0.
//
// Unless required by applicable law or agreed to in writing, software
// distributed under the License is distributed on an "AS IS" BASIS, WITHOUT
// WARRANTIES OR CONDITIONS OF ANY KIND, either express or implied. See the
// License for the specific language governing permissions and limitations
// under the License.
//
// SPDX-License-Identifier: Apache-2.0

use super::cycle_check;
<<<<<<< HEAD
=======
#[cfg_attr(test, mockall_double::double)]
use super::delete_graph::DeleteGraph;
use crate::state_manipulation::{Object, Path};
>>>>>>> 1135d326
use crate::workload_state_db::WorkloadStateDB;
use common::std_extensions::IllegalStateResult;
use common::{
    commands::{CompleteState, CompleteStateRequest},
    objects::{DeletedWorkload, State, WorkloadSpec},
    state_manipulation::{Object, Path},
};
use std::fmt::Display;

#[cfg(test)]
use mockall::automock;

fn update_state(
    current_state: &CompleteState,
    updated_state: CompleteState,
    update_mask: Vec<String>,
) -> Result<CompleteState, UpdateStateError> {
    // [impl->swdd~update-current-state-empty-update-mask~1]
    if update_mask.is_empty() {
        return Ok(updated_state);
    }

    // [impl->swdd~update-current-state-with-update-mask~1]
    let mut new_state: Object = current_state.try_into().map_err(|err| {
        UpdateStateError::ResultInvalid(format!("Failed to parse current state, '{}'", err))
    })?;
    let state_from_update: Object = updated_state.try_into().map_err(|err| {
        UpdateStateError::ResultInvalid(format!("Failed to parse new state, '{}'", err))
    })?;

    for field in update_mask {
        let field: Path = field.into();
        if let Some(field_from_update) = state_from_update.get(&field) {
            if new_state.set(&field, field_from_update.to_owned()).is_err() {
                return Err(UpdateStateError::FieldNotFound(field.into()));
            }
        } else if new_state.remove(&field).is_err() {
            return Err(UpdateStateError::FieldNotFound(field.into()));
        }
    }

    if let Ok(new_state) = new_state.try_into() {
        Ok(new_state)
    } else {
        Err(UpdateStateError::ResultInvalid(
            "Could not parse into CompleteState.".to_string(),
        ))
    }
}

fn extract_added_and_deleted_workloads(
    current_state: &State,
    new_state: &State,
) -> Option<(Vec<WorkloadSpec>, Vec<DeletedWorkload>)> {
    let mut added_workloads: Vec<WorkloadSpec> = Vec::new();
    let mut deleted_workloads: Vec<DeletedWorkload> = Vec::new();

    // find updated or deleted workloads
    current_state.workloads.iter().for_each(|(wl_name, wls)| {
        if let Some(new_wls) = new_state.workloads.get(wl_name) {
            // The new workload is identical with existing or updated. Lets check if it is an update.
            if wls != new_wls {
                // [impl->swdd~server-detects-changed-workload~1]
                added_workloads.push(new_wls.clone());
                deleted_workloads.push(DeletedWorkload {
                    agent: wls.agent.clone(),
                    name: wl_name.clone(),
                    ..Default::default()
                });
            }
        } else {
            // [impl->swdd~server-detects-deleted-workload~1]
            deleted_workloads.push(DeletedWorkload {
                agent: wls.agent.clone(),
                name: wl_name.clone(),
                ..Default::default()
            });
        }
    });

    // find new workloads
    // [impl->swdd~server-detects-new-workload~1]
    new_state
        .workloads
        .iter()
        .for_each(|(new_wl_name, new_wls)| {
            if !current_state.workloads.contains_key(new_wl_name) {
                added_workloads.push(new_wls.clone());
            }
        });

    if added_workloads.is_empty() && deleted_workloads.is_empty() {
        return None;
    }

    Some((added_workloads, deleted_workloads))
}

#[derive(Debug, Clone, PartialEq)]
pub enum UpdateStateError {
    FieldNotFound(String),
    ResultInvalid(String),
    CycleInDependencies(String),
}

impl Display for UpdateStateError {
    fn fmt(&self, f: &mut std::fmt::Formatter<'_>) -> std::fmt::Result {
        match self {
            UpdateStateError::FieldNotFound(field) => {
                write!(f, "Could not find field {}", field)
            }
            UpdateStateError::ResultInvalid(reason) => {
                write!(f, "Resulting State is invalid, reason: '{}'", reason)
            }
            UpdateStateError::CycleInDependencies(workload_part_of_cycle) => {
                write!(
                    f,
                    "workload dependency '{}' is part of a cycle.",
                    workload_part_of_cycle
                )
            }
        }
    }
}

#[derive(Default)]
pub struct ServerState {
    state: CompleteState,
    delete_graph: DeleteGraph,
}

pub type AddedDeletedWorkloads = Option<(Vec<WorkloadSpec>, Vec<DeletedWorkload>)>;

#[cfg_attr(test, automock)]
impl ServerState {
    pub fn get_complete_state_by_field_mask(
        &self,
        request_complete_state: &CompleteStateRequest,
        workload_state_db: &WorkloadStateDB,
    ) -> Result<CompleteState, String> {
        let current_complete_state = CompleteState {
            current_state: self.state.current_state.clone(),
            startup_state: self.state.startup_state.clone(),
            workload_states: workload_state_db.get_all_workload_states(),
        };

        // [impl->swdd~server-filters-get-complete-state-result~1]
        if !request_complete_state.field_mask.is_empty() {
            let current_complete_state: Object =
                current_complete_state.try_into().unwrap_or_illegal_state();
            let mut return_state = Object::default();

            for field in &request_complete_state.field_mask {
                if let Some(value) = current_complete_state.get(&field.into()) {
                    return_state.set(&field.into(), value.to_owned())?;
                } else {
                    log::debug!(
                        concat!(
                        "Result for CompleteState incomplete, as requested field does not exist:\n",

                        "   field: {}"),
                        field
                    );
                    continue;
                };
            }

            return_state.try_into().map_err(|err: serde_yaml::Error| {
                format!("The result for CompleteState is invalid: '{}'", err)
            })
        } else {
            Ok(current_complete_state)
        }
    }

    // [impl->swdd~agent-from-agent-field~1]
    pub fn get_workloads_for_agent(&self, agent_name: &String) -> Vec<WorkloadSpec> {
        self.state
            .current_state
            .workloads
            .clone()
            .into_values()
            .filter(|workload_spec| workload_spec.agent.eq(agent_name))
            .collect()
    }

    pub fn update(
        &mut self,
        new_state: CompleteState,
        update_mask: Vec<String>,
    ) -> Result<AddedDeletedWorkloads, UpdateStateError> {
        // [impl->swdd~update-current-state-with-update-mask~1]
        // [impl->swdd~update-current-state-empty-update-mask~1]
        match update_state(&self.state, new_state, update_mask) {
            Ok(new_state) => {
                let cmd = extract_added_and_deleted_workloads(
                    &self.state.current_state,
                    &new_state.current_state,
                );

                if let Some((added_workloads, mut deleted_workloads)) = cmd {
                    let start_nodes: Vec<&String> = added_workloads
                        .iter()
                        .filter_map(|w| {
                            if !w.dependencies.is_empty() {
                                Some(&w.name)
                            } else {
                                None
                            }
                        })
                        .collect();

                    // [impl->swdd~server-state-rejects-state-with-cyclic-dependencies~1]
                    if let Some(workload_part_of_cycle) =
                        cycle_check::dfs(&new_state.current_state, Some(start_nodes))
                    {
                        return Err(UpdateStateError::CycleInDependencies(
                            workload_part_of_cycle,
                        ));
                    }

                    // [impl->swdd~server-state-stores-delete-condition~1]
                    self.delete_graph.insert(&added_workloads);

                    // [impl->swdd~server-state-adds-delete-conditions-to-deleted-workload~1]
                    self.delete_graph
                        .apply_delete_conditions_to(&mut deleted_workloads);

                    self.state = new_state;
                    Ok(Some((added_workloads, deleted_workloads)))
                } else {
                    Ok(None)
                }
            }
            Err(error) => Err(error),
        }
    }
}

//////////////////////////////////////////////////////////////////////////////
//                 ########  #######    #########  #########                //
//                    ##     ##        ##             ##                    //
//                    ##     #####     #########      ##                    //
//                    ##     ##                ##     ##                    //
//                    ##     #######   #########      ##                    //
//////////////////////////////////////////////////////////////////////////////
#[cfg(test)]
mod tests {
    use std::collections::HashMap;

    use common::{
        commands::{CompleteState, CompleteStateRequest},
        objects::{DeletedWorkload, State, WorkloadSpec},
        test_utils::{generate_test_complete_state, generate_test_workload_spec_with_param},
    };

    use crate::{
        ankaios_server::{delete_graph::MockDeleteGraph, server_state::UpdateStateError},
        workload_state_db::WorkloadStateDB,
    };

    use super::ServerState;
    const AGENT_A: &str = "agent_A";
    const AGENT_B: &str = "agent_B";
    const WORKLOAD_NAME_1: &str = "workload_1";
    const WORKLOAD_NAME_2: &str = "workload_2";
    const WORKLOAD_NAME_3: &str = "workload_3";
    const WORKLOAD_NAME_4: &str = "workload_4";
    const RUNTIME: &str = "runtime";

    // [utest->swdd~server-filters-get-complete-state-result~1]
    #[test]
    fn utest_server_state_get_complete_state_by_field_mask_empty_mask() {
        let w1 = generate_test_workload_spec_with_param(
            AGENT_A.to_string(),
            WORKLOAD_NAME_1.to_string(),
            RUNTIME.to_string(),
        );

        let w2 = generate_test_workload_spec_with_param(
            AGENT_A.to_string(),
            WORKLOAD_NAME_2.to_string(),
            RUNTIME.to_string(),
        );

        let w3 = generate_test_workload_spec_with_param(
            AGENT_B.to_string(),
            WORKLOAD_NAME_3.to_string(),
            RUNTIME.to_string(),
        );

        let server_state = ServerState {
            state: generate_test_complete_state(vec![w1.clone(), w2.clone(), w3.clone()]),
<<<<<<< HEAD
=======
            ..Default::default()
>>>>>>> 1135d326
        };

        let request_complete_state = CompleteStateRequest { field_mask: vec![] };

        let mut workload_state_db = WorkloadStateDB::default();
        workload_state_db.insert(server_state.state.workload_states.clone());

        let mut complete_state = server_state
            .get_complete_state_by_field_mask(&request_complete_state, &workload_state_db)
            .unwrap();

        // result must be sorted because inside WorkloadStateDB the order of workload states is not preserved
        complete_state
            .workload_states
            .sort_by(|left, right| left.workload_name.cmp(&right.workload_name));

        let mut expected_complete_state = server_state.state.clone();
        expected_complete_state
            .workload_states
            .sort_by(|left, right| left.workload_name.cmp(&right.workload_name));
        assert_eq!(expected_complete_state, complete_state);
    }

    // [utest->swdd~server-filters-get-complete-state-result~1]
    #[test]
    fn utest_server_state_get_complete_state_by_field_mask() {
        let w1 = generate_test_workload_spec_with_param(
            AGENT_A.to_string(),
            WORKLOAD_NAME_1.to_string(),
            RUNTIME.to_string(),
        );

        let w2 = generate_test_workload_spec_with_param(
            AGENT_A.to_string(),
            WORKLOAD_NAME_2.to_string(),
            RUNTIME.to_string(),
        );

        let w3 = generate_test_workload_spec_with_param(
            AGENT_B.to_string(),
            WORKLOAD_NAME_3.to_string(),
            RUNTIME.to_string(),
        );

        let server_state = ServerState {
            state: generate_test_complete_state(vec![w1.clone(), w2.clone(), w3.clone()]),
<<<<<<< HEAD
=======
            ..Default::default()
>>>>>>> 1135d326
        };

        let request_complete_state = CompleteStateRequest {
            field_mask: vec![
                format!("currentState.workloads.{}", WORKLOAD_NAME_1),
                format!("currentState.workloads.{}.agent", WORKLOAD_NAME_3),
            ],
        };

        let mut workload_state_db = WorkloadStateDB::default();
        workload_state_db.insert(server_state.state.workload_states.clone());

        let mut complete_state = server_state
            .get_complete_state_by_field_mask(&request_complete_state, &workload_state_db)
            .unwrap();

        // result must be sorted because inside WorkloadStateDB the order of workload states is not preserved
        complete_state
            .workload_states
            .sort_by(|left, right| left.workload_name.cmp(&right.workload_name));

        let mut expected_complete_state = server_state.state.clone();
        expected_complete_state.current_state.workloads = HashMap::from([
            (w1.name.clone(), w1.clone()),
            (
                w3.name.clone(),
                WorkloadSpec {
                    agent: AGENT_B.to_string(),
                    ..Default::default()
                },
            ),
        ]);
        expected_complete_state.workload_states.clear();
        assert_eq!(expected_complete_state, complete_state);
    }

    // [utest->swdd~server-filters-get-complete-state-result~1]
    #[test]
    fn utest_server_state_get_complete_state_by_field_mask_continue_on_invalid_mask() {
        let w1 = generate_test_workload_spec_with_param(
            AGENT_A.to_string(),
            WORKLOAD_NAME_1.to_string(),
            RUNTIME.to_string(),
        );

        let server_state = ServerState {
            state: generate_test_complete_state(vec![w1.clone()]),
            ..Default::default()
        };

        let request_complete_state = CompleteStateRequest {
            field_mask: vec![
                "workloads.invalidMask".to_string(), // invalid not existing workload
                format!("currentState.workloads.{}", WORKLOAD_NAME_1),
            ],
        };

        let mut workload_state_db = WorkloadStateDB::default();
        workload_state_db.insert(server_state.state.workload_states.clone());

        let mut complete_state = server_state
            .get_complete_state_by_field_mask(&request_complete_state, &workload_state_db)
            .unwrap();

        // result must be sorted because inside WorkloadStateDB the order of workload states is not preserved
        complete_state
            .workload_states
            .sort_by(|left, right| left.workload_name.cmp(&right.workload_name));

        let mut expected_complete_state = server_state.state.clone();
        expected_complete_state.current_state.workloads =
            HashMap::from([(w1.name.clone(), w1.clone())]);
        expected_complete_state.workload_states.clear();
        assert_eq!(expected_complete_state, complete_state);
    }

    // [utest->swdd~agent-from-agent-field~1]
    #[test]
    fn utest_server_state_get_workloads_per_agent() {
        let w1 = generate_test_workload_spec_with_param(
            AGENT_A.to_string(),
            WORKLOAD_NAME_1.to_string(),
            RUNTIME.to_string(),
        );

        let w2 = generate_test_workload_spec_with_param(
            AGENT_A.to_string(),
            WORKLOAD_NAME_2.to_string(),
            RUNTIME.to_string(),
        );

        let w3 = generate_test_workload_spec_with_param(
            AGENT_B.to_string(),
            WORKLOAD_NAME_3.to_string(),
            RUNTIME.to_string(),
        );

        let server_state = ServerState {
            state: generate_test_complete_state(vec![w1.clone(), w2.clone(), w3.clone()]),
<<<<<<< HEAD
=======
            ..Default::default()
>>>>>>> 1135d326
        };

        let mut workloads = server_state.get_workloads_for_agent(&AGENT_A.to_string());
        workloads.sort_by(|left, right| left.name.cmp(&right.name));
        assert_eq!(workloads, vec![w1, w2]);

        let workloads = server_state.get_workloads_for_agent(&AGENT_B.to_string());
        assert_eq!(workloads, vec![w3]);

        let workloads = server_state.get_workloads_for_agent(&"unknown_agent".to_string());
        assert_eq!(workloads.len(), 0);
    }

    // [utest->swdd~server-state-rejects-state-with-cyclic-dependencies~1]
    #[test]
    fn utest_server_state_update_state_reject_state_with_cyclic_dependencies() {
        let _ = env_logger::builder().is_test(true).try_init();

        let workload = generate_test_workload_spec_with_param(
            AGENT_A.to_string(),
            WORKLOAD_NAME_1.to_string(),
            RUNTIME.to_string(),
        );

        // workload has a self cycle to workload A
        let new_workload_1 = generate_test_workload_spec_with_param(
            AGENT_A.to_string(),
            "workload A".to_string(),
            RUNTIME.to_string(),
        );

        let mut new_workload_2 = generate_test_workload_spec_with_param(
            AGENT_A.to_string(),
            WORKLOAD_NAME_1.to_string(),
            RUNTIME.to_string(),
        );
        new_workload_2.dependencies.clear();

        let old_state = CompleteState {
            current_state: State {
                workloads: HashMap::from([(workload.name.clone(), workload)]),
                ..Default::default()
            },
            ..Default::default()
        };

        let rejected_new_state = CompleteState {
            current_state: State {
                workloads: HashMap::from([
                    (new_workload_1.name.clone(), new_workload_1),
                    (new_workload_2.name.clone(), new_workload_2),
                ]),
                ..Default::default()
            },
            ..Default::default()
        };

        let mut delete_graph_mock = MockDeleteGraph::new();
        delete_graph_mock.expect_insert().never();
        delete_graph_mock
            .expect_apply_delete_conditions_to()
            .never();

        let mut server_state = ServerState {
            state: old_state.clone(),
            delete_graph: delete_graph_mock,
        };

        let result = server_state.update(rejected_new_state.clone(), vec![]);
        assert_eq!(
            result,
            Err(UpdateStateError::CycleInDependencies(
                "workload A".to_string()
            ))
        );

        // server state shall be the old state, new state shall be rejected
        assert_eq!(old_state, server_state.state);
    }

    // [utest->swdd~update-current-state-empty-update-mask~1]
    #[test]
    fn utest_server_state_update_state_replace_all_if_update_mask_empty() {
        let _ = env_logger::builder().is_test(true).try_init();
        let old_state = generate_test_old_state();
        let update_state = generate_test_update_state();
        let update_mask = vec![];

        let mut delete_graph_mock = MockDeleteGraph::new();

        delete_graph_mock.expect_insert().once().return_const(());

        delete_graph_mock
            .expect_apply_delete_conditions_to()
            .once()
            .return_const(());

        let mut server_state = ServerState {
            state: old_state.clone(),
            delete_graph: delete_graph_mock,
        };

        server_state
            .update(update_state.clone(), update_mask)
            .unwrap();

        assert_eq!(update_state, server_state.state);
    }

    // [utest->swdd~update-current-state-with-update-mask~1]
    #[test]
    fn utest_server_state_update_state_replace_workload() {
        let _ = env_logger::builder().is_test(true).try_init();
        let old_state = generate_test_old_state();
        let update_state = generate_test_update_state();
        let update_mask = vec![format!("currentState.workloads.{}", WORKLOAD_NAME_1)];

        let new_workload = update_state
            .current_state
            .workloads
            .get(WORKLOAD_NAME_1)
            .unwrap()
            .clone();

        let mut expected = old_state.clone();
        expected
            .current_state
            .workloads
            .insert(new_workload.name.clone(), new_workload.clone());

        let mut delete_graph_mock = MockDeleteGraph::new();
        delete_graph_mock.expect_insert().once().return_const(());

        delete_graph_mock
            .expect_apply_delete_conditions_to()
            .once()
            .return_const(());

        let mut server_state = ServerState {
            state: old_state.clone(),
            delete_graph: delete_graph_mock,
        };
        server_state.update(update_state, update_mask).unwrap();

        assert_eq!(expected, server_state.state);
    }

    // [utest->swdd~update-current-state-with-update-mask~1]
    #[test]
    fn utest_server_state_update_state_add_workload() {
        let old_state = generate_test_old_state();
        let update_state = generate_test_update_state();
        let update_mask = vec![format!("currentState.workloads.{}", WORKLOAD_NAME_4)];

        let new_workload = update_state
            .current_state
            .workloads
            .get(WORKLOAD_NAME_4)
            .unwrap()
            .clone();

        let mut expected = old_state.clone();
        expected
            .current_state
            .workloads
            .insert(WORKLOAD_NAME_4.into(), new_workload.clone());

        let mut delete_graph_mock = MockDeleteGraph::new();
        delete_graph_mock.expect_insert().once().return_const(());

        delete_graph_mock
            .expect_apply_delete_conditions_to()
            .once()
            .return_const(());

        let mut server_state = ServerState {
            state: old_state.clone(),
            delete_graph: delete_graph_mock,
        };
        server_state.update(update_state, update_mask).unwrap();

        assert_eq!(expected, server_state.state);
    }

    // [utest->swdd~update-current-state-with-update-mask~1]
    #[test]
    fn utest_server_state_update_state_remove_workload() {
        let old_state = generate_test_old_state();
        let update_state = generate_test_update_state();
        let update_mask = vec![format!("currentState.workloads.{}", WORKLOAD_NAME_2)];

        let mut expected = old_state.clone();
        expected
            .current_state
            .workloads
            .remove(WORKLOAD_NAME_2)
            .unwrap();

        let mut delete_graph_mock = MockDeleteGraph::new();
        delete_graph_mock.expect_insert().once().return_const(());

        delete_graph_mock
            .expect_apply_delete_conditions_to()
            .once()
            .return_const(());

        let mut server_state = ServerState {
            state: old_state.clone(),
            delete_graph: delete_graph_mock,
        };
        server_state.update(update_state, update_mask).unwrap();

        assert_eq!(expected, server_state.state);
    }

    // [utest->swdd~update-current-state-with-update-mask~1]
    #[test]
    fn utest_server_state_update_state_remove_non_existing_workload() {
        let old_state = generate_test_old_state();
        let update_state = generate_test_update_state();
        let update_mask = vec!["currentState.workloads.workload_5".into()];

        let expected = &old_state;

        let mut delete_graph_mock = MockDeleteGraph::new();
        delete_graph_mock.expect_insert().never();
        delete_graph_mock
            .expect_apply_delete_conditions_to()
            .never();

        let mut server_state = ServerState {
            state: old_state.clone(),
            delete_graph: delete_graph_mock,
        };
        server_state.update(update_state, update_mask).unwrap();

        assert_eq!(*expected, server_state.state);
    }

    // [utest->swdd~update-current-state-with-update-mask~1]
    #[test]
    fn utest_server_state_update_state_remove_fails_from_non_map() {
        let old_state = generate_test_old_state();
        let update_state = generate_test_update_state();
        let update_mask = vec!["currentState.workloads.workload_2.tags.x".into()];

        let mut delete_graph_mock = MockDeleteGraph::new();
        delete_graph_mock.expect_insert().never();
        delete_graph_mock
            .expect_apply_delete_conditions_to()
            .never();

        let mut server_state = ServerState {
            state: old_state.clone(),
            delete_graph: delete_graph_mock,
        };
        let result = server_state.update(update_state, update_mask);

        assert!(result.is_err());
        assert_eq!(server_state.state, old_state);
    }

    // [utest->swdd~update-current-state-with-update-mask~1]
    #[test]
    fn utest_server_state_update_state_fails_with_update_mask_empty_string() {
        let _ = env_logger::builder().is_test(true).try_init();
        let old_state = generate_test_old_state();
        let update_state = generate_test_update_state();
        let update_mask = vec!["".into()];

        let mut delete_graph_mock = MockDeleteGraph::new();
        delete_graph_mock.expect_insert().never();
        delete_graph_mock
            .expect_apply_delete_conditions_to()
            .never();

        let mut server_state = ServerState {
            state: old_state.clone(),
            delete_graph: delete_graph_mock,
        };
        let result = server_state.update(update_state, update_mask);
        assert!(result.is_err());
        assert_eq!(server_state.state, old_state);
    }

    // [utest->swdd~update-current-state-empty-update-mask~1]
    #[test]
    fn utest_server_state_update_state_no_update() {
        let _ = env_logger::builder().is_test(true).try_init();

        let mut delete_graph_mock = MockDeleteGraph::new();
        delete_graph_mock.expect_insert().never();
        delete_graph_mock
            .expect_apply_delete_conditions_to()
            .never();

        let mut server_state = ServerState {
            state: CompleteState::default(),
            delete_graph: delete_graph_mock,
        };

        let added_deleted_workloads = server_state
            .update(CompleteState::default(), vec![])
            .unwrap();
        assert!(added_deleted_workloads.is_none());
        assert_eq!(server_state.state, CompleteState::default());
    }

    // [utest->swdd~update-current-state-empty-update-mask~1]
    // [utest->swdd~server-detects-new-workload~1]
    #[test]
    fn utest_server_state_update_state_new_workloads() {
        let _ = env_logger::builder().is_test(true).try_init();

        let new_state = generate_test_update_state();
        let update_mask = vec![];

        let mut delete_graph_mock = MockDeleteGraph::new();
        delete_graph_mock.expect_insert().once().return_const(());

        delete_graph_mock
            .expect_apply_delete_conditions_to()
            .once()
            .return_const(());

        let mut server_state = ServerState {
            state: CompleteState::default(),
            delete_graph: delete_graph_mock,
        };

        let added_deleted_workloads = server_state.update(new_state.clone(), update_mask).unwrap();
        assert!(added_deleted_workloads.is_some());

        let (mut added_workloads, deleted_workloads) = added_deleted_workloads.unwrap();
        added_workloads.sort_by(|left, right| left.name.cmp(&right.name));

        let mut expected_added_workloads: Vec<WorkloadSpec> = new_state
            .clone()
            .current_state
            .workloads
            .into_values()
            .collect();
        expected_added_workloads.sort_by(|left, right| left.name.cmp(&right.name));

        assert_eq!(added_workloads, expected_added_workloads);

        let expected_deleted_workloads: Vec<DeletedWorkload> = Vec::new();
        assert_eq!(deleted_workloads, expected_deleted_workloads);
        assert_eq!(server_state.state, new_state);
    }

    // [utest->swdd~update-current-state-empty-update-mask~1]
    // [utest->swdd~server-detects-deleted-workload~1]
    #[test]
    fn utest_server_state_update_state_deleted_workloads() {
        let _ = env_logger::builder().is_test(true).try_init();

        let current_complete_state = generate_test_old_state();
        let update_state = CompleteState::default();
        let update_mask = vec![];

        let mut delete_graph_mock = MockDeleteGraph::new();
        delete_graph_mock.expect_insert().once().return_const(());

        delete_graph_mock
            .expect_apply_delete_conditions_to()
            .once()
            .return_const(());

        let mut server_state = ServerState {
            state: current_complete_state.clone(),
            delete_graph: delete_graph_mock,
        };

        let added_deleted_workloads = server_state.update(update_state, update_mask).unwrap();
        assert!(added_deleted_workloads.is_some());

        let (added_workloads, mut deleted_workloads) = added_deleted_workloads.unwrap();
        let expected_added_workloads: Vec<WorkloadSpec> = Vec::new();
        assert_eq!(added_workloads, expected_added_workloads);

        deleted_workloads.sort_by(|left, right| left.name.cmp(&right.name));
        let mut expected_deleted_workloads: Vec<DeletedWorkload> = current_complete_state
            .current_state
            .workloads
            .iter()
            .map(|(k, v)| DeletedWorkload {
                agent: v.agent.clone(),
                name: k.clone(),
                dependencies: HashMap::new(),
            })
            .collect();
        expected_deleted_workloads.sort_by(|left, right| left.name.cmp(&right.name));
        assert_eq!(deleted_workloads, expected_deleted_workloads);

        assert_eq!(server_state.state, CompleteState::default());
    }

    // [utest->swdd~update-current-state-empty-update-mask~1]
    // [utest->swdd~server-detects-changed-workload~1]
    #[test]
    fn utest_server_state_update_state_updated_workload() {
        let _ = env_logger::builder().is_test(true).try_init();

        let current_complete_state = generate_test_old_state();
        let mut new_complete_state = current_complete_state.clone();
        let update_mask = vec![];

        let workload_to_update = current_complete_state
            .current_state
            .workloads
            .get(WORKLOAD_NAME_1)
            .unwrap();

        let updated_workload = generate_test_workload_spec_with_param(
            AGENT_B.into(),
            workload_to_update.name.clone(),
            "runtime_2".into(),
        );
        new_complete_state
            .current_state
            .workloads
            .insert(workload_to_update.name.clone(), updated_workload.clone());

        let mut delete_graph_mock = MockDeleteGraph::new();
        delete_graph_mock.expect_insert().once().return_const(());
        delete_graph_mock
            .expect_apply_delete_conditions_to()
            .once()
            .return_const(());

        let mut server_state = ServerState {
            state: current_complete_state.clone(),
            delete_graph: delete_graph_mock,
        };

        let added_deleted_workloads = server_state
            .update(new_complete_state.clone(), update_mask)
            .unwrap();
        assert!(added_deleted_workloads.is_some());

        let (added_workloads, deleted_workloads) = added_deleted_workloads.unwrap();

        assert_eq!(added_workloads, vec![updated_workload]);

        assert_eq!(
            deleted_workloads,
            vec![DeletedWorkload {
                agent: workload_to_update.agent.clone(),
                name: workload_to_update.name.clone(),
                dependencies: HashMap::new(),
            }]
        );

        assert_eq!(server_state.state, new_complete_state);
    }

    // [utest->swdd~server-state-stores-delete-condition~1]
    // [utest->swdd~server-state-adds-delete-conditions-to-deleted-workload~1]
    #[test]
    fn utest_server_state_update_state_store_and_add_delete_conditions() {
        let _ = env_logger::builder().is_test(true).try_init();

        let workload = generate_test_workload_spec_with_param(
            AGENT_A.to_string(),
            WORKLOAD_NAME_1.to_string(),
            RUNTIME.to_string(),
        );

        let current_complete_state = CompleteState {
            current_state: State {
                workloads: HashMap::from([(workload.name.clone(), workload.clone())]),
                ..Default::default()
            },
            ..Default::default()
        };

        let mut new_workload = workload.clone();
        new_workload.agent = AGENT_B.to_string();
        let new_complete_state = CompleteState {
            current_state: State {
                workloads: HashMap::from([(new_workload.name.clone(), new_workload.clone())]),
                ..Default::default()
            },
            ..Default::default()
        };

        let update_mask = vec![];

        let mut delete_graph_mock = MockDeleteGraph::new();
        delete_graph_mock
            .expect_insert()
            .with(mockall::predicate::eq(vec![new_workload]))
            .once()
            .return_const(());
        delete_graph_mock
            .expect_apply_delete_conditions_to()
            .with(mockall::predicate::eq(vec![DeletedWorkload {
                name: workload.name.clone(),
                agent: workload.agent.clone(),
                dependencies: HashMap::new(),
            }]))
            .once()
            .return_const(());

        let mut server_state = ServerState {
            state: current_complete_state,
            delete_graph: delete_graph_mock,
        };

        let added_deleted_workloads = server_state
            .update(new_complete_state.clone(), update_mask)
            .unwrap();
        assert!(added_deleted_workloads.is_some());
    }

    fn generate_test_old_state() -> CompleteState {
        generate_test_complete_state(vec![
            generate_test_workload_spec_with_param(
                "agent_A".into(),
                "workload_1".into(),
                "runtime_1".into(),
            ),
            generate_test_workload_spec_with_param(
                "agent_A".into(),
                "workload_2".into(),
                "runtime_2".into(),
            ),
            generate_test_workload_spec_with_param(
                "agent_B".into(),
                "workload_3".into(),
                "runtime_1".into(),
            ),
        ])
    }

    fn generate_test_update_state() -> CompleteState {
        generate_test_complete_state(vec![
            generate_test_workload_spec_with_param(
                "agent_B".into(),
                "workload_1".into(),
                "runtime_2".into(),
            ),
            generate_test_workload_spec_with_param(
                "agent_B".into(),
                "workload_3".into(),
                "runtime_2".into(),
            ),
            generate_test_workload_spec_with_param(
                "agent_A".into(),
                "workload_4".into(),
                "runtime_1".into(),
            ),
        ])
    }
}<|MERGE_RESOLUTION|>--- conflicted
+++ resolved
@@ -13,12 +13,8 @@
 // SPDX-License-Identifier: Apache-2.0
 
 use super::cycle_check;
-<<<<<<< HEAD
-=======
 #[cfg_attr(test, mockall_double::double)]
 use super::delete_graph::DeleteGraph;
-use crate::state_manipulation::{Object, Path};
->>>>>>> 1135d326
 use crate::workload_state_db::WorkloadStateDB;
 use common::std_extensions::IllegalStateResult;
 use common::{
@@ -312,10 +308,7 @@
 
         let server_state = ServerState {
             state: generate_test_complete_state(vec![w1.clone(), w2.clone(), w3.clone()]),
-<<<<<<< HEAD
-=======
             ..Default::default()
->>>>>>> 1135d326
         };
 
         let request_complete_state = CompleteStateRequest { field_mask: vec![] };
@@ -362,10 +355,7 @@
 
         let server_state = ServerState {
             state: generate_test_complete_state(vec![w1.clone(), w2.clone(), w3.clone()]),
-<<<<<<< HEAD
-=======
             ..Default::default()
->>>>>>> 1135d326
         };
 
         let request_complete_state = CompleteStateRequest {
@@ -465,10 +455,7 @@
 
         let server_state = ServerState {
             state: generate_test_complete_state(vec![w1.clone(), w2.clone(), w3.clone()]),
-<<<<<<< HEAD
-=======
             ..Default::default()
->>>>>>> 1135d326
         };
 
         let mut workloads = server_state.get_workloads_for_agent(&AGENT_A.to_string());
