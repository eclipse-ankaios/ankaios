--- conflicted
+++ resolved
@@ -13,37 +13,21 @@
 // SPDX-License-Identifier: Apache-2.0
 
 use super::config_renderer::RenderedWorkloads;
-<<<<<<< HEAD
-use api::ank_base;
-=======
 use super::cycle_check;
 
 use ankaios_api::ank_base::{
-    AgentAttributesSpec, AgentStatusSpec, CompleteState, CompleteStateRequestSpec,
-    CompleteStateSpec, CpuUsageSpec, DeletedWorkload, FreeMemorySpec, StateSpec,
-    WorkloadInstanceNameSpec, WorkloadNamed, WorkloadStateSpec, WorkloadStatesMapSpec,
+    AgentMapSpec, CompleteState, CompleteStateRequestSpec, CompleteStateSpec, DeletedWorkload,
+    StateSpec, WorkloadInstanceNameSpec, WorkloadNamed, WorkloadStateSpec, WorkloadStatesMapSpec,
 };
-use common::state_manipulation::{Object, Path};
+use common::state_manipulation::{FieldDifference, Object, Path};
 use common::std_extensions::IllegalStateResult;
 
 use std::fmt::Display;
->>>>>>> a2550e39
 
 #[cfg_attr(test, mockall_double::double)]
 use super::config_renderer::ConfigRenderer;
 #[cfg_attr(test, mockall_double::double)]
 use super::delete_graph::DeleteGraph;
-<<<<<<< HEAD
-use common::objects::{AgentMap, State, WorkloadInstanceName, WorkloadState, WorkloadStatesMap};
-use common::std_extensions::IllegalStateResult;
-use common::{
-    commands::CompleteStateRequest,
-    objects::{CompleteState, DeletedWorkload, WorkloadSpec},
-    state_manipulation::{FieldDifference, Object, Path},
-};
-use std::fmt::Display;
-=======
->>>>>>> a2550e39
 
 #[cfg(test)]
 use mockall::automock;
@@ -63,7 +47,7 @@
 #[derive(Debug, Default, Clone, PartialEq, Eq)]
 pub struct StateGenerationResult {
     pub state_comparator: StateComparator,
-    pub new_desired_state: State,
+    pub new_desired_state: StateSpec,
 }
 
 // [impl->swdd~server-state-triggers-validation-of-workload-fields~1]
@@ -79,13 +63,8 @@
 fn extract_added_and_deleted_workloads(
     current_workloads: &RenderedWorkloads,
     new_workloads: &RenderedWorkloads,
-<<<<<<< HEAD
 ) -> Option<AddedDeletedWorkloads> {
-    let mut added_workloads: Vec<WorkloadSpec> = Vec::new();
-=======
-) -> Option<(Vec<WorkloadNamed>, Vec<DeletedWorkload>)> {
     let mut added_workloads: Vec<WorkloadNamed> = Vec::new();
->>>>>>> a2550e39
     let mut deleted_workloads: Vec<DeletedWorkload> = Vec::new();
 
     // find updated or deleted workloads
@@ -161,15 +140,11 @@
     config_renderer: ConfigRenderer,
 }
 
-<<<<<<< HEAD
 #[derive(Debug, Clone, Default, PartialEq, Eq)]
 pub struct AddedDeletedWorkloads {
-    pub added_workloads: Vec<WorkloadSpec>,
+    pub added_workloads: Vec<WorkloadNamed>,
     pub deleted_workloads: Vec<DeletedWorkload>,
 }
-=======
-pub type AddedDeletedWorkloads = Option<(Vec<WorkloadNamed>, Vec<DeletedWorkload>)>;
->>>>>>> a2550e39
 
 #[cfg_attr(test, automock)]
 impl ServerState {
@@ -180,18 +155,11 @@
     // [impl->swdd~server-filters-get-complete-state-result~2]
     pub fn get_complete_state_by_field_mask(
         &self,
-<<<<<<< HEAD
-        request_complete_state: CompleteStateRequest,
-        workload_states_map: &WorkloadStatesMap,
-        agent_map: &AgentMap,
-    ) -> Result<ank_base::CompleteState, String> {
-        let current_complete_state: ank_base::CompleteState = CompleteState {
-=======
         request_complete_state: CompleteStateRequestSpec,
         workload_states_map: &WorkloadStatesMapSpec,
+        agent_map: &AgentMapSpec,
     ) -> Result<CompleteState, String> {
         let current_complete_state: CompleteState = CompleteStateSpec {
->>>>>>> a2550e39
             desired_state: self.state.desired_state.clone(),
             workload_states: workload_states_map.clone(),
             agents: agent_map.clone(),
@@ -260,63 +228,18 @@
 
     pub fn update(
         &mut self,
-<<<<<<< HEAD
-        new_desired_state: State,
+        new_desired_state: StateSpec,
     ) -> Result<Option<AddedDeletedWorkloads>, UpdateStateError> {
         // [impl->swdd~update-desired-state-with-update-mask~1]
         // [impl->swdd~update-desired-state-empty-update-mask~1]
         // [impl->swdd~server-state-triggers-configuration-rendering-of-workloads~1]
         let new_rendered_workloads = self
             .config_renderer
-            .render_workloads(&new_desired_state.workloads, &new_desired_state.configs)
+            .render_workloads(
+                &new_desired_state.workloads.workloads,
+                &new_desired_state.configs.configs,
+            )
             .map_err(|err| UpdateStateError::ResultInvalid(err.to_string()))?;
-=======
-        new_state: CompleteStateSpec,
-        update_mask: Vec<String>,
-    ) -> Result<AddedDeletedWorkloads, UpdateStateError> {
-        // [impl->swdd~update-desired-state-with-update-mask~1]
-        // [impl->swdd~update-desired-state-empty-update-mask~1]
-        match self.generate_new_state(new_state, update_mask) {
-            Ok(new_templated_state) => {
-                // [impl->swdd~server-state-triggers-configuration-rendering-of-workloads~1]
-                let new_rendered_workloads = self
-                    .config_renderer
-                    .render_workloads(
-                        &new_templated_state.desired_state.workloads.workloads,
-                        &new_templated_state.desired_state.configs.configs,
-                    )
-                    .map_err(|err| UpdateStateError::ResultInvalid(err.to_string()))?;
-
-                // [impl->swdd~server-state-triggers-validation-of-workload-fields~1]
-                self.verify_workload_fields_format(&new_rendered_workloads)?;
-
-                // [impl->swdd~server-state-compares-rendered-workloads~1]
-                let cmd = extract_added_and_deleted_workloads(
-                    &self.rendered_workloads,
-                    &new_rendered_workloads,
-                );
-
-                if let Some((added_workloads, mut deleted_workloads)) = cmd {
-                    let start_nodes: Vec<&str> = added_workloads
-                        .iter()
-                        .filter_map(|w| {
-                            if !w.workload.dependencies.dependencies.is_empty() {
-                                Some(w.instance_name.workload_name())
-                            } else {
-                                None
-                            }
-                        })
-                        .collect();
-
-                    // [impl->swdd~server-state-rejects-state-with-cyclic-dependencies~1]
-                    if let Some(workload_part_of_cycle) =
-                        cycle_check::dfs(&new_templated_state.desired_state, Some(start_nodes))
-                    {
-                        return Err(UpdateStateError::CycleInDependencies(
-                            workload_part_of_cycle,
-                        ));
-                    }
->>>>>>> a2550e39
 
         // [impl->swdd~server-state-triggers-validation-of-workload-fields~1]
         verify_workload_fields_format(&new_rendered_workloads)?;
@@ -328,11 +251,10 @@
         if let Some(mut added_deleted_workloads) = added_deleted_workloads {
             let added_workloads = &added_deleted_workloads.added_workloads;
 
-<<<<<<< HEAD
             let start_nodes: Vec<&str> = added_workloads
                 .iter()
                 .filter_map(|w| {
-                    if !w.dependencies.is_empty() {
+                    if !w.workload.dependencies.dependencies.is_empty() {
                         Some(w.instance_name.workload_name())
                     } else {
                         None
@@ -369,70 +291,9 @@
 
     pub fn generate_new_state(
         &self,
-        updated_state: CompleteState,
+        updated_state: CompleteStateSpec,
         update_mask: Vec<String>,
     ) -> Result<StateGenerationResult, UpdateStateError> {
-=======
-    // [impl->swdd~server-state-stores-agent-in-complete-state~1]
-    pub fn add_agent(&mut self, agent_name: String) {
-        self.state
-            .agents
-            .agents
-            .entry(agent_name)
-            .or_insert(AgentAttributesSpec {
-                ..Default::default()
-            });
-    }
-
-    // [impl->swdd~server-state-removes-agent-from-complete-state~1]
-    pub fn remove_agent(&mut self, agent_name: &str) {
-        self.state.agents.agents.remove(agent_name);
-    }
-
-    // [impl->swdd~server-state-provides-connected-agent-exists-check~1]
-    pub fn contains_connected_agent(&self, agent_name: &str) -> bool {
-        self.state.agents.agents.contains_key(agent_name)
-    }
-
-    // [impl->swdd~server-updates-resource-availability~1]
-    pub fn update_agent_resource_availability(
-        &mut self,
-        agent_load_status: common::commands::AgentLoadStatus,
-    ) {
-        self.state
-            .agents
-            .agents
-            .entry(agent_load_status.agent_name)
-            .and_modify(|e| {
-                e.status = Some(AgentStatusSpec {
-                    cpu_usage: Some(CpuUsageSpec {
-                        cpu_usage: agent_load_status.cpu_usage.cpu_usage,
-                    }),
-                    free_memory: Some(FreeMemorySpec {
-                        free_memory: agent_load_status.free_memory.free_memory,
-                    }),
-                });
-            });
-    }
-
-    // [impl->swdd~server-cleans-up-state~1]
-    pub fn cleanup_state(&mut self, new_workload_states: &[WorkloadStateSpec]) {
-        // [impl->swdd~server-removes-obsolete-delete-graph-entires~1]
-        self.delete_graph
-            .remove_deleted_workloads_from_delete_graph(new_workload_states);
-    }
-
-    fn generate_new_state(
-        &mut self,
-        updated_state: CompleteStateSpec,
-        update_mask: Vec<String>,
-    ) -> Result<CompleteStateSpec, UpdateStateError> {
-        // [impl->swdd~update-desired-state-empty-update-mask~1]
-        if update_mask.is_empty() {
-            return Ok(updated_state);
-        }
-
->>>>>>> a2550e39
         // [impl->swdd~update-desired-state-with-update-mask~1]
         let old_state: Object = (&self.state).try_into().map_err(|err| {
             UpdateStateError::ResultInvalid(format!("Failed to parse current state, '{err}'"))
@@ -465,9 +326,12 @@
             }
         }
 
-        let new_complete_state: CompleteState = new_state.clone().try_into().map_err(|err| {
-            UpdateStateError::ResultInvalid(format!("Could not parse into CompleteState: '{err}'"))
-        })?;
+        let new_complete_state: CompleteStateSpec =
+            new_state.clone().try_into().map_err(|err| {
+                UpdateStateError::ResultInvalid(format!(
+                    "Could not parse into CompleteState: '{err}'"
+                ))
+            })?;
 
         Ok(StateGenerationResult {
             state_comparator: StateComparator {
@@ -478,33 +342,15 @@
         })
     }
 
-<<<<<<< HEAD
     // [impl->swdd~server-cleans-up-state~1]
-    pub fn cleanup_state(&mut self, new_workload_states: &[WorkloadState]) {
+    pub fn cleanup_state(&mut self, new_workload_states: &[WorkloadStateSpec]) {
         // [impl->swdd~server-removes-obsolete-delete-graph-entires~1]
         self.delete_graph
             .remove_deleted_workloads_from_delete_graph(new_workload_states);
     }
 
-    fn set_desired_state(&mut self, new_desired_state: State) {
-        self.state.desired_state = new_desired_state;
-=======
     fn set_desired_state(&mut self, new_desired_state: StateSpec) {
         self.state.desired_state = new_desired_state;
-    }
-
-    // [impl->swdd~server-state-triggers-validation-of-workload-fields~1]
-    fn verify_workload_fields_format(
-        &self,
-        workloads: &RenderedWorkloads,
-    ) -> Result<(), UpdateStateError> {
-        for workload in workloads.values() {
-            workload
-                .verify_fields_format()
-                .map_err(UpdateStateError::ResultInvalid)?;
-        }
-        Ok(())
->>>>>>> a2550e39
     }
 }
 
@@ -518,38 +364,7 @@
 
 #[cfg(test)]
 mod tests {
-    use std::collections::HashMap;
-
-<<<<<<< HEAD
-    use api::ank_base::{self, Dependencies, Tags};
-    use common::{
-        commands::CompleteStateRequest,
-        objects::{
-            AgentMap, CompleteState, DeletedWorkload, State, WorkloadSpec, WorkloadStatesMap,
-            generate_test_configs, generate_test_runtime_config,
-            generate_test_stored_workload_spec, generate_test_workload_spec,
-            generate_test_workload_spec_with_control_interface_access,
-            generate_test_workload_spec_with_param,
-            generate_test_workload_spec_with_runtime_config,
-        },
-        test_utils::{self, generate_test_complete_state, generate_test_state_from_workloads},
-    };
-=======
-    use ankaios_api::ank_base::{
-        AgentMapSpec, CompleteState, CompleteStateRequestSpec, CompleteStateSpec,
-        ConfigItemEnumSpec, ConfigItemSpec, ConfigMapSpec, ConfigObjectSpec, CpuUsageSpec,
-        DeletedWorkload, FreeMemorySpec, StateSpec, Workload, WorkloadMapSpec, WorkloadNamed,
-        WorkloadSpec, WorkloadStatesMapSpec,
-    };
-    use ankaios_api::test_utils::{
-        generate_test_agent_map, generate_test_complete_state, generate_test_configs,
-        generate_test_proto_complete_state, generate_test_workload,
-        generate_test_workload_with_param,
-    };
-    use common::commands::AgentLoadStatus;
-    use mockall::predicate;
->>>>>>> a2550e39
-
+    use super::ServerState;
     use crate::ankaios_server::{
         config_renderer::{ConfigRenderError, MockConfigRenderer, RenderedWorkloads},
         delete_graph::MockDeleteGraph,
@@ -558,7 +373,18 @@
         },
     };
 
-    use super::ServerState;
+    use ankaios_api::ank_base::{
+        AgentMapSpec, CompleteState, CompleteStateRequestSpec, CompleteStateSpec, DeletedWorkload,
+        StateSpec, Workload, WorkloadMapSpec, WorkloadNamed, WorkloadSpec, WorkloadStatesMapSpec,
+    };
+    use ankaios_api::test_utils::{
+        generate_test_complete_state, generate_test_configs, generate_test_proto_complete_state,
+        generate_test_runtime_config, generate_test_state_from_workloads, generate_test_workload,
+        generate_test_workload_with_param, generate_test_workload_with_runtime_config,
+    };
+
+    use std::collections::HashMap;
+
     const AGENT_A: &str = "agent_A";
     const AGENT_B: &str = "agent_B";
     const WORKLOAD_NAME_1: &str = "workload_1";
@@ -600,17 +426,10 @@
             ..Default::default()
         };
 
-<<<<<<< HEAD
-        let request_complete_state = CompleteStateRequest {
+        let request_complete_state = CompleteStateRequestSpec {
             field_mask: vec![],
             subscribe_for_events: false,
         };
-=======
-        let request_complete_state = CompleteStateRequestSpec { field_mask: vec![] };
-
-        let mut workload_state_db = WorkloadStatesMapSpec::default();
-        workload_state_db.process_new_states(server_state.state.workload_states.clone().into());
->>>>>>> a2550e39
 
         let received_complete_state = server_state
             .get_complete_state_by_field_mask(
@@ -620,15 +439,11 @@
             )
             .unwrap();
 
-<<<<<<< HEAD
         let mut expected_complete_state = server_state.state.clone();
         expected_complete_state.workload_states = workload_states_map;
         expected_complete_state.agents = agent_map;
 
-        let expected_complete_state = ank_base::CompleteState::from(expected_complete_state);
-=======
-        let expected_complete_state = CompleteState::from(server_state.state);
->>>>>>> a2550e39
+        let expected_complete_state = CompleteState::from(expected_complete_state);
         assert_eq!(received_complete_state, expected_complete_state);
     }
 
@@ -636,31 +451,17 @@
     // [utest->swdd~server-filters-get-complete-state-result~2]
     #[test]
     fn utest_server_state_get_complete_state_by_field_mask_continue_on_invalid_mask() {
-<<<<<<< HEAD
-        let w1 = generate_test_workload_spec_with_param(
-            AGENT_A.to_string(),
-            WORKLOAD_NAME_1.to_string(),
-            RUNTIME.to_string(),
-        );
+        let w1 = generate_test_workload::<WorkloadNamed>().name(WORKLOAD_NAME_1);
+
         let mut server_state = ServerState {
             state: generate_test_complete_state(vec![w1]),
             ..Default::default()
         };
 
-        server_state.state.workload_states = WorkloadStatesMap::default();
-        server_state.state.agents = AgentMap::default();
-
-        let request_complete_state = CompleteStateRequest {
-=======
-        let w1 = generate_test_workload::<WorkloadNamed>().name(WORKLOAD_NAME_1);
-
-        let server_state = ServerState {
-            state: generate_test_complete_state(vec![w1.clone()]),
-            ..Default::default()
-        };
+        server_state.state.workload_states = WorkloadStatesMapSpec::default();
+        server_state.state.agents = AgentMapSpec::default();
 
         let request_complete_state = CompleteStateRequestSpec {
->>>>>>> a2550e39
             field_mask: vec![
                 "workloads.invalidMask".to_string(), // invalid not existing workload
                 format!("desiredState.workloads.{}", WORKLOAD_NAME_1), // valid existing workload
@@ -668,17 +469,11 @@
             subscribe_for_events: false,
         };
 
-<<<<<<< HEAD
-=======
-        let mut workload_state_map = WorkloadStatesMapSpec::default();
-        workload_state_map.process_new_states(server_state.state.workload_states.clone().into());
-
->>>>>>> a2550e39
         let received_complete_state = server_state
             .get_complete_state_by_field_mask(
                 request_complete_state,
-                &WorkloadStatesMap::default(),
-                &AgentMap::default(),
+                &WorkloadStatesMapSpec::default(),
+                &AgentMapSpec::default(),
             )
             .unwrap();
 
@@ -725,7 +520,7 @@
             .get_complete_state_by_field_mask(
                 request_complete_state,
                 &workload_state_map,
-                &AgentMap::default(),
+                &AgentMapSpec::default(),
             )
             .unwrap();
 
@@ -737,21 +532,21 @@
                     restart_policy: None,
                     dependencies: None,
                     tags: None,
-                    runtime: Some(w3.runtime.clone()),
+                    runtime: Some(w3.workload.runtime.clone()),
                     runtime_config: None,
                     control_interface_access: None,
                     configs: None,
-                    files: None,
+                    files: Some(Default::default()),
                 },
             ),
             (
                 w2.instance_name.workload_name(),
-                ank_base::Workload {
+                Workload {
                     agent: None,
                     restart_policy: None,
                     dependencies: None,
                     tags: None,
-                    runtime: Some(w2.runtime.clone()),
+                    runtime: Some(w2.workload.runtime.clone()),
                     runtime_config: None,
                     control_interface_access: None,
                     configs: None,
@@ -835,13 +630,8 @@
     // [utest->swdd~server-state-rejects-state-with-cyclic-dependencies~1]
     #[test]
     fn utest_server_state_update_state_reject_state_with_cyclic_dependencies() {
-<<<<<<< HEAD
-        let workload = generate_test_stored_workload_spec(AGENT_A.to_string(), RUNTIME.to_string());
-=======
         let _ = env_logger::builder().is_test(true).try_init();
-
         let workload: WorkloadSpec = generate_test_workload_with_param(AGENT_A, RUNTIME);
->>>>>>> a2550e39
 
         // workload has a self cycle to workload_B
         let new_workload_1: WorkloadSpec = generate_test_workload_with_param(AGENT_A, RUNTIME);
@@ -987,34 +777,7 @@
             .workloads
             .insert(WORKLOAD_NAME_4.into(), new_workload.clone());
 
-<<<<<<< HEAD
         let server_state = ServerState {
-=======
-        let mut delete_graph_mock = MockDeleteGraph::new();
-        delete_graph_mock.expect_insert().once().return_const(());
-
-        delete_graph_mock
-            .expect_apply_delete_conditions_to()
-            .once()
-            .return_const(());
-
-        let mut mock_config_renderer = MockConfigRenderer::new();
-        mock_config_renderer
-            .expect_render_workloads()
-            .once()
-            .returning(move |_, _| {
-                Ok(RenderedWorkloads::from([(
-                    WORKLOAD_NAME_4.to_owned(),
-                    generate_test_workload_with_param::<WorkloadNamed>(
-                        new_workload.agent.clone(),
-                        new_workload.runtime.clone(),
-                    )
-                    .name(WORKLOAD_NAME_4),
-                )]))
-            });
-
-        let mut server_state = ServerState {
->>>>>>> a2550e39
             state: old_state.clone(),
             ..Default::default()
         };
@@ -1037,45 +800,7 @@
 
         let update_mask = vec!["desiredState".to_string()];
 
-<<<<<<< HEAD
         let server_state = ServerState {
-=======
-        let mut delete_graph_mock = MockDeleteGraph::new();
-        delete_graph_mock.expect_insert().never();
-
-        delete_graph_mock
-            .expect_apply_delete_conditions_to()
-            .never();
-
-        let mut mock_config_renderer = MockConfigRenderer::new();
-        let cloned_state_with_updated_config = state_with_updated_config.desired_state.clone();
-        mock_config_renderer
-            .expect_render_workloads()
-            .once()
-            .with(
-                predicate::eq(
-                    state_with_updated_config
-                        .desired_state
-                        .workloads
-                        .workloads
-                        .clone(),
-                ),
-                predicate::eq(
-                    state_with_updated_config
-                        .desired_state
-                        .configs
-                        .configs
-                        .clone(),
-                ),
-            )
-            .returning(move |_, _| {
-                Ok(generate_rendered_workloads_from_state(
-                    &cloned_state_with_updated_config,
-                ))
-            });
-
-        let mut server_state = ServerState {
->>>>>>> a2550e39
             state: old_state.clone(),
             ..Default::default()
         };
@@ -1099,66 +824,15 @@
         let update_state = generate_test_update_state();
         let update_mask = vec![format!("desiredState.workloads.{}", WORKLOAD_NAME_2)];
 
-<<<<<<< HEAD
         let mut expected = old_state.clone();
         expected
             .desired_state
             .workloads
+            .workloads
             .remove(WORKLOAD_NAME_2)
             .unwrap();
 
         let server_state = ServerState {
-=======
-        let mut updated_state = old_state.clone();
-        updated_state.desired_state.configs = ConfigMapSpec {
-            configs: HashMap::from([(
-                "config_1".to_string(),
-                ConfigItemSpec {
-                    config_item_enum: ConfigItemEnumSpec::Object(ConfigObjectSpec {
-                        fields: HashMap::from([(
-                            "agent_name".to_string(),
-                            ConfigItemSpec {
-                                config_item_enum: ConfigItemEnumSpec::String(AGENT_B.to_owned()), // changed agent name in configs
-                            },
-                        )]),
-                    }),
-                },
-            )]),
-        };
-
-        let updated_workload = updated_state
-            .desired_state
-            .workloads
-            .workloads
-            .get_mut(WORKLOAD_NAME_1)
-            .unwrap();
-
-        updated_workload.runtime_config = "updated runtime config".to_string(); // changed runtime config
-
-        // update mask references only changed workload
-        let update_mask = vec![format!("desiredState.workloads.{WORKLOAD_NAME_1}")];
-
-        let mut delete_graph_mock = MockDeleteGraph::new();
-        delete_graph_mock.expect_insert().once().return_const(());
-
-        delete_graph_mock
-            .expect_apply_delete_conditions_to()
-            .once()
-            .return_const(());
-
-        let mut mock_config_renderer = MockConfigRenderer::new();
-        let state_to_render = updated_state.desired_state.clone();
-        mock_config_renderer
-            .expect_render_workloads()
-            .once()
-            .with(
-                predicate::eq(updated_state.desired_state.workloads.workloads.clone()),
-                predicate::eq(old_state.desired_state.configs.configs.clone()), // existing configs due to update mask
-            )
-            .returning(move |_, _| Ok(generate_rendered_workloads_from_state(&state_to_render)));
-
-        let mut server_state = ServerState {
->>>>>>> a2550e39
             state: old_state.clone(),
             ..Default::default()
         };
@@ -1179,24 +853,7 @@
         let update_state = generate_test_update_state();
         let update_mask = vec!["desiredState.workloads.workload_5".into()];
 
-<<<<<<< HEAD
         let expected = &old_state;
-=======
-        let mut updated_state = old_state.clone();
-        if let Some(config_1) = updated_state
-            .desired_state
-            .configs
-            .configs
-            .get_mut("config_1")
-            && let ConfigItemEnumSpec::Object(obj) = &mut config_1.config_item_enum
-            && let Some(agent_name) = obj.fields.get_mut("agent_name")
-        {
-            // changed agent name in configs
-            agent_name.config_item_enum = ConfigItemEnumSpec::String(AGENT_B.to_owned());
-        } else {
-            panic!("The configs should have the expected structure.");
-        }
->>>>>>> a2550e39
 
         let server_state = ServerState {
             state: old_state.clone(),
@@ -1217,7 +874,7 @@
     fn utest_server_state_update_state_remove_fails_from_non_map() {
         let old_state = generate_test_old_state();
         let update_state = generate_test_update_state();
-        let field_mask = "desiredState.workloads.workload_2.tags.x";
+        let field_mask = "desiredState.workloads.non.existing";
         let update_mask = vec![field_mask.into()];
 
         let server_state = ServerState {
@@ -1255,10 +912,13 @@
         let server_state = ServerState::default(); // empty old state
 
         let state_generation_result = server_state
-            .generate_new_state(CompleteState::default(), vec![])
+            .generate_new_state(CompleteStateSpec::default(), vec![])
             .unwrap();
-        assert_eq!(state_generation_result.new_desired_state, State::default());
-        assert_eq!(server_state.state, CompleteState::default());
+        assert_eq!(
+            state_generation_result.new_desired_state,
+            StateSpec::default()
+        );
+        assert_eq!(server_state.state, CompleteStateSpec::default());
     }
 
     // [utest->swdd~server-state-triggers-configuration-rendering-of-workloads~1]
@@ -1269,34 +929,13 @@
         delete_graph_mock.expect_insert().never();
         delete_graph_mock
             .expect_apply_delete_conditions_to()
-<<<<<<< HEAD
             .never();
-=======
-            .once()
-            .return_const(());
-
-        let mut state_to_render = updated_state.desired_state.clone();
-        let new_rendered_workload = state_to_render
-            .workloads
-            .workloads
-            .get_mut(WORKLOAD_NAME_1)
-            .unwrap();
-        new_rendered_workload.agent = AGENT_B.to_owned(); // updated agent name
->>>>>>> a2550e39
 
         let mut mock_config_renderer = MockConfigRenderer::new();
         mock_config_renderer
             .expect_render_workloads()
             .once()
-<<<<<<< HEAD
             .returning(|_, _| Ok(HashMap::new()));
-=======
-            .with(
-                predicate::eq(updated_state.desired_state.workloads.workloads.clone()),
-                predicate::eq(updated_state.desired_state.configs.configs.clone()),
-            )
-            .returning(move |_, _| Ok(generate_rendered_workloads_from_state(&state_to_render)));
->>>>>>> a2550e39
 
         let mut server_state = ServerState {
             delete_graph: delete_graph_mock,
@@ -1304,9 +943,9 @@
             ..Default::default()
         };
 
-        let added_deleted_workloads = server_state.update(State::default()).unwrap();
+        let added_deleted_workloads = server_state.update(StateSpec::default()).unwrap();
         assert!(added_deleted_workloads.is_none());
-        assert_eq!(server_state.state, CompleteState::default());
+        assert_eq!(server_state.state, CompleteStateSpec::default());
     }
 
     // [utest->swdd~server-state-updates-state-on-unmodified-workloads~1]
@@ -1326,8 +965,8 @@
             .expect_apply_delete_conditions_to()
             .never();
 
-        let new_state_with_configs = CompleteState {
-            desired_state: State {
+        let new_state_with_configs = CompleteStateSpec {
+            desired_state: StateSpec {
                 configs: generate_test_configs(),
                 ..Default::default()
             },
@@ -1393,26 +1032,16 @@
     #[test]
     fn utest_server_state_update_state_detects_changed_workloads() {
         let templated_runtime_config = "{{templated_runtime_config}}".to_owned();
-        let templated_workload = generate_test_workload_spec_with_runtime_config(
-            AGENT_A.to_owned(),
-            WORKLOAD_NAME_1.to_owned(),
-            RUNTIME.to_owned(),
+        let templated_workload = generate_test_workload_with_runtime_config::<WorkloadNamed>(
+            AGENT_A,
+            RUNTIME,
             templated_runtime_config,
-        );
-
-<<<<<<< HEAD
-        let unchanged_workload = generate_test_workload_spec();
-=======
-        let mut expected = old_state.clone();
-        expected
-            .desired_state
-            .workloads
-            .workloads
-            .remove(WORKLOAD_NAME_2)
-            .unwrap();
->>>>>>> a2550e39
-
-        let old_state = CompleteState {
+        )
+        .name(WORKLOAD_NAME_1);
+
+        let unchanged_workload: WorkloadNamed = generate_test_workload();
+
+        let old_state = CompleteStateSpec {
             desired_state: generate_test_state_from_workloads(vec![
                 templated_workload.clone(),
                 unchanged_workload.clone(),
@@ -1421,7 +1050,7 @@
         };
 
         let mut rendered_workload = templated_workload.clone();
-        rendered_workload.runtime_config = generate_test_runtime_config();
+        rendered_workload.workload.runtime_config = generate_test_runtime_config();
 
         // old and new state are identical but the workload has been changed after rendering
         let new_state = old_state.clone();
@@ -1435,7 +1064,8 @@
             ..Default::default()
         };
 
-        rendered_workload.runtime_config = "updated_runtime_config_after_rendering".to_owned();
+        rendered_workload.workload.runtime_config =
+            "updated_runtime_config_after_rendering".to_owned();
         let new_rendered_workloads = RenderedWorkloads::from([
             (WORKLOAD_NAME_1.to_owned(), rendered_workload.clone()),
             (WORKLOAD_NAME_2.to_owned(), unchanged_workload.clone()),
@@ -1446,54 +1076,11 @@
             .once()
             .return_once(|_, _| Ok(new_rendered_workloads));
 
-<<<<<<< HEAD
         server_state
             .delete_graph
             .expect_insert()
             .once()
             .return_const(());
-=======
-        let mut server_state = ServerState {
-            state: old_state.clone(),
-            rendered_workloads: generate_rendered_workloads_from_state(&old_state.desired_state),
-            delete_graph: delete_graph_mock,
-            config_renderer: mock_config_renderer,
-        };
-        server_state.update(update_state, update_mask).unwrap();
-
-        assert_eq!(*expected, server_state.state);
-    }
-
-    // [utest->swdd~update-desired-state-with-update-mask~1]
-    #[test]
-    fn utest_server_state_update_state_fails_with_update_mask_empty_string() {
-        let _ = env_logger::builder().is_test(true).try_init();
-        let old_state = generate_test_old_state();
-        let update_state = generate_test_update_state();
-        let update_mask = vec!["".into()];
-
-        let mut delete_graph_mock = MockDeleteGraph::new();
-        delete_graph_mock.expect_insert().never();
-        delete_graph_mock
-            .expect_apply_delete_conditions_to()
-            .never();
-
-        let mut server_state = ServerState {
-            state: old_state.clone(),
-            delete_graph: delete_graph_mock,
-            ..Default::default()
-        };
-        let result = server_state.update(update_state, update_mask);
-        assert!(result.is_err());
-        assert_eq!(server_state.state, old_state);
-    }
-
-    // [utest->swdd~update-desired-state-empty-update-mask~1]
-    // [utest->swdd~server-state-triggers-configuration-rendering-of-workloads~1]
-    #[test]
-    fn utest_server_state_update_state_no_update() {
-        let _ = env_logger::builder().is_test(true).try_init();
->>>>>>> a2550e39
 
         server_state
             .delete_graph
@@ -1503,7 +1090,6 @@
 
         let added_deleted_workloads = server_state.update(new_state.desired_state).unwrap();
 
-<<<<<<< HEAD
         assert_eq!(
             Some(AddedDeletedWorkloads {
                 added_workloads: vec![rendered_workload],
@@ -1514,13 +1100,6 @@
             }),
             added_deleted_workloads
         );
-=======
-        let added_deleted_workloads = server_state
-            .update(CompleteStateSpec::default(), vec![])
-            .unwrap();
-        assert!(added_deleted_workloads.is_none());
-        assert_eq!(server_state.state, CompleteStateSpec::default());
->>>>>>> a2550e39
     }
 
     // [utest->swdd~server-detects-new-workload~1]
@@ -1573,16 +1152,8 @@
     #[test]
     fn utest_server_state_extract_added_and_deleted_workloads_deleted_workloads() {
         let current_complete_state = generate_test_old_state();
-<<<<<<< HEAD
         let current_rendered_workloads =
             generate_rendered_workloads_from_state(&current_complete_state.desired_state);
-=======
-        let update_state = CompleteStateSpec::default();
-        let update_mask = vec![];
-
-        let mut delete_graph_mock = MockDeleteGraph::new();
-        delete_graph_mock.expect_insert().once().return_const(());
->>>>>>> a2550e39
 
         let new_rendered_workloads = RenderedWorkloads::default();
 
@@ -1593,17 +1164,12 @@
 
         assert!(added_deleted_workloads.is_some());
 
-<<<<<<< HEAD
         let AddedDeletedWorkloads {
             added_workloads,
             mut deleted_workloads,
         } = added_deleted_workloads.unwrap();
 
-        let expected_added_workloads: Vec<WorkloadSpec> = Vec::new();
-=======
-        let (added_workloads, mut deleted_workloads) = added_deleted_workloads.unwrap();
         let expected_added_workloads: Vec<WorkloadNamed> = Vec::new();
->>>>>>> a2550e39
         assert_eq!(added_workloads, expected_added_workloads);
 
         deleted_workloads.sort_by(|left, right| {
@@ -1630,64 +1196,18 @@
                 .cmp(right.instance_name.workload_name())
         });
         assert_eq!(deleted_workloads, expected_deleted_workloads);
-<<<<<<< HEAD
-=======
-
-        assert_eq!(server_state.state.desired_state, StateSpec::default());
->>>>>>> a2550e39
     }
 
     // [utest->swdd~server-state-triggers-validation-of-workload-fields~1]
     #[test]
-<<<<<<< HEAD
     fn utest_server_state_update_state_triggers_workload_field_validations() {
-        let invalid_workload = generate_test_workload_spec_with_param(
-            "invalid.agent?name".to_string(),
-            WORKLOAD_NAME_1.to_string(),
-            RUNTIME.to_string(),
-        );
+        let invalid_workload =
+            generate_test_workload_with_param::<WorkloadNamed>("invalid.agent?name", RUNTIME)
+                .name(WORKLOAD_NAME_1);
         let mut server_state = ServerState::default();
         let cloned_invalid_workload = invalid_workload.clone();
         server_state
             .config_renderer
-=======
-    fn utest_server_state_update_state_updated_workload() {
-        let _ = env_logger::builder().is_test(true).try_init();
-
-        let current_complete_state = generate_test_old_state();
-        let mut new_complete_state = current_complete_state.clone();
-        let update_mask = vec![];
-
-        let workload_to_update = WorkloadNamed::from((
-            WORKLOAD_NAME_1.to_owned(),
-            current_complete_state
-                .desired_state
-                .workloads
-                .workloads
-                .get(WORKLOAD_NAME_1)
-                .unwrap()
-                .clone(),
-        ));
-
-        let updated_workload =
-            generate_test_workload_with_param::<WorkloadNamed>(AGENT_B, "runtime_2")
-                .name(WORKLOAD_NAME_1);
-        new_complete_state.desired_state.workloads.workloads.insert(
-            WORKLOAD_NAME_1.to_string(),
-            updated_workload.workload.clone(),
-        );
-
-        let mut delete_graph_mock = MockDeleteGraph::new();
-        delete_graph_mock.expect_insert().once().return_const(());
-        delete_graph_mock
-            .expect_apply_delete_conditions_to()
-            .once()
-            .return_const(());
-
-        let mut mock_config_renderer = MockConfigRenderer::new();
-        let cloned_new_state = new_complete_state.desired_state.clone();
-        mock_config_renderer
->>>>>>> a2550e39
             .expect_render_workloads()
             .once()
             .return_once(|_, _| {
@@ -1703,9 +1223,13 @@
             .expect_apply_delete_conditions_to()
             .never();
 
-<<<<<<< HEAD
-        let result = server_state.update(State {
-            workloads: HashMap::from([(WORKLOAD_NAME_1.to_string(), invalid_workload.into())]),
+        let result = server_state.update(StateSpec {
+            workloads: WorkloadMapSpec {
+                workloads: HashMap::from([(
+                    WORKLOAD_NAME_1.to_string(),
+                    invalid_workload.workload,
+                )]),
+            },
             ..Default::default()
         });
         assert!(result.is_err());
@@ -1714,14 +1238,6 @@
                 .unwrap_err()
                 .to_string()
                 .contains("Unsupported agent name.")
-=======
-        assert_eq!(
-            deleted_workloads,
-            vec![DeletedWorkload {
-                instance_name: workload_to_update.instance_name.clone(),
-                dependencies: HashMap::new(),
-            }]
->>>>>>> a2550e39
         );
     }
 
@@ -1803,41 +1319,6 @@
         assert!(added_deleted_workloads.is_some());
     }
 
-<<<<<<< HEAD
-=======
-    // [utest->swdd~server-updates-resource-availability~1]
-    #[test]
-    fn utest_server_state_update_agent_resource_availability() {
-        let w1: WorkloadNamed =
-            generate_test_workload_with_param(AGENT_A.to_string(), RUNTIME.to_string());
-
-        let mut server_state = ServerState {
-            state: generate_test_complete_state(vec![w1.clone()]),
-            ..Default::default()
-        };
-        let cpu_usage = CpuUsageSpec { cpu_usage: 42 };
-        let free_memory = FreeMemorySpec { free_memory: 42 };
-        server_state.update_agent_resource_availability(AgentLoadStatus {
-            agent_name: AGENT_A.to_string(),
-            cpu_usage: cpu_usage.clone(),
-            free_memory: free_memory.clone(),
-        });
-
-        let agent_status = server_state
-            .state
-            .agents
-            .agents
-            .entry(AGENT_A.to_string())
-            .or_default()
-            .to_owned()
-            .status
-            .unwrap_or_default();
-
-        assert_eq!(agent_status.cpu_usage, Some(cpu_usage));
-        assert_eq!(agent_status.free_memory, Some(free_memory));
-    }
-
->>>>>>> a2550e39
     // [utest->swdd~server-removes-obsolete-delete-graph-entires~1]
     #[test]
     fn utest_remove_deleted_workloads_from_delete_graph() {
@@ -1857,59 +1338,7 @@
         server_state.cleanup_state(&workload_states);
     }
 
-<<<<<<< HEAD
-    fn generate_test_old_state() -> CompleteState {
-=======
-    // [utest->swdd~server-state-stores-agent-in-complete-state~1]
-    #[test]
-    fn utest_add_agent() {
-        let mut server_state = ServerState::default();
-        server_state.add_agent(AGENT_A.to_string());
-        server_state.update_agent_resource_availability(AgentLoadStatus {
-            agent_name: AGENT_A.to_string(),
-            cpu_usage: CpuUsageSpec { cpu_usage: 42 },
-            free_memory: FreeMemorySpec { free_memory: 42 },
-        });
-
-        let expected_agent_map = generate_test_agent_map(AGENT_A);
-
-        assert_eq!(server_state.state.agents, expected_agent_map);
-    }
-
-    // [utest->swdd~server-state-removes-agent-from-complete-state~1]
-    #[test]
-    fn utest_remove_agent() {
-        let mut server_state = ServerState {
-            state: CompleteStateSpec {
-                agents: generate_test_agent_map(AGENT_A),
-                ..Default::default()
-            },
-            ..Default::default()
-        };
-
-        server_state.remove_agent(AGENT_A);
-
-        let expected_agent_map = AgentMapSpec::default();
-        assert_eq!(server_state.state.agents, expected_agent_map);
-    }
-
-    // [utest->swdd~server-state-provides-connected-agent-exists-check~1]
-    #[test]
-    fn utest_contains_connected_agent() {
-        let server_state = ServerState {
-            state: CompleteStateSpec {
-                agents: generate_test_agent_map(AGENT_A),
-                ..Default::default()
-            },
-            ..Default::default()
-        };
-
-        assert!(server_state.contains_connected_agent(AGENT_A));
-        assert!(!server_state.contains_connected_agent(AGENT_B));
-    }
-
     fn generate_test_old_state() -> CompleteStateSpec {
->>>>>>> a2550e39
         generate_test_complete_state(vec![
             generate_test_workload_with_param::<WorkloadNamed>("agent_A", "runtime_1")
                 .name("workload_1"),
