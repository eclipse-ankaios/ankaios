// Copyright (c) 2024 Elektrobit Automotive GmbH
//
// This program and the accompanying materials are made available under the
// terms of the Apache License, Version 2.0 which is available at
// https://www.apache.org/licenses/LICENSE-2.0.
//
// Unless required by applicable law or agreed to in writing, software
// distributed under the License is distributed on an "AS IS" BASIS, WITHOUT
// WARRANTIES OR CONDITIONS OF ANY KIND, either express or implied. See the
// License for the specific language governing permissions and limitations
// under the License.
//
// SPDX-License-Identifier: Apache-2.0

use api::ank_base;

use super::cycle_check;
#[cfg_attr(test, mockall_double::double)]
use super::delete_graph::DeleteGraph;
use common::objects::{WorkloadInstanceName, WorkloadState, WorkloadStatesMap};
use common::std_extensions::IllegalStateResult;
use common::{
    commands::CompleteStateRequest,
    objects::{CompleteState, DeletedWorkload, State, WorkloadSpec},
    state_manipulation::{Object, Path},
};
use std::fmt::Display;

#[cfg(test)]
use mockall::automock;

fn update_state(
    desired_state: &CompleteState,
    updated_state: CompleteState,
    update_mask: Vec<String>,
) -> Result<CompleteState, UpdateStateError> {
    // [impl->swdd~update-desired-state-empty-update-mask~1]
    if update_mask.is_empty() {
        return Ok(updated_state);
    }

    // [impl->swdd~update-desired-state-with-update-mask~1]
    let mut new_state: Object = desired_state.try_into().map_err(|err| {
        UpdateStateError::ResultInvalid(format!("Failed to parse current state, '{}'", err))
    })?;
    let state_from_update: Object = updated_state.try_into().map_err(|err| {
        UpdateStateError::ResultInvalid(format!("Failed to parse new state, '{}'", err))
    })?;

    for field in update_mask {
        let field: Path = field.into();
        if let Some(field_from_update) = state_from_update.get(&field) {
            if new_state.set(&field, field_from_update.to_owned()).is_err() {
                return Err(UpdateStateError::FieldNotFound(field.into()));
            }
        } else if new_state.remove(&field).is_err() {
            return Err(UpdateStateError::FieldNotFound(field.into()));
        }
    }

    if let Ok(new_state) = new_state.try_into() {
        Ok(new_state)
    } else {
        Err(UpdateStateError::ResultInvalid(
            "Could not parse into CompleteState.".to_string(),
        ))
    }
}

fn extract_added_and_deleted_workloads(
    desired_state: &State,
    new_state: &State,
) -> Option<(Vec<WorkloadSpec>, Vec<DeletedWorkload>)> {
    let mut added_workloads: Vec<WorkloadSpec> = Vec::new();
    let mut deleted_workloads: Vec<DeletedWorkload> = Vec::new();

    // find updated or deleted workloads
    desired_state.workloads.iter().for_each(|(wl_name, wls)| {
        if let Some(new_wls) = new_state.workloads.get(wl_name) {
            // The new workload is identical with existing or updated. Lets check if it is an update.
            if wls != new_wls {
                // [impl->swdd~server-detects-changed-workload~1]
                added_workloads.push(WorkloadSpec::from((wl_name.to_owned(), new_wls.clone())));
                deleted_workloads.push(DeletedWorkload {
                    instance_name: WorkloadInstanceName::from((wl_name.to_owned(), wls)),
                    ..Default::default()
                });
            }
        } else {
            // [impl->swdd~server-detects-deleted-workload~1]
            deleted_workloads.push(DeletedWorkload {
                instance_name: WorkloadInstanceName::from((wl_name.to_owned(), wls)),
                ..Default::default()
            });
        }
    });

    // find new workloads
    // [impl->swdd~server-detects-new-workload~1]
    new_state
        .workloads
        .iter()
        .for_each(|(new_wl_name, new_wls)| {
            if !desired_state.workloads.contains_key(new_wl_name) {
                added_workloads.push(WorkloadSpec::from((
                    new_wl_name.to_owned(),
                    new_wls.clone(),
                )));
            }
        });

    if added_workloads.is_empty() && deleted_workloads.is_empty() {
        return None;
    }

    Some((added_workloads, deleted_workloads))
}

#[derive(Debug, Clone, PartialEq)]
pub enum UpdateStateError {
    FieldNotFound(String),
    ResultInvalid(String),
    CycleInDependencies(String),
}

impl Display for UpdateStateError {
    fn fmt(&self, f: &mut std::fmt::Formatter<'_>) -> std::fmt::Result {
        match self {
            UpdateStateError::FieldNotFound(field) => {
                write!(f, "Could not find field {}", field)
            }
            UpdateStateError::ResultInvalid(reason) => {
                write!(f, "Resulting State is invalid, reason: '{}'", reason)
            }
            UpdateStateError::CycleInDependencies(workload_part_of_cycle) => {
                write!(
                    f,
                    "workload dependency '{}' is part of a cycle.",
                    workload_part_of_cycle
                )
            }
        }
    }
}

#[derive(Default)]
pub struct ServerState {
    state: CompleteState,
    delete_graph: DeleteGraph,
}

pub type AddedDeletedWorkloads = Option<(Vec<WorkloadSpec>, Vec<DeletedWorkload>)>;

#[cfg_attr(test, automock)]
impl ServerState {
    const API_VERSION_FILTER_MASK: &'static str = "desiredState.apiVersion";
    const DESIRED_STATE_FIELD_MASK_PART: &'static str = "desiredState";

    // [impl->swdd~server-provides-interface-get-complete-state~1]
    // [impl->swdd~server-filters-get-complete-state-result~2]
    pub fn get_complete_state_by_field_mask(
        &self,
        request_complete_state: CompleteStateRequest,
        workload_states_map: &WorkloadStatesMap,
    ) -> Result<ank_base::CompleteState, String> {
        let current_complete_state: ank_base::CompleteState = CompleteState {
            desired_state: self.state.desired_state.clone(),
            workload_states: workload_states_map.clone(),
            agents: self.state.agents.clone(),
        }
        .into();

        if !request_complete_state.field_mask.is_empty() {
            let mut filters = request_complete_state.field_mask;
            if filters
                .iter()
                .any(|field| field.starts_with(Self::DESIRED_STATE_FIELD_MASK_PART))
            {
                filters.push(Self::API_VERSION_FILTER_MASK.to_owned());
            }

            let current_complete_state: Object =
                current_complete_state.try_into().unwrap_or_illegal_state();
            let mut return_state = Object::default();
            for field in &filters {
                if let Some(value) = current_complete_state.get(&field.into()) {
                    return_state.set(&field.into(), value.to_owned())?;
                } else {
                    log::debug!(
                        concat!(
                        "Result for CompleteState incomplete, as requested field does not exist:\n",
                        "   field: {}"),
                        field
                    );
                    continue;
                };
            }

            return_state.try_into().map_err(|err: serde_yaml::Error| {
                format!("The result for CompleteState is invalid: '{}'", err)
            })
        } else {
            Ok(current_complete_state)
        }
    }

    // [impl->swdd~agent-from-agent-field~1]
    pub fn get_workloads_for_agent(&self, agent_name: &str) -> Vec<WorkloadSpec> {
        self.state
            .desired_state
            .workloads
            .iter()
            .filter(|(_, workload)| workload.agent.eq(agent_name))
            .map(|(workload_name, workload)| {
                WorkloadSpec::from((workload_name.clone(), workload.clone()))
            })
            .collect()
    }

    pub fn update(
        &mut self,
        new_state: CompleteState,
        update_mask: Vec<String>,
    ) -> Result<AddedDeletedWorkloads, UpdateStateError> {
        // [impl->swdd~update-desired-state-with-update-mask~1]
        // [impl->swdd~update-desired-state-empty-update-mask~1]
        match update_state(&self.state, new_state, update_mask) {
            Ok(new_state) => {
                let cmd = extract_added_and_deleted_workloads(
                    &self.state.desired_state,
                    &new_state.desired_state,
                );

                if let Some((added_workloads, mut deleted_workloads)) = cmd {
                    let start_nodes: Vec<&str> = added_workloads
                        .iter()
                        .filter_map(|w| {
                            if !w.dependencies.is_empty() {
                                Some(w.instance_name.workload_name())
                            } else {
                                None
                            }
                        })
                        .collect();

                    // [impl->swdd~server-state-rejects-state-with-cyclic-dependencies~1]
                    if let Some(workload_part_of_cycle) =
                        cycle_check::dfs(&new_state.desired_state, Some(start_nodes))
                    {
                        return Err(UpdateStateError::CycleInDependencies(
                            workload_part_of_cycle,
                        ));
                    }

                    // [impl->swdd~server-state-stores-delete-condition~1]
                    self.delete_graph.insert(&added_workloads);

                    // [impl->swdd~server-state-adds-delete-conditions-to-deleted-workload~1]
                    self.delete_graph
                        .apply_delete_conditions_to(&mut deleted_workloads);

                    self.state = new_state;
                    Ok(Some((added_workloads, deleted_workloads)))
                } else {
                    Ok(None)
                }
            }
            Err(error) => Err(error),
        }
    }

    // [impl->swdd~swdd-server-state-stores-agent-in-complete-state~1]
    pub fn add_agent(&mut self, agent_name: String) {
        self.state.agents.entry(agent_name).or_default();
    }

    // [impl->swdd~server-state-removes-agent-from-complete-state~1]
    pub fn remove_agent(&mut self, agent_name: &str) {
        self.state.agents.remove(agent_name);
    }

    // [impl->swdd~server-cleans-up-state~1]
    pub fn cleanup_state(&mut self, new_workload_states: &[WorkloadState]) {
        // [impl->swdd~server-removes-obsolete-delete-graph-entires~1]
        self.delete_graph
            .remove_deleted_workloads_from_delete_graph(new_workload_states);
    }
}

//////////////////////////////////////////////////////////////////////////////
//                 ########  #######    #########  #########                //
//                    ##     ##        ##             ##                    //
//                    ##     #####     #########      ##                    //
//                    ##     ##                ##     ##                    //
//                    ##     #######   #########      ##                    //
//////////////////////////////////////////////////////////////////////////////
#[cfg(test)]
mod tests {
    use std::collections::HashMap;

    use api::ank_base::{self, Dependencies, Tags};
    use common::{
        commands::CompleteStateRequest,
        objects::{
<<<<<<< HEAD
            generate_test_agent_map, generate_test_stored_workload_spec,
            generate_test_workload_spec_with_param, AgentMap, CompleteState, DeletedWorkload,
            State, WorkloadSpec, WorkloadStatesMap,
=======
            generate_test_control_interface_access, generate_test_stored_workload_spec, generate_test_workload_spec_with_param, CompleteState, DeletedWorkload, State, WorkloadSpec, WorkloadStatesMap
>>>>>>> 9bf2885b
        },
        test_utils::{self, generate_test_complete_state},
    };

    use crate::ankaios_server::{delete_graph::MockDeleteGraph, server_state::UpdateStateError};

    use super::ServerState;
    const AGENT_A: &str = "agent_A";
    const AGENT_B: &str = "agent_B";
    const WORKLOAD_NAME_1: &str = "workload_1";
    const WORKLOAD_NAME_2: &str = "workload_2";
    const WORKLOAD_NAME_3: &str = "workload_3";
    const WORKLOAD_NAME_4: &str = "workload_4";
    const RUNTIME: &str = "runtime";

    // [utest->swdd~server-provides-interface-get-complete-state~1]
    // [utest->swdd~server-filters-get-complete-state-result~2]
    #[test]
    fn utest_server_state_get_complete_state_by_field_mask_empty_mask() {
        let w1 = generate_test_workload_spec_with_param(
            AGENT_A.to_string(),
            WORKLOAD_NAME_1.to_string(),
            RUNTIME.to_string(),
        );

        let w2 = generate_test_workload_spec_with_param(
            AGENT_A.to_string(),
            WORKLOAD_NAME_2.to_string(),
            RUNTIME.to_string(),
        );

        let w3 = generate_test_workload_spec_with_param(
            AGENT_B.to_string(),
            WORKLOAD_NAME_3.to_string(),
            RUNTIME.to_string(),
        );

        let server_state = ServerState {
            state: generate_test_complete_state(vec![w1.clone(), w2.clone(), w3.clone()]),
            ..Default::default()
        };

        let request_complete_state = CompleteStateRequest { field_mask: vec![] };

        let mut workload_state_db = WorkloadStatesMap::default();
        workload_state_db.process_new_states(server_state.state.workload_states.clone().into());

        let received_complete_state = server_state
            .get_complete_state_by_field_mask(request_complete_state, &workload_state_db)
            .unwrap();

        let expected_complete_state = ank_base::CompleteState::from(server_state.state);
        assert_eq!(received_complete_state, expected_complete_state);
    }

    // [utest->swdd~server-provides-interface-get-complete-state~1]
    // [utest->swdd~server-filters-get-complete-state-result~2]
    #[test]
    fn utest_server_state_get_complete_state_by_field_mask_continue_on_invalid_mask() {
        let w1 = generate_test_workload_spec_with_param(
            AGENT_A.to_string(),
            WORKLOAD_NAME_1.to_string(),
            RUNTIME.to_string(),
        );

        let server_state = ServerState {
            state: generate_test_complete_state(vec![w1.clone()]),
            ..Default::default()
        };

        let request_complete_state = CompleteStateRequest {
            field_mask: vec![
                "workloads.invalidMask".to_string(), // invalid not existing workload
                format!("desiredState.workloads.{}", WORKLOAD_NAME_1),
            ],
        };

        let mut workload_state_map = WorkloadStatesMap::default();
        workload_state_map.process_new_states(server_state.state.workload_states.clone().into());

        let received_complete_state = server_state
            .get_complete_state_by_field_mask(request_complete_state, &workload_state_map)
            .unwrap();

        let expected_complete_state = ank_base::CompleteState {
            desired_state: Some(server_state.state.desired_state.clone().into()),
            workload_states: None,
            agents: None,
        };
        assert_eq!(received_complete_state, expected_complete_state);
    }

    // [utest->swdd~server-provides-interface-get-complete-state~1]
    // [utest->swdd~server-filters-get-complete-state-result~2]
    #[test]
    fn utest_server_state_get_complete_state_by_field_mask() {
        let mut w1 = generate_test_workload_spec_with_param(
            AGENT_A.to_string(),
            WORKLOAD_NAME_1.to_string(),
            RUNTIME.to_string(),
        );

        w1.control_interface_access = generate_test_control_interface_access();

        let w2 = generate_test_workload_spec_with_param(
            AGENT_A.to_string(),
            WORKLOAD_NAME_2.to_string(),
            RUNTIME.to_string(),
        );

        let w3 = generate_test_workload_spec_with_param(
            AGENT_B.to_string(),
            WORKLOAD_NAME_3.to_string(),
            RUNTIME.to_string(),
        );

        let server_state = ServerState {
            state: generate_test_complete_state(vec![w1.clone(), w2.clone(), w3.clone()]),
            ..Default::default()
        };

        let request_complete_state = CompleteStateRequest {
            field_mask: vec![
                format!("desiredState.workloads.{}", WORKLOAD_NAME_1),
                format!("desiredState.workloads.{}.agent", WORKLOAD_NAME_3),
            ],
        };

        let mut workload_state_map = WorkloadStatesMap::default();
        workload_state_map.process_new_states(server_state.state.workload_states.clone().into());

        let complete_state = server_state
            .get_complete_state_by_field_mask(request_complete_state, &workload_state_map)
            .unwrap();

        let expected_workloads = [
            (
                w3.instance_name.workload_name(),
                ank_base::Workload {
                    agent: Some(w3.instance_name.agent_name().to_string()),
                    restart_policy: None,
                    dependencies: None,
                    tags: None,
                    runtime: None,
                    runtime_config: None,
                    control_interface_access: None,
                },
            ),
            (
                w1.instance_name.workload_name(),
                ank_base::Workload {
                    agent: Some(w1.instance_name.agent_name().to_string()),
                    restart_policy: Some(w1.restart_policy as i32),
                    dependencies: Some(Dependencies {
                        dependencies: w1
                            .dependencies
                            .into_iter()
                            .map(|(k, v)| (k, v as i32))
                            .collect(),
                    }),
                    tags: Some(Tags {
                        tags: w1.tags.into_iter().map(ank_base::Tag::from).collect(),
                    }),
                    runtime: Some(w1.runtime.clone()),
                    runtime_config: Some(w1.runtime_config.clone()),
                    control_interface_access: w1.control_interface_access.into(),
                },
            ),
        ];
        let expected_complete_state =
            test_utils::generate_test_proto_complete_state(&expected_workloads);

        assert_eq!(expected_complete_state, complete_state);
    }

    // [utest->swdd~agent-from-agent-field~1]
    #[test]
    fn utest_server_state_get_workloads_per_agent() {
        let w1 = generate_test_workload_spec_with_param(
            AGENT_A.to_string(),
            WORKLOAD_NAME_1.to_string(),
            RUNTIME.to_string(),
        );

        let w2 = generate_test_workload_spec_with_param(
            AGENT_A.to_string(),
            WORKLOAD_NAME_2.to_string(),
            RUNTIME.to_string(),
        );

        let w3 = generate_test_workload_spec_with_param(
            AGENT_B.to_string(),
            WORKLOAD_NAME_3.to_string(),
            RUNTIME.to_string(),
        );

        let server_state = ServerState {
            state: generate_test_complete_state(vec![w1.clone(), w2.clone(), w3.clone()]),
            ..Default::default()
        };

        let mut workloads = server_state.get_workloads_for_agent(AGENT_A);
        workloads.sort_by(|left, right| {
            left.instance_name
                .workload_name()
                .cmp(right.instance_name.workload_name())
        });
        assert_eq!(workloads, vec![w1, w2]);

        let workloads = server_state.get_workloads_for_agent(AGENT_B);
        assert_eq!(workloads, vec![w3]);

        let workloads = server_state.get_workloads_for_agent("unknown_agent");
        assert_eq!(workloads.len(), 0);
    }

    // [utest->swdd~server-state-rejects-state-with-cyclic-dependencies~1]
    #[test]
    fn utest_server_state_update_state_reject_state_with_cyclic_dependencies() {
        let _ = env_logger::builder().is_test(true).try_init();

        let workload = generate_test_stored_workload_spec(AGENT_A.to_string(), RUNTIME.to_string());

        // workload has a self cycle to workload A
        let new_workload_1 =
            generate_test_stored_workload_spec(AGENT_A.to_string(), RUNTIME.to_string());

        let mut new_workload_2 =
            generate_test_stored_workload_spec(AGENT_A.to_string(), RUNTIME.to_string());
        new_workload_2.dependencies.clear();

        let old_state = CompleteState {
            desired_state: State {
                workloads: HashMap::from([(WORKLOAD_NAME_1.to_string(), workload)]),
                ..Default::default()
            },
            ..Default::default()
        };

        let rejected_new_state = CompleteState {
            desired_state: State {
                workloads: HashMap::from([
                    ("workload A".to_string(), new_workload_1),
                    (WORKLOAD_NAME_1.to_string(), new_workload_2),
                ]),
                ..Default::default()
            },
            ..Default::default()
        };

        let mut delete_graph_mock = MockDeleteGraph::new();
        delete_graph_mock.expect_insert().never();
        delete_graph_mock
            .expect_apply_delete_conditions_to()
            .never();

        let mut server_state = ServerState {
            state: old_state.clone(),
            delete_graph: delete_graph_mock,
        };

        let result = server_state.update(rejected_new_state.clone(), vec![]);
        assert_eq!(
            result,
            Err(UpdateStateError::CycleInDependencies(
                "workload A".to_string()
            ))
        );

        // server state shall be the old state, new state shall be rejected
        assert_eq!(old_state, server_state.state);
    }

    // [utest->swdd~update-desired-state-empty-update-mask~1]
    #[test]
    fn utest_server_state_update_state_replace_all_if_update_mask_empty() {
        let _ = env_logger::builder().is_test(true).try_init();
        let old_state = generate_test_old_state();
        let update_state = generate_test_update_state();
        let update_mask = vec![];

        let mut delete_graph_mock = MockDeleteGraph::new();

        delete_graph_mock.expect_insert().once().return_const(());

        delete_graph_mock
            .expect_apply_delete_conditions_to()
            .once()
            .return_const(());

        let mut server_state = ServerState {
            state: old_state.clone(),
            delete_graph: delete_graph_mock,
        };

        server_state
            .update(update_state.clone(), update_mask)
            .unwrap();

        assert_eq!(update_state, server_state.state);
    }

    // [utest->swdd~update-desired-state-with-update-mask~1]
    #[test]
    fn utest_server_state_update_state_replace_workload() {
        let _ = env_logger::builder().is_test(true).try_init();
        let old_state = generate_test_old_state();
        let update_state = generate_test_update_state();
        let update_mask = vec![format!("desiredState.workloads.{}", WORKLOAD_NAME_1)];

        let new_workload = update_state
            .desired_state
            .workloads
            .get(WORKLOAD_NAME_1)
            .unwrap()
            .clone();

        let mut expected = old_state.clone();
        expected
            .desired_state
            .workloads
            .insert(WORKLOAD_NAME_1.to_owned(), new_workload.clone());

        let mut delete_graph_mock = MockDeleteGraph::new();
        delete_graph_mock.expect_insert().once().return_const(());

        delete_graph_mock
            .expect_apply_delete_conditions_to()
            .once()
            .return_const(());

        let mut server_state = ServerState {
            state: old_state.clone(),
            delete_graph: delete_graph_mock,
        };
        server_state.update(update_state, update_mask).unwrap();

        assert_eq!(expected, server_state.state);
    }

    // [utest->swdd~update-desired-state-with-update-mask~1]
    #[test]
    fn utest_server_state_update_state_add_workload() {
        let old_state = generate_test_old_state();
        let update_state = generate_test_update_state();
        let update_mask = vec![format!("desiredState.workloads.{}", WORKLOAD_NAME_4)];

        let new_workload = update_state
            .desired_state
            .workloads
            .get(WORKLOAD_NAME_4)
            .unwrap()
            .clone();

        let mut expected = old_state.clone();
        expected
            .desired_state
            .workloads
            .insert(WORKLOAD_NAME_4.into(), new_workload.clone());

        let mut delete_graph_mock = MockDeleteGraph::new();
        delete_graph_mock.expect_insert().once().return_const(());

        delete_graph_mock
            .expect_apply_delete_conditions_to()
            .once()
            .return_const(());

        let mut server_state = ServerState {
            state: old_state.clone(),
            delete_graph: delete_graph_mock,
        };
        server_state.update(update_state, update_mask).unwrap();

        assert_eq!(expected, server_state.state);
    }

    // [utest->swdd~update-desired-state-with-update-mask~1]
    #[test]
    fn utest_server_state_update_state_remove_workload() {
        let old_state = generate_test_old_state();
        let update_state = generate_test_update_state();
        let update_mask = vec![format!("desiredState.workloads.{}", WORKLOAD_NAME_2)];

        let mut expected = old_state.clone();
        expected
            .desired_state
            .workloads
            .remove(WORKLOAD_NAME_2)
            .unwrap();

        let mut delete_graph_mock = MockDeleteGraph::new();
        delete_graph_mock.expect_insert().once().return_const(());

        delete_graph_mock
            .expect_apply_delete_conditions_to()
            .once()
            .return_const(());

        let mut server_state = ServerState {
            state: old_state.clone(),
            delete_graph: delete_graph_mock,
        };
        server_state.update(update_state, update_mask).unwrap();

        assert_eq!(expected, server_state.state);
    }

    // [utest->swdd~update-desired-state-with-update-mask~1]
    #[test]
    fn utest_server_state_update_state_remove_non_existing_workload() {
        let old_state = generate_test_old_state();
        let update_state = generate_test_update_state();
        let update_mask = vec!["desiredState.workloads.workload_5".into()];

        let expected = &old_state;

        let mut delete_graph_mock = MockDeleteGraph::new();
        delete_graph_mock.expect_insert().never();
        delete_graph_mock
            .expect_apply_delete_conditions_to()
            .never();

        let mut server_state = ServerState {
            state: old_state.clone(),
            delete_graph: delete_graph_mock,
        };
        server_state.update(update_state, update_mask).unwrap();

        assert_eq!(*expected, server_state.state);
    }

    // [utest->swdd~update-desired-state-with-update-mask~1]
    #[test]
    fn utest_server_state_update_state_remove_fails_from_non_map() {
        let old_state = generate_test_old_state();
        let update_state = generate_test_update_state();
        let update_mask = vec!["desiredState.workloads.workload_2.tags.x".into()];

        let mut delete_graph_mock = MockDeleteGraph::new();
        delete_graph_mock.expect_insert().never();
        delete_graph_mock
            .expect_apply_delete_conditions_to()
            .never();

        let mut server_state = ServerState {
            state: old_state.clone(),
            delete_graph: delete_graph_mock,
        };
        let result = server_state.update(update_state, update_mask);

        assert!(result.is_err());
        assert_eq!(server_state.state, old_state);
    }

    // [utest->swdd~update-desired-state-with-update-mask~1]
    #[test]
    fn utest_server_state_update_state_fails_with_update_mask_empty_string() {
        let _ = env_logger::builder().is_test(true).try_init();
        let old_state = generate_test_old_state();
        let update_state = generate_test_update_state();
        let update_mask = vec!["".into()];

        let mut delete_graph_mock = MockDeleteGraph::new();
        delete_graph_mock.expect_insert().never();
        delete_graph_mock
            .expect_apply_delete_conditions_to()
            .never();

        let mut server_state = ServerState {
            state: old_state.clone(),
            delete_graph: delete_graph_mock,
        };
        let result = server_state.update(update_state, update_mask);
        assert!(result.is_err());
        assert_eq!(server_state.state, old_state);
    }

    // [utest->swdd~update-desired-state-empty-update-mask~1]
    #[test]
    fn utest_server_state_update_state_no_update() {
        let _ = env_logger::builder().is_test(true).try_init();

        let mut delete_graph_mock = MockDeleteGraph::new();
        delete_graph_mock.expect_insert().never();
        delete_graph_mock
            .expect_apply_delete_conditions_to()
            .never();

        let mut server_state = ServerState {
            state: CompleteState::default(),
            delete_graph: delete_graph_mock,
        };

        let added_deleted_workloads = server_state
            .update(CompleteState::default(), vec![])
            .unwrap();
        assert!(added_deleted_workloads.is_none());
        assert_eq!(server_state.state, CompleteState::default());
    }

    // [utest->swdd~update-desired-state-empty-update-mask~1]
    // [utest->swdd~server-detects-new-workload~1]
    #[test]
    fn utest_server_state_update_state_new_workloads() {
        let _ = env_logger::builder().is_test(true).try_init();

        let new_state = generate_test_update_state();
        let update_mask = vec![];

        let mut delete_graph_mock = MockDeleteGraph::new();
        delete_graph_mock.expect_insert().once().return_const(());

        delete_graph_mock
            .expect_apply_delete_conditions_to()
            .once()
            .return_const(());

        let mut server_state = ServerState {
            state: CompleteState::default(),
            delete_graph: delete_graph_mock,
        };

        let added_deleted_workloads = server_state.update(new_state.clone(), update_mask).unwrap();
        assert!(added_deleted_workloads.is_some());

        let (mut added_workloads, deleted_workloads) = added_deleted_workloads.unwrap();
        added_workloads.sort_by(|left, right| {
            left.instance_name
                .workload_name()
                .cmp(right.instance_name.workload_name())
        });

        let mut expected_added_workloads: Vec<WorkloadSpec> = new_state
            .clone()
            .desired_state
            .workloads
            .iter()
            .map(|(name, spec)| (name.to_owned(), spec.to_owned()).into())
            .collect();
        expected_added_workloads.sort_by(|left, right| {
            left.instance_name
                .workload_name()
                .cmp(right.instance_name.workload_name())
        });

        assert_eq!(added_workloads, expected_added_workloads);

        let expected_deleted_workloads: Vec<DeletedWorkload> = Vec::new();
        assert_eq!(deleted_workloads, expected_deleted_workloads);
        assert_eq!(server_state.state, new_state);
    }

    // [utest->swdd~update-desired-state-empty-update-mask~1]
    // [utest->swdd~server-detects-deleted-workload~1]
    #[test]
    fn utest_server_state_update_state_deleted_workloads() {
        let _ = env_logger::builder().is_test(true).try_init();

        let current_complete_state = generate_test_old_state();
        let update_state = CompleteState::default();
        let update_mask = vec![];

        let mut delete_graph_mock = MockDeleteGraph::new();
        delete_graph_mock.expect_insert().once().return_const(());

        delete_graph_mock
            .expect_apply_delete_conditions_to()
            .once()
            .return_const(());

        let mut server_state = ServerState {
            state: current_complete_state.clone(),
            delete_graph: delete_graph_mock,
        };

        let added_deleted_workloads = server_state.update(update_state, update_mask).unwrap();
        assert!(added_deleted_workloads.is_some());

        let (added_workloads, mut deleted_workloads) = added_deleted_workloads.unwrap();
        let expected_added_workloads: Vec<WorkloadSpec> = Vec::new();
        assert_eq!(added_workloads, expected_added_workloads);

        deleted_workloads.sort_by(|left, right| {
            left.instance_name
                .workload_name()
                .cmp(right.instance_name.workload_name())
        });
        let mut expected_deleted_workloads: Vec<DeletedWorkload> = current_complete_state
            .desired_state
            .workloads
            .iter()
            .map(|(name, workload_spec)| DeletedWorkload {
                instance_name: (name.to_owned(), workload_spec).into(),
                dependencies: HashMap::new(),
            })
            .collect();
        expected_deleted_workloads.sort_by(|left, right| {
            left.instance_name
                .workload_name()
                .cmp(right.instance_name.workload_name())
        });
        assert_eq!(deleted_workloads, expected_deleted_workloads);

        assert_eq!(server_state.state, CompleteState::default());
    }

    // [utest->swdd~update-desired-state-empty-update-mask~1]
    // [utest->swdd~server-detects-changed-workload~1]
    #[test]
    fn utest_server_state_update_state_updated_workload() {
        let _ = env_logger::builder().is_test(true).try_init();

        let current_complete_state = generate_test_old_state();
        let mut new_complete_state = current_complete_state.clone();
        let update_mask = vec![];

        let workload_to_update = current_complete_state
            .desired_state
            .workloads
            .get(WORKLOAD_NAME_1)
            .unwrap();

        let updated_workload = generate_test_workload_spec_with_param(
            AGENT_B.into(),
            WORKLOAD_NAME_1.to_string(),
            "runtime_2".into(),
        );
        new_complete_state
            .desired_state
            .workloads
            .insert(WORKLOAD_NAME_1.to_string(), updated_workload.clone().into());

        let mut delete_graph_mock = MockDeleteGraph::new();
        delete_graph_mock.expect_insert().once().return_const(());
        delete_graph_mock
            .expect_apply_delete_conditions_to()
            .once()
            .return_const(());

        let mut server_state = ServerState {
            state: current_complete_state.clone(),
            delete_graph: delete_graph_mock,
        };

        let added_deleted_workloads = server_state
            .update(new_complete_state.clone(), update_mask)
            .unwrap();
        assert!(added_deleted_workloads.is_some());

        let (added_workloads, deleted_workloads) = added_deleted_workloads.unwrap();

        assert_eq!(added_workloads, vec![updated_workload]);

        assert_eq!(
            deleted_workloads,
            vec![DeletedWorkload {
                instance_name: (WORKLOAD_NAME_1.to_string(), workload_to_update).into(),
                dependencies: HashMap::new(),
            }]
        );

        assert_eq!(server_state.state, new_complete_state);
    }

    // [utest->swdd~server-state-stores-delete-condition~1]
    // [utest->swdd~server-state-adds-delete-conditions-to-deleted-workload~1]
    #[test]
    fn utest_server_state_update_state_store_and_add_delete_conditions() {
        let workload = generate_test_workload_spec_with_param(
            AGENT_A.to_string(),
            WORKLOAD_NAME_1.to_string(),
            RUNTIME.to_string(),
        );

        let current_complete_state = CompleteState {
            desired_state: State {
                workloads: HashMap::from([(
                    workload.instance_name.workload_name().to_owned(),
                    workload.clone().into(),
                )]),
                ..Default::default()
            },
            ..Default::default()
        };

        let new_workload = generate_test_workload_spec_with_param(
            AGENT_B.to_string(),
            workload.instance_name.workload_name().to_owned(),
            RUNTIME.to_string(),
        );

        let new_complete_state = CompleteState {
            desired_state: State {
                workloads: HashMap::from([(
                    new_workload.instance_name.workload_name().to_owned(),
                    new_workload.clone().into(),
                )]),
                ..Default::default()
            },
            ..Default::default()
        };

        let update_mask = vec![];

        let mut delete_graph_mock = MockDeleteGraph::new();
        delete_graph_mock
            .expect_insert()
            .with(mockall::predicate::eq(vec![new_workload]))
            .once()
            .return_const(());
        delete_graph_mock
            .expect_apply_delete_conditions_to()
            .with(mockall::predicate::eq(vec![DeletedWorkload {
                instance_name: workload.instance_name,
                dependencies: HashMap::new(),
            }]))
            .once()
            .return_const(());

        let mut server_state = ServerState {
            state: current_complete_state,
            delete_graph: delete_graph_mock,
        };

        let added_deleted_workloads = server_state
            .update(new_complete_state.clone(), update_mask)
            .unwrap();
        assert!(added_deleted_workloads.is_some());
    }

    // [utest->swdd~server-removes-obsolete-delete-graph-entires~1]
    #[test]
    fn utest_remove_deleted_workloads_from_delete_graph() {
        let mut mock_delete_graph = MockDeleteGraph::default();
        mock_delete_graph
            .expect_remove_deleted_workloads_from_delete_graph()
            .once()
            .return_const(());

        let mut server_state = ServerState {
            delete_graph: mock_delete_graph,
            ..Default::default()
        };

        let workload_states = vec![];

        server_state.cleanup_state(&workload_states);
    }

    // [utest->swdd~swdd-server-state-stores-agent-in-complete-state~1]
    #[test]
    fn utest_add_agent() {
        let mut server_state = ServerState::default();
        server_state.add_agent(AGENT_A.to_string());

        let expected_agent_map = generate_test_agent_map(AGENT_A);

        assert_eq!(server_state.state.agents, expected_agent_map);
    }

    // [utest->swdd~server-state-removes-agent-from-complete-state~1]
    #[test]
    fn utest_remove_agent() {
        let mut server_state = ServerState {
            state: CompleteState {
                agents: generate_test_agent_map(AGENT_A),
                ..Default::default()
            },
            ..Default::default()
        };

        server_state.remove_agent(AGENT_A);

        let expected_agent_map = AgentMap::default();
        assert_eq!(server_state.state.agents, expected_agent_map);
    }

    fn generate_test_old_state() -> CompleteState {
        generate_test_complete_state(vec![
            generate_test_workload_spec_with_param(
                "agent_A".into(),
                "workload_1".into(),
                "runtime_1".into(),
            ),
            generate_test_workload_spec_with_param(
                "agent_A".into(),
                "workload_2".into(),
                "runtime_2".into(),
            ),
            generate_test_workload_spec_with_param(
                "agent_B".into(),
                "workload_3".into(),
                "runtime_1".into(),
            ),
        ])
    }

    fn generate_test_update_state() -> CompleteState {
        generate_test_complete_state(vec![
            generate_test_workload_spec_with_param(
                "agent_B".into(),
                "workload_1".into(),
                "runtime_2".into(),
            ),
            generate_test_workload_spec_with_param(
                "agent_B".into(),
                "workload_3".into(),
                "runtime_2".into(),
            ),
            generate_test_workload_spec_with_param(
                "agent_A".into(),
                "workload_4".into(),
                "runtime_1".into(),
            ),
        ])
    }
}<|MERGE_RESOLUTION|>--- conflicted
+++ resolved
@@ -302,13 +302,9 @@
     use common::{
         commands::CompleteStateRequest,
         objects::{
-<<<<<<< HEAD
-            generate_test_agent_map, generate_test_stored_workload_spec,
-            generate_test_workload_spec_with_param, AgentMap, CompleteState, DeletedWorkload,
-            State, WorkloadSpec, WorkloadStatesMap,
-=======
-            generate_test_control_interface_access, generate_test_stored_workload_spec, generate_test_workload_spec_with_param, CompleteState, DeletedWorkload, State, WorkloadSpec, WorkloadStatesMap
->>>>>>> 9bf2885b
+            generate_test_agent_map, generate_test_control_interface_access,
+            generate_test_stored_workload_spec, generate_test_workload_spec_with_param, AgentMap,
+            CompleteState, DeletedWorkload, State, WorkloadSpec, WorkloadStatesMap,
         },
         test_utils::{self, generate_test_complete_state},
     };
