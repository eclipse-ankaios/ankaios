--- conflicted
+++ resolved
@@ -48,16 +48,6 @@
 pub struct StateGenerationResult {
     pub state_comparator: StateComparator,
     pub new_desired_state: StateSpec,
-}
-
-// [impl->swdd~server-state-triggers-validation-of-workload-fields~1]
-fn verify_workload_fields_format(workloads: &RenderedWorkloads) -> Result<(), UpdateStateError> {
-    for workload_spec in workloads.values() {
-        workload_spec
-            .verify_fields_format()
-            .map_err(UpdateStateError::ResultInvalid)?;
-    }
-    Ok(())
 }
 
 fn extract_added_and_deleted_workloads(
@@ -232,7 +222,6 @@
     ) -> Result<Option<AddedDeletedWorkloads>, UpdateStateError> {
         // [impl->swdd~update-desired-state-with-update-mask~1]
         // [impl->swdd~update-desired-state-empty-update-mask~1]
-<<<<<<< HEAD
         // [impl->swdd~server-state-triggers-configuration-rendering-of-workloads~1]
         let new_rendered_workloads = self
             .config_renderer
@@ -241,53 +230,11 @@
                 &new_desired_state.configs.configs,
             )
             .map_err(|err| UpdateStateError::ResultInvalid(err.to_string()))?;
-=======
-        match self.generate_new_state(new_state, update_mask) {
-            Ok(new_templated_state) => {
-                // [impl->swdd~server-state-triggers-configuration-rendering-of-workloads~1]
-                let new_rendered_workloads = self
-                    .config_renderer
-                    .render_workloads(
-                        &new_templated_state.desired_state.workloads.workloads,
-                        &new_templated_state.desired_state.configs.configs,
-                    )
-                    .map_err(|err| UpdateStateError::ResultInvalid(err.to_string()))?;
-
-                // [impl->swdd~server-state-triggers-validation-of-workload-fields~1]
-                new_rendered_workloads
-                    .validate()
-                    .map_err(UpdateStateError::ResultInvalid)?;
-
-                // [impl->swdd~server-state-compares-rendered-workloads~1]
-                let cmd = extract_added_and_deleted_workloads(
-                    &self.rendered_workloads,
-                    &new_rendered_workloads,
-                );
-
-                if let Some((added_workloads, mut deleted_workloads)) = cmd {
-                    let start_nodes: Vec<&str> = added_workloads
-                        .iter()
-                        .filter_map(|w| {
-                            if !w.workload.dependencies.dependencies.is_empty() {
-                                Some(w.instance_name.workload_name())
-                            } else {
-                                None
-                            }
-                        })
-                        .collect();
-
-                    // [impl->swdd~server-state-rejects-state-with-cyclic-dependencies~1]
-                    if let Some(workload_part_of_cycle) =
-                        cycle_check::dfs(&new_templated_state.desired_state, Some(start_nodes))
-                    {
-                        return Err(UpdateStateError::CycleInDependencies(
-                            workload_part_of_cycle,
-                        ));
-                    }
->>>>>>> fd9ebf01
 
         // [impl->swdd~server-state-triggers-validation-of-workload-fields~1]
-        verify_workload_fields_format(&new_rendered_workloads)?;
+        new_rendered_workloads
+            .validate()
+            .map_err(UpdateStateError::ResultInvalid)?;
 
         // [impl->swdd~server-state-compares-rendered-workloads~1]
         let added_deleted_workloads =
@@ -393,13 +340,10 @@
         self.delete_graph
             .remove_deleted_workloads_from_delete_graph(new_workload_states);
     }
-<<<<<<< HEAD
 
     fn set_desired_state(&mut self, new_desired_state: StateSpec) {
         self.state.desired_state = new_desired_state;
     }
-=======
->>>>>>> fd9ebf01
 }
 
 //////////////////////////////////////////////////////////////////////////////
@@ -414,23 +358,18 @@
 mod tests {
     use super::ServerState;
     use crate::ankaios_server::{
-        config_renderer::{ConfigRenderError, MockConfigRenderer, RenderedWorkloads},
+        config_renderer::{ConfigRenderError, MockConfigRenderer},
         delete_graph::MockDeleteGraph,
+        rendered_workloads::RenderedWorkloads,
         server_state::{
             AddedDeletedWorkloads, UpdateStateError, extract_added_and_deleted_workloads,
         },
     };
 
     use ankaios_api::ank_base::{
-<<<<<<< HEAD
         AgentMapSpec, CompleteState, CompleteStateRequestSpec, CompleteStateSpec, DeletedWorkload,
-        StateSpec, Workload, WorkloadMapSpec, WorkloadNamed, WorkloadSpec, WorkloadStatesMapSpec,
-=======
-        AgentMapSpec, CompleteState, CompleteStateRequestSpec, CompleteStateSpec,
-        ConfigItemEnumSpec, ConfigItemSpec, ConfigMapSpec, ConfigObjectSpec, CpuUsageSpec,
-        DeletedWorkload, FreeMemorySpec, StateSpec, Workload, WorkloadInstanceNameSpec,
-        WorkloadMapSpec, WorkloadNamed, WorkloadSpec, WorkloadStateSpec, WorkloadStatesMapSpec,
->>>>>>> fd9ebf01
+        StateSpec, Workload, WorkloadInstanceNameSpec, WorkloadMapSpec, WorkloadNamed,
+        WorkloadSpec, WorkloadStateSpec, WorkloadStatesMapSpec,
     };
     use ankaios_api::test_utils::{
         generate_test_complete_state, generate_test_configs, generate_test_proto_complete_state,
@@ -438,16 +377,7 @@
         generate_test_workload_with_param, generate_test_workload_with_runtime_config,
     };
 
-<<<<<<< HEAD
     use std::collections::HashMap;
-=======
-    use crate::ankaios_server::{
-        config_renderer::{ConfigRenderError, MockConfigRenderer},
-        delete_graph::MockDeleteGraph,
-        rendered_workloads::RenderedWorkloads,
-        server_state::UpdateStateError,
-    };
->>>>>>> fd9ebf01
 
     const AGENT_A: &str = "agent_A";
     const AGENT_B: &str = "agent_B";
@@ -498,31 +428,6 @@
             .collect()
     }
 
-    fn from_map_to_vec(value: WorkloadStatesMapSpec) -> Vec<WorkloadStateSpec> {
-        value
-            .agent_state_map
-            .into_iter()
-            .flat_map(|(agent_name, name_state_map)| {
-                name_state_map.wl_name_state_map.into_iter().flat_map(
-                    move |(wl_name, id_state_map)| {
-                        let agent_name = agent_name.clone();
-                        id_state_map
-                            .id_state_map
-                            .into_iter()
-                            .map(move |(wl_id, exec_state)| WorkloadStateSpec {
-                                instance_name: WorkloadInstanceNameSpec::new(
-                                    agent_name.clone(),
-                                    wl_name.clone(),
-                                    wl_id,
-                                ),
-                                execution_state: exec_state,
-                            })
-                    },
-                )
-            })
-            .collect()
-    }
-
     // [utest->swdd~server-provides-interface-get-complete-state~2]
     // [utest->swdd~server-filters-get-complete-state-result~2]
     #[test]
@@ -542,18 +447,10 @@
             ..Default::default()
         };
 
-<<<<<<< HEAD
         let request_complete_state = CompleteStateRequestSpec {
             field_mask: vec![],
             subscribe_for_events: false,
         };
-=======
-        let request_complete_state = CompleteStateRequestSpec { field_mask: vec![] };
-
-        let mut workload_state_db = WorkloadStatesMapSpec::default();
-        workload_state_db
-            .process_new_states(from_map_to_vec(server_state.state.workload_states.clone()));
->>>>>>> fd9ebf01
 
         let received_complete_state = server_state
             .get_complete_state_by_field_mask(
@@ -593,13 +490,6 @@
             subscribe_for_events: false,
         };
 
-<<<<<<< HEAD
-=======
-        let mut workload_state_map = WorkloadStatesMapSpec::default();
-        workload_state_map
-            .process_new_states(from_map_to_vec(server_state.state.workload_states.clone()));
-
->>>>>>> fd9ebf01
         let received_complete_state = server_state
             .get_complete_state_by_field_mask(
                 request_complete_state,
@@ -1067,7 +957,7 @@
         mock_config_renderer
             .expect_render_workloads()
             .once()
-            .returning(|_, _| Ok(HashMap::new()));
+            .returning(|_, _| Ok(RenderedWorkloads::new()));
 
         let mut server_state = ServerState {
             delete_graph: delete_graph_mock,
@@ -1218,11 +1108,7 @@
             .delete_graph
             .expect_apply_delete_conditions_to()
             .once()
-<<<<<<< HEAD
             .return_const(());
-=======
-            .returning(|_, _| Ok(RenderedWorkloads::new()));
->>>>>>> fd9ebf01
 
         let added_deleted_workloads = server_state.update(new_state.desired_state).unwrap();
 
@@ -1293,27 +1179,10 @@
 
         let new_rendered_workloads = RenderedWorkloads::default();
 
-<<<<<<< HEAD
         let added_deleted_workloads = extract_added_and_deleted_workloads(
             &current_rendered_workloads,
             &new_rendered_workloads,
         );
-=======
-        let mut mock_config_renderer = MockConfigRenderer::new();
-        mock_config_renderer
-            .expect_render_workloads()
-            .once()
-            .returning(|_, _| Ok(RenderedWorkloads::new()));
-
-        let mut server_state = ServerState {
-            state: current_complete_state.clone(),
-            delete_graph: delete_graph_mock,
-            rendered_workloads: generate_rendered_workloads_from_state(
-                &current_complete_state.desired_state,
-            ),
-            config_renderer: mock_config_renderer,
-        };
->>>>>>> fd9ebf01
 
         assert!(added_deleted_workloads.is_some());
 
