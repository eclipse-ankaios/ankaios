--- conflicted
+++ resolved
@@ -295,12 +295,8 @@
     const WORKLOAD_NAME_4: &str = "workload_4";
     const RUNTIME: &str = "runtime";
 
-<<<<<<< HEAD
+    // [utest->swdd~server-provides-interface-get-complete-state~1]
     // [utest->swdd~server-filters-get-complete-state-result~2]
-=======
-    // [utest->swdd~server-provides-interface-get-complete-state~1]
-    // [utest->swdd~server-filters-get-complete-state-result~1]
->>>>>>> ff396bc2
     #[test]
     fn utest_server_state_get_complete_state_by_field_mask_empty_mask() {
         let w1 = generate_test_workload_spec_with_param(
@@ -353,12 +349,8 @@
         assert_eq!(expected_complete_state, complete_state);
     }
 
-<<<<<<< HEAD
+    // [utest->swdd~server-provides-interface-get-complete-state~1]
     // [utest->swdd~server-filters-get-complete-state-result~2]
-=======
-    // [utest->swdd~server-provides-interface-get-complete-state~1]
-    // [utest->swdd~server-filters-get-complete-state-result~1]
->>>>>>> ff396bc2
     #[test]
     fn utest_server_state_get_complete_state_by_field_mask() {
         let w1 = generate_test_workload_spec_with_param(
@@ -420,12 +412,8 @@
         assert_eq!(expected_complete_state, complete_state);
     }
 
-<<<<<<< HEAD
+    // [utest->swdd~server-provides-interface-get-complete-state~1]
     // [utest->swdd~server-filters-get-complete-state-result~2]
-=======
-    // [utest->swdd~server-provides-interface-get-complete-state~1]
-    // [utest->swdd~server-filters-get-complete-state-result~1]
->>>>>>> ff396bc2
     #[test]
     fn utest_server_state_get_complete_state_by_field_mask_continue_on_invalid_mask() {
         let w1 = generate_test_workload_spec_with_param(
