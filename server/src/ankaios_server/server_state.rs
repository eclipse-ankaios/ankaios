--- conflicted
+++ resolved
@@ -292,13 +292,8 @@
     use std::collections::HashMap;
 
     use common::{
-<<<<<<< HEAD
-        commands::{CompleteState, RequestCompleteState},
+        commands::{CompleteState, CompleteStateRequest},
         objects::{AddCondition, DeleteCondition, DeletedWorkload, State, WorkloadSpec},
-=======
-        commands::{CompleteState, CompleteStateRequest},
-        objects::{DeletedWorkload, State, WorkloadSpec},
->>>>>>> ca079c3c
         test_utils::{generate_test_complete_state, generate_test_workload_spec_with_param},
     };
 
@@ -335,15 +330,11 @@
         );
 
         let server_state = ServerState {
-            state: generate_test_complete_state(
-                vec![w1.clone(), w2.clone(), w3.clone()],
-            ),
-            ..Default::default()
-        };
-
-        let request_complete_state = CompleteStateRequest {
-            field_mask: vec![],
-        };
+            state: generate_test_complete_state(vec![w1.clone(), w2.clone(), w3.clone()]),
+            ..Default::default()
+        };
+
+        let request_complete_state = CompleteStateRequest { field_mask: vec![] };
 
         let mut workload_state_db = WorkloadStateDB::default();
         workload_state_db.insert(server_state.state.workload_states.clone());
@@ -385,10 +376,7 @@
         );
 
         let server_state = ServerState {
-            state: generate_test_complete_state(
-
-                vec![w1.clone(), w2.clone(), w3.clone()],
-            ),
+            state: generate_test_complete_state(vec![w1.clone(), w2.clone(), w3.clone()]),
             ..Default::default()
         };
 
@@ -435,14 +423,9 @@
         );
 
         let server_state = ServerState {
-<<<<<<< HEAD
-            state: generate_test_complete_state("".to_string(), vec![w1.clone()]),
-            ..Default::default()
-=======
             state: generate_test_complete_state(vec![w1.clone()]),
->>>>>>> ca079c3c
-        };
-
+            ..Default::default()
+        };
 
         let request_complete_state = CompleteStateRequest {
             field_mask: vec![
@@ -492,9 +475,7 @@
         );
 
         let server_state = ServerState {
-            state: generate_test_complete_state(
-                vec![w1.clone(), w2.clone(), w3.clone()],
-            ),
+            state: generate_test_complete_state(vec![w1.clone(), w2.clone(), w3.clone()]),
             ..Default::default()
         };
 
@@ -1044,46 +1025,42 @@
     }
 
     fn generate_test_old_state() -> CompleteState {
-        generate_test_complete_state(
-            vec![
-                generate_test_workload_spec_with_param(
-                    "agent_A".into(),
-                    "workload_1".into(),
-                    "runtime_1".into(),
-                ),
-                generate_test_workload_spec_with_param(
-                    "agent_A".into(),
-                    "workload_2".into(),
-                    "runtime_2".into(),
-                ),
-                generate_test_workload_spec_with_param(
-                    "agent_B".into(),
-                    "workload_3".into(),
-                    "runtime_1".into(),
-                ),
-            ],
-        )
+        generate_test_complete_state(vec![
+            generate_test_workload_spec_with_param(
+                "agent_A".into(),
+                "workload_1".into(),
+                "runtime_1".into(),
+            ),
+            generate_test_workload_spec_with_param(
+                "agent_A".into(),
+                "workload_2".into(),
+                "runtime_2".into(),
+            ),
+            generate_test_workload_spec_with_param(
+                "agent_B".into(),
+                "workload_3".into(),
+                "runtime_1".into(),
+            ),
+        ])
     }
 
     fn generate_test_update_state() -> CompleteState {
-        generate_test_complete_state(
-            vec![
-                generate_test_workload_spec_with_param(
-                    "agent_B".into(),
-                    "workload_1".into(),
-                    "runtime_2".into(),
-                ),
-                generate_test_workload_spec_with_param(
-                    "agent_B".into(),
-                    "workload_3".into(),
-                    "runtime_2".into(),
-                ),
-                generate_test_workload_spec_with_param(
-                    "agent_A".into(),
-                    "workload_4".into(),
-                    "runtime_1".into(),
-                ),
-            ],
-        )
+        generate_test_complete_state(vec![
+            generate_test_workload_spec_with_param(
+                "agent_B".into(),
+                "workload_1".into(),
+                "runtime_2".into(),
+            ),
+            generate_test_workload_spec_with_param(
+                "agent_B".into(),
+                "workload_3".into(),
+                "runtime_2".into(),
+            ),
+            generate_test_workload_spec_with_param(
+                "agent_A".into(),
+                "workload_4".into(),
+                "runtime_1".into(),
+            ),
+        ])
     }
 }