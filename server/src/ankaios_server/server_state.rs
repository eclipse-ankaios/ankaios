// Copyright (c) 2024 Elektrobit Automotive GmbH
//
// This program and the accompanying materials are made available under the
// terms of the Apache License, Version 2.0 which is available at
// https://www.apache.org/licenses/LICENSE-2.0.
//
// Unless required by applicable law or agreed to in writing, software
// distributed under the License is distributed on an "AS IS" BASIS, WITHOUT
// WARRANTIES OR CONDITIONS OF ANY KIND, either express or implied. See the
// License for the specific language governing permissions and limitations
// under the License.
//
// SPDX-License-Identifier: Apache-2.0

use api::ank_base;

use super::cycle_check;
#[cfg_attr(test, mockall_double::double)]
use super::delete_graph::DeleteGraph;
use common::objects::{WorkloadInstanceName, WorkloadState, WorkloadStatesMap};
use common::std_extensions::IllegalStateResult;
use common::{
    commands::CompleteStateRequest,
    objects::{CompleteState, DeletedWorkload, State, WorkloadSpec},
    state_manipulation::{Object, Path},
};
use std::fmt::Display;

#[cfg(test)]
use mockall::automock;

fn update_state(
    desired_state: &CompleteState,
    updated_state: CompleteState,
    update_mask: Vec<String>,
) -> Result<CompleteState, UpdateStateError> {
    // [impl->swdd~update-desired-state-empty-update-mask~1]
    if update_mask.is_empty() {
        return Ok(updated_state);
    }

    // [impl->swdd~update-desired-state-with-update-mask~1]
    let mut new_state: Object = desired_state.try_into().map_err(|err| {
        UpdateStateError::ResultInvalid(format!("Failed to parse current state, '{}'", err))
    })?;
    let state_from_update: Object = updated_state.try_into().map_err(|err| {
        UpdateStateError::ResultInvalid(format!("Failed to parse new state, '{}'", err))
    })?;

    for field in update_mask {
        let field: Path = field.into();
        if let Some(field_from_update) = state_from_update.get(&field) {
            if new_state.set(&field, field_from_update.to_owned()).is_err() {
                return Err(UpdateStateError::FieldNotFound(field.into()));
            }
        } else if new_state.remove(&field).is_err() {
            return Err(UpdateStateError::FieldNotFound(field.into()));
        }
    }

    if let Ok(new_state) = new_state.try_into() {
        Ok(new_state)
    } else {
        Err(UpdateStateError::ResultInvalid(
            "Could not parse into CompleteState.".to_string(),
        ))
    }
}

fn extract_added_and_deleted_workloads(
    desired_state: &State,
    new_state: &State,
) -> Option<(Vec<WorkloadSpec>, Vec<DeletedWorkload>)> {
    let mut added_workloads: Vec<WorkloadSpec> = Vec::new();
    let mut deleted_workloads: Vec<DeletedWorkload> = Vec::new();

    // find updated or deleted workloads
    desired_state.workloads.iter().for_each(|(wl_name, wls)| {
        if let Some(new_wls) = new_state.workloads.get(wl_name) {
            // The new workload is identical with existing or updated. Lets check if it is an update.
            if wls != new_wls {
                // [impl->swdd~server-detects-changed-workload~1]
                added_workloads.push(WorkloadSpec::from((wl_name.to_owned(), new_wls.clone())));
                deleted_workloads.push(DeletedWorkload {
                    instance_name: WorkloadInstanceName::from((wl_name.to_owned(), wls)),
                    ..Default::default()
                });
            }
        } else {
            // [impl->swdd~server-detects-deleted-workload~1]
            deleted_workloads.push(DeletedWorkload {
                instance_name: WorkloadInstanceName::from((wl_name.to_owned(), wls)),
                ..Default::default()
            });
        }
    });

    // find new workloads
    // [impl->swdd~server-detects-new-workload~1]
    new_state
        .workloads
        .iter()
        .for_each(|(new_wl_name, new_wls)| {
            if !desired_state.workloads.contains_key(new_wl_name) {
                added_workloads.push(WorkloadSpec::from((
                    new_wl_name.to_owned(),
                    new_wls.clone(),
                )));
            }
        });

    if added_workloads.is_empty() && deleted_workloads.is_empty() {
        return None;
    }

    Some((added_workloads, deleted_workloads))
}

#[derive(Debug, Clone, PartialEq)]
pub enum UpdateStateError {
    FieldNotFound(String),
    ResultInvalid(String),
    CycleInDependencies(String),
}

impl Display for UpdateStateError {
    fn fmt(&self, f: &mut std::fmt::Formatter<'_>) -> std::fmt::Result {
        match self {
            UpdateStateError::FieldNotFound(field) => {
                write!(f, "Could not find field {}", field)
            }
            UpdateStateError::ResultInvalid(reason) => {
                write!(f, "Resulting State is invalid, reason: '{}'", reason)
            }
            UpdateStateError::CycleInDependencies(workload_part_of_cycle) => {
                write!(
                    f,
                    "workload dependency '{}' is part of a cycle.",
                    workload_part_of_cycle
                )
            }
        }
    }
}

#[derive(Default)]
pub struct ServerState {
    state: CompleteState,
    delete_graph: DeleteGraph,
}

pub type AddedDeletedWorkloads = Option<(Vec<WorkloadSpec>, Vec<DeletedWorkload>)>;

#[cfg_attr(test, automock)]
impl ServerState {
    const API_VERSION_FILTER_MASK: &'static str = "desiredState.apiVersion";
    const DESIRED_STATE_FIELD_MASK_PART: &'static str = "desiredState";

    // [impl->swdd~server-provides-interface-get-complete-state~1]
    // [impl->swdd~server-filters-get-complete-state-result~2]
    pub fn get_complete_state_by_field_mask(
        &self,
        request_complete_state: CompleteStateRequest,
        workload_states_map: &WorkloadStatesMap,
    ) -> Result<ank_base::CompleteState, String> {
        let current_complete_state: ank_base::CompleteState = CompleteState {
            desired_state: self.state.desired_state.clone(),
            workload_states: workload_states_map.clone(),
            agents: self.state.agents.clone(),
        }
        .into();

        if !request_complete_state.field_mask.is_empty() {
            let mut filters = request_complete_state.field_mask;
            if filters
                .iter()
                .any(|field| field.starts_with(Self::DESIRED_STATE_FIELD_MASK_PART))
            {
                filters.push(Self::API_VERSION_FILTER_MASK.to_owned());
            }

            let current_complete_state: Object =
                current_complete_state.try_into().unwrap_or_illegal_state();
            let mut return_state = Object::default();
            for field in &filters {
                if let Some(value) = current_complete_state.get(&field.into()) {
                    return_state.set(&field.into(), value.to_owned())?;
                } else {
                    log::debug!(
                        concat!(
                        "Result for CompleteState incomplete, as requested field does not exist:\n",
                        "   field: {}"),
                        field
                    );
                    continue;
                };
            }

            return_state.try_into().map_err(|err: serde_yaml::Error| {
                format!("The result for CompleteState is invalid: '{}'", err)
            })
        } else {
            Ok(current_complete_state)
        }
    }

    // [impl->swdd~agent-from-agent-field~1]
    pub fn get_workloads_for_agent(&self, agent_name: &str) -> Vec<WorkloadSpec> {
        self.state
            .desired_state
            .workloads
            .iter()
            .filter(|(_, workload)| workload.agent.eq(agent_name))
            .map(|(workload_name, workload)| {
                WorkloadSpec::from((workload_name.clone(), workload.clone()))
            })
            .collect()
    }

    pub fn update(
        &mut self,
        new_state: CompleteState,
        update_mask: Vec<String>,
    ) -> Result<AddedDeletedWorkloads, UpdateStateError> {
        // [impl->swdd~update-desired-state-with-update-mask~1]
        // [impl->swdd~update-desired-state-empty-update-mask~1]
        match update_state(&self.state, new_state, update_mask) {
            Ok(new_state) => {
                let cmd = extract_added_and_deleted_workloads(
                    &self.state.desired_state,
                    &new_state.desired_state,
                );

                if let Some((added_workloads, mut deleted_workloads)) = cmd {
                    let start_nodes: Vec<&str> = added_workloads
                        .iter()
                        .filter_map(|w| {
                            if !w.dependencies.is_empty() {
                                Some(w.instance_name.workload_name())
                            } else {
                                None
                            }
                        })
                        .collect();

                    // [impl->swdd~server-state-rejects-state-with-cyclic-dependencies~1]
                    if let Some(workload_part_of_cycle) =
                        cycle_check::dfs(&new_state.desired_state, Some(start_nodes))
                    {
                        return Err(UpdateStateError::CycleInDependencies(
                            workload_part_of_cycle,
                        ));
                    }

                    // [impl->swdd~server-state-stores-delete-condition~1]
                    self.delete_graph.insert(&added_workloads);

                    // [impl->swdd~server-state-adds-delete-conditions-to-deleted-workload~1]
                    self.delete_graph
                        .apply_delete_conditions_to(&mut deleted_workloads);

                    self.state = new_state;
                    Ok(Some((added_workloads, deleted_workloads)))
                } else {
                    Ok(None)
                }
            }
            Err(error) => Err(error),
        }
    }

<<<<<<< HEAD
    // [impl->swdd~swdd-server-state-stores-agent-in-complete-state~1]
=======
    // [impl->swdd~server-state-stores-agent-in-complete-state~1]
>>>>>>> 0f82899a
    pub fn add_agent(&mut self, agent_name: String) {
        self.state.agents.entry(agent_name).or_default();
    }

    // [impl->swdd~server-state-removes-agent-from-complete-state~1]
    pub fn remove_agent(&mut self, agent_name: &str) {
        self.state.agents.remove(agent_name);
    }

<<<<<<< HEAD
    // [impl->swdd~server-state-provides-connected-agent-exists-check~1]
    pub fn contains_connected_agent(&self, agent_name: &str) -> bool {
        self.state.agents.contains_key(agent_name)
    }

=======
>>>>>>> 0f82899a
    // [impl->swdd~server-cleans-up-state~1]
    pub fn cleanup_state(&mut self, new_workload_states: &[WorkloadState]) {
        // [impl->swdd~server-removes-obsolete-delete-graph-entires~1]
        self.delete_graph
            .remove_deleted_workloads_from_delete_graph(new_workload_states);
    }
}

//////////////////////////////////////////////////////////////////////////////
//                 ########  #######    #########  #########                //
//                    ##     ##        ##             ##                    //
//                    ##     #####     #########      ##                    //
//                    ##     ##                ##     ##                    //
//                    ##     #######   #########      ##                    //
//////////////////////////////////////////////////////////////////////////////
#[cfg(test)]
mod tests {
    use std::collections::HashMap;

    use api::ank_base::{self, Dependencies, Tags};
    use common::{
        commands::CompleteStateRequest,
        objects::{
            generate_test_agent_map, generate_test_control_interface_access,
            generate_test_stored_workload_spec, generate_test_workload_spec_with_param, AgentMap,
            CompleteState, DeletedWorkload, State, WorkloadSpec, WorkloadStatesMap,
        },
        test_utils::{self, generate_test_complete_state},
    };

    use crate::ankaios_server::{delete_graph::MockDeleteGraph, server_state::UpdateStateError};

    use super::ServerState;
    const AGENT_A: &str = "agent_A";
    const AGENT_B: &str = "agent_B";
    const WORKLOAD_NAME_1: &str = "workload_1";
    const WORKLOAD_NAME_2: &str = "workload_2";
    const WORKLOAD_NAME_3: &str = "workload_3";
    const WORKLOAD_NAME_4: &str = "workload_4";
    const RUNTIME: &str = "runtime";

    // [utest->swdd~server-provides-interface-get-complete-state~1]
    // [utest->swdd~server-filters-get-complete-state-result~2]
    #[test]
    fn utest_server_state_get_complete_state_by_field_mask_empty_mask() {
        let w1 = generate_test_workload_spec_with_param(
            AGENT_A.to_string(),
            WORKLOAD_NAME_1.to_string(),
            RUNTIME.to_string(),
        );

        let w2 = generate_test_workload_spec_with_param(
            AGENT_A.to_string(),
            WORKLOAD_NAME_2.to_string(),
            RUNTIME.to_string(),
        );

        let w3 = generate_test_workload_spec_with_param(
            AGENT_B.to_string(),
            WORKLOAD_NAME_3.to_string(),
            RUNTIME.to_string(),
        );

        let server_state = ServerState {
            state: generate_test_complete_state(vec![w1.clone(), w2.clone(), w3.clone()]),
            ..Default::default()
        };

        let request_complete_state = CompleteStateRequest { field_mask: vec![] };

        let mut workload_state_db = WorkloadStatesMap::default();
        workload_state_db.process_new_states(server_state.state.workload_states.clone().into());

        let received_complete_state = server_state
            .get_complete_state_by_field_mask(request_complete_state, &workload_state_db)
            .unwrap();

        let expected_complete_state = ank_base::CompleteState::from(server_state.state);
        assert_eq!(received_complete_state, expected_complete_state);
    }

    // [utest->swdd~server-provides-interface-get-complete-state~1]
    // [utest->swdd~server-filters-get-complete-state-result~2]
    #[test]
    fn utest_server_state_get_complete_state_by_field_mask_continue_on_invalid_mask() {
        let w1 = generate_test_workload_spec_with_param(
            AGENT_A.to_string(),
            WORKLOAD_NAME_1.to_string(),
            RUNTIME.to_string(),
        );

        let server_state = ServerState {
            state: generate_test_complete_state(vec![w1.clone()]),
            ..Default::default()
        };

        let request_complete_state = CompleteStateRequest {
            field_mask: vec![
                "workloads.invalidMask".to_string(), // invalid not existing workload
                format!("desiredState.workloads.{}", WORKLOAD_NAME_1),
            ],
        };

        let mut workload_state_map = WorkloadStatesMap::default();
        workload_state_map.process_new_states(server_state.state.workload_states.clone().into());

        let received_complete_state = server_state
            .get_complete_state_by_field_mask(request_complete_state, &workload_state_map)
            .unwrap();

        let expected_complete_state = ank_base::CompleteState {
            desired_state: Some(server_state.state.desired_state.clone().into()),
            workload_states: None,
            agents: None,
        };
        assert_eq!(received_complete_state, expected_complete_state);
    }

    // [utest->swdd~server-provides-interface-get-complete-state~1]
    // [utest->swdd~server-filters-get-complete-state-result~2]
    #[test]
    fn utest_server_state_get_complete_state_by_field_mask() {
        let mut w1 = generate_test_workload_spec_with_param(
            AGENT_A.to_string(),
            WORKLOAD_NAME_1.to_string(),
            RUNTIME.to_string(),
        );

        w1.control_interface_access = generate_test_control_interface_access();

        let w2 = generate_test_workload_spec_with_param(
            AGENT_A.to_string(),
            WORKLOAD_NAME_2.to_string(),
            RUNTIME.to_string(),
        );

        let w3 = generate_test_workload_spec_with_param(
            AGENT_B.to_string(),
            WORKLOAD_NAME_3.to_string(),
            RUNTIME.to_string(),
        );

        let server_state = ServerState {
            state: generate_test_complete_state(vec![w1.clone(), w2.clone(), w3.clone()]),
            ..Default::default()
        };

        let request_complete_state = CompleteStateRequest {
            field_mask: vec![
                format!("desiredState.workloads.{}", WORKLOAD_NAME_1),
                format!("desiredState.workloads.{}.agent", WORKLOAD_NAME_3),
            ],
        };

        let mut workload_state_map = WorkloadStatesMap::default();
        workload_state_map.process_new_states(server_state.state.workload_states.clone().into());

        let complete_state = server_state
            .get_complete_state_by_field_mask(request_complete_state, &workload_state_map)
            .unwrap();

        let expected_workloads = [
            (
                w3.instance_name.workload_name(),
                ank_base::Workload {
                    agent: Some(w3.instance_name.agent_name().to_string()),
                    restart_policy: None,
                    dependencies: None,
                    tags: None,
                    runtime: None,
                    runtime_config: None,
                    control_interface_access: None,
                },
            ),
            (
                w1.instance_name.workload_name(),
                ank_base::Workload {
                    agent: Some(w1.instance_name.agent_name().to_string()),
                    restart_policy: Some(w1.restart_policy as i32),
                    dependencies: Some(Dependencies {
                        dependencies: w1
                            .dependencies
                            .into_iter()
                            .map(|(k, v)| (k, v as i32))
                            .collect(),
                    }),
                    tags: Some(Tags {
                        tags: w1.tags.into_iter().map(ank_base::Tag::from).collect(),
                    }),
                    runtime: Some(w1.runtime.clone()),
                    runtime_config: Some(w1.runtime_config.clone()),
                    control_interface_access: w1.control_interface_access.into(),
                },
            ),
        ];
        let expected_complete_state =
            test_utils::generate_test_proto_complete_state(&expected_workloads);

        assert_eq!(expected_complete_state, complete_state);
    }

    // [utest->swdd~agent-from-agent-field~1]
    #[test]
    fn utest_server_state_get_workloads_per_agent() {
        let w1 = generate_test_workload_spec_with_param(
            AGENT_A.to_string(),
            WORKLOAD_NAME_1.to_string(),
            RUNTIME.to_string(),
        );

        let w2 = generate_test_workload_spec_with_param(
            AGENT_A.to_string(),
            WORKLOAD_NAME_2.to_string(),
            RUNTIME.to_string(),
        );

        let w3 = generate_test_workload_spec_with_param(
            AGENT_B.to_string(),
            WORKLOAD_NAME_3.to_string(),
            RUNTIME.to_string(),
        );

        let server_state = ServerState {
            state: generate_test_complete_state(vec![w1.clone(), w2.clone(), w3.clone()]),
            ..Default::default()
        };

        let mut workloads = server_state.get_workloads_for_agent(AGENT_A);
        workloads.sort_by(|left, right| {
            left.instance_name
                .workload_name()
                .cmp(right.instance_name.workload_name())
        });
        assert_eq!(workloads, vec![w1, w2]);

        let workloads = server_state.get_workloads_for_agent(AGENT_B);
        assert_eq!(workloads, vec![w3]);

        let workloads = server_state.get_workloads_for_agent("unknown_agent");
        assert_eq!(workloads.len(), 0);
    }

    // [utest->swdd~server-state-rejects-state-with-cyclic-dependencies~1]
    #[test]
    fn utest_server_state_update_state_reject_state_with_cyclic_dependencies() {
        let _ = env_logger::builder().is_test(true).try_init();

        let workload = generate_test_stored_workload_spec(AGENT_A.to_string(), RUNTIME.to_string());

        // workload has a self cycle to workload A
        let new_workload_1 =
            generate_test_stored_workload_spec(AGENT_A.to_string(), RUNTIME.to_string());

        let mut new_workload_2 =
            generate_test_stored_workload_spec(AGENT_A.to_string(), RUNTIME.to_string());
        new_workload_2.dependencies.clear();

        let old_state = CompleteState {
            desired_state: State {
                workloads: HashMap::from([(WORKLOAD_NAME_1.to_string(), workload)]),
                ..Default::default()
            },
            ..Default::default()
        };

        let rejected_new_state = CompleteState {
            desired_state: State {
                workloads: HashMap::from([
                    ("workload A".to_string(), new_workload_1),
                    (WORKLOAD_NAME_1.to_string(), new_workload_2),
                ]),
                ..Default::default()
            },
            ..Default::default()
        };

        let mut delete_graph_mock = MockDeleteGraph::new();
        delete_graph_mock.expect_insert().never();
        delete_graph_mock
            .expect_apply_delete_conditions_to()
            .never();

        let mut server_state = ServerState {
            state: old_state.clone(),
            delete_graph: delete_graph_mock,
        };

        let result = server_state.update(rejected_new_state.clone(), vec![]);
        assert_eq!(
            result,
            Err(UpdateStateError::CycleInDependencies(
                "workload A".to_string()
            ))
        );

        // server state shall be the old state, new state shall be rejected
        assert_eq!(old_state, server_state.state);
    }

    // [utest->swdd~update-desired-state-empty-update-mask~1]
    #[test]
    fn utest_server_state_update_state_replace_all_if_update_mask_empty() {
        let _ = env_logger::builder().is_test(true).try_init();
        let old_state = generate_test_old_state();
        let update_state = generate_test_update_state();
        let update_mask = vec![];

        let mut delete_graph_mock = MockDeleteGraph::new();

        delete_graph_mock.expect_insert().once().return_const(());

        delete_graph_mock
            .expect_apply_delete_conditions_to()
            .once()
            .return_const(());

        let mut server_state = ServerState {
            state: old_state.clone(),
            delete_graph: delete_graph_mock,
        };

        server_state
            .update(update_state.clone(), update_mask)
            .unwrap();

        assert_eq!(update_state, server_state.state);
    }

    // [utest->swdd~update-desired-state-with-update-mask~1]
    #[test]
    fn utest_server_state_update_state_replace_workload() {
        let _ = env_logger::builder().is_test(true).try_init();
        let old_state = generate_test_old_state();
        let update_state = generate_test_update_state();
        let update_mask = vec![format!("desiredState.workloads.{}", WORKLOAD_NAME_1)];

        let new_workload = update_state
            .desired_state
            .workloads
            .get(WORKLOAD_NAME_1)
            .unwrap()
            .clone();

        let mut expected = old_state.clone();
        expected
            .desired_state
            .workloads
            .insert(WORKLOAD_NAME_1.to_owned(), new_workload.clone());

        let mut delete_graph_mock = MockDeleteGraph::new();
        delete_graph_mock.expect_insert().once().return_const(());

        delete_graph_mock
            .expect_apply_delete_conditions_to()
            .once()
            .return_const(());

        let mut server_state = ServerState {
            state: old_state.clone(),
            delete_graph: delete_graph_mock,
        };
        server_state.update(update_state, update_mask).unwrap();

        assert_eq!(expected, server_state.state);
    }

    // [utest->swdd~update-desired-state-with-update-mask~1]
    #[test]
    fn utest_server_state_update_state_add_workload() {
        let old_state = generate_test_old_state();
        let update_state = generate_test_update_state();
        let update_mask = vec![format!("desiredState.workloads.{}", WORKLOAD_NAME_4)];

        let new_workload = update_state
            .desired_state
            .workloads
            .get(WORKLOAD_NAME_4)
            .unwrap()
            .clone();

        let mut expected = old_state.clone();
        expected
            .desired_state
            .workloads
            .insert(WORKLOAD_NAME_4.into(), new_workload.clone());

        let mut delete_graph_mock = MockDeleteGraph::new();
        delete_graph_mock.expect_insert().once().return_const(());

        delete_graph_mock
            .expect_apply_delete_conditions_to()
            .once()
            .return_const(());

        let mut server_state = ServerState {
            state: old_state.clone(),
            delete_graph: delete_graph_mock,
        };
        server_state.update(update_state, update_mask).unwrap();

        assert_eq!(expected, server_state.state);
    }

    // [utest->swdd~update-desired-state-with-update-mask~1]
    #[test]
    fn utest_server_state_update_state_remove_workload() {
        let old_state = generate_test_old_state();
        let update_state = generate_test_update_state();
        let update_mask = vec![format!("desiredState.workloads.{}", WORKLOAD_NAME_2)];

        let mut expected = old_state.clone();
        expected
            .desired_state
            .workloads
            .remove(WORKLOAD_NAME_2)
            .unwrap();

        let mut delete_graph_mock = MockDeleteGraph::new();
        delete_graph_mock.expect_insert().once().return_const(());

        delete_graph_mock
            .expect_apply_delete_conditions_to()
            .once()
            .return_const(());

        let mut server_state = ServerState {
            state: old_state.clone(),
            delete_graph: delete_graph_mock,
        };
        server_state.update(update_state, update_mask).unwrap();

        assert_eq!(expected, server_state.state);
    }

    // [utest->swdd~update-desired-state-with-update-mask~1]
    #[test]
    fn utest_server_state_update_state_remove_non_existing_workload() {
        let old_state = generate_test_old_state();
        let update_state = generate_test_update_state();
        let update_mask = vec!["desiredState.workloads.workload_5".into()];

        let expected = &old_state;

        let mut delete_graph_mock = MockDeleteGraph::new();
        delete_graph_mock.expect_insert().never();
        delete_graph_mock
            .expect_apply_delete_conditions_to()
            .never();

        let mut server_state = ServerState {
            state: old_state.clone(),
            delete_graph: delete_graph_mock,
        };
        server_state.update(update_state, update_mask).unwrap();

        assert_eq!(*expected, server_state.state);
    }

    // [utest->swdd~update-desired-state-with-update-mask~1]
    #[test]
    fn utest_server_state_update_state_remove_fails_from_non_map() {
        let old_state = generate_test_old_state();
        let update_state = generate_test_update_state();
        let update_mask = vec!["desiredState.workloads.workload_2.tags.x".into()];

        let mut delete_graph_mock = MockDeleteGraph::new();
        delete_graph_mock.expect_insert().never();
        delete_graph_mock
            .expect_apply_delete_conditions_to()
            .never();

        let mut server_state = ServerState {
            state: old_state.clone(),
            delete_graph: delete_graph_mock,
        };
        let result = server_state.update(update_state, update_mask);

        assert!(result.is_err());
        assert_eq!(server_state.state, old_state);
    }

    // [utest->swdd~update-desired-state-with-update-mask~1]
    #[test]
    fn utest_server_state_update_state_fails_with_update_mask_empty_string() {
        let _ = env_logger::builder().is_test(true).try_init();
        let old_state = generate_test_old_state();
        let update_state = generate_test_update_state();
        let update_mask = vec!["".into()];

        let mut delete_graph_mock = MockDeleteGraph::new();
        delete_graph_mock.expect_insert().never();
        delete_graph_mock
            .expect_apply_delete_conditions_to()
            .never();

        let mut server_state = ServerState {
            state: old_state.clone(),
            delete_graph: delete_graph_mock,
        };
        let result = server_state.update(update_state, update_mask);
        assert!(result.is_err());
        assert_eq!(server_state.state, old_state);
    }

    // [utest->swdd~update-desired-state-empty-update-mask~1]
    #[test]
    fn utest_server_state_update_state_no_update() {
        let _ = env_logger::builder().is_test(true).try_init();

        let mut delete_graph_mock = MockDeleteGraph::new();
        delete_graph_mock.expect_insert().never();
        delete_graph_mock
            .expect_apply_delete_conditions_to()
            .never();

        let mut server_state = ServerState {
            state: CompleteState::default(),
            delete_graph: delete_graph_mock,
        };

        let added_deleted_workloads = server_state
            .update(CompleteState::default(), vec![])
            .unwrap();
        assert!(added_deleted_workloads.is_none());
        assert_eq!(server_state.state, CompleteState::default());
    }

    // [utest->swdd~update-desired-state-empty-update-mask~1]
    // [utest->swdd~server-detects-new-workload~1]
    #[test]
    fn utest_server_state_update_state_new_workloads() {
        let _ = env_logger::builder().is_test(true).try_init();

        let new_state = generate_test_update_state();
        let update_mask = vec![];

        let mut delete_graph_mock = MockDeleteGraph::new();
        delete_graph_mock.expect_insert().once().return_const(());

        delete_graph_mock
            .expect_apply_delete_conditions_to()
            .once()
            .return_const(());

        let mut server_state = ServerState {
            state: CompleteState::default(),
            delete_graph: delete_graph_mock,
        };

        let added_deleted_workloads = server_state.update(new_state.clone(), update_mask).unwrap();
        assert!(added_deleted_workloads.is_some());

        let (mut added_workloads, deleted_workloads) = added_deleted_workloads.unwrap();
        added_workloads.sort_by(|left, right| {
            left.instance_name
                .workload_name()
                .cmp(right.instance_name.workload_name())
        });

        let mut expected_added_workloads: Vec<WorkloadSpec> = new_state
            .clone()
            .desired_state
            .workloads
            .iter()
            .map(|(name, spec)| (name.to_owned(), spec.to_owned()).into())
            .collect();
        expected_added_workloads.sort_by(|left, right| {
            left.instance_name
                .workload_name()
                .cmp(right.instance_name.workload_name())
        });

        assert_eq!(added_workloads, expected_added_workloads);

        let expected_deleted_workloads: Vec<DeletedWorkload> = Vec::new();
        assert_eq!(deleted_workloads, expected_deleted_workloads);
        assert_eq!(server_state.state, new_state);
    }

    // [utest->swdd~update-desired-state-empty-update-mask~1]
    // [utest->swdd~server-detects-deleted-workload~1]
    #[test]
    fn utest_server_state_update_state_deleted_workloads() {
        let _ = env_logger::builder().is_test(true).try_init();

        let current_complete_state = generate_test_old_state();
        let update_state = CompleteState::default();
        let update_mask = vec![];

        let mut delete_graph_mock = MockDeleteGraph::new();
        delete_graph_mock.expect_insert().once().return_const(());

        delete_graph_mock
            .expect_apply_delete_conditions_to()
            .once()
            .return_const(());

        let mut server_state = ServerState {
            state: current_complete_state.clone(),
            delete_graph: delete_graph_mock,
        };

        let added_deleted_workloads = server_state.update(update_state, update_mask).unwrap();
        assert!(added_deleted_workloads.is_some());

        let (added_workloads, mut deleted_workloads) = added_deleted_workloads.unwrap();
        let expected_added_workloads: Vec<WorkloadSpec> = Vec::new();
        assert_eq!(added_workloads, expected_added_workloads);

        deleted_workloads.sort_by(|left, right| {
            left.instance_name
                .workload_name()
                .cmp(right.instance_name.workload_name())
        });
        let mut expected_deleted_workloads: Vec<DeletedWorkload> = current_complete_state
            .desired_state
            .workloads
            .iter()
            .map(|(name, workload_spec)| DeletedWorkload {
                instance_name: (name.to_owned(), workload_spec).into(),
                dependencies: HashMap::new(),
            })
            .collect();
        expected_deleted_workloads.sort_by(|left, right| {
            left.instance_name
                .workload_name()
                .cmp(right.instance_name.workload_name())
        });
        assert_eq!(deleted_workloads, expected_deleted_workloads);

        assert_eq!(server_state.state, CompleteState::default());
    }

    // [utest->swdd~update-desired-state-empty-update-mask~1]
    // [utest->swdd~server-detects-changed-workload~1]
    #[test]
    fn utest_server_state_update_state_updated_workload() {
        let _ = env_logger::builder().is_test(true).try_init();

        let current_complete_state = generate_test_old_state();
        let mut new_complete_state = current_complete_state.clone();
        let update_mask = vec![];

        let workload_to_update = current_complete_state
            .desired_state
            .workloads
            .get(WORKLOAD_NAME_1)
            .unwrap();

        let updated_workload = generate_test_workload_spec_with_param(
            AGENT_B.into(),
            WORKLOAD_NAME_1.to_string(),
            "runtime_2".into(),
        );
        new_complete_state
            .desired_state
            .workloads
            .insert(WORKLOAD_NAME_1.to_string(), updated_workload.clone().into());

        let mut delete_graph_mock = MockDeleteGraph::new();
        delete_graph_mock.expect_insert().once().return_const(());
        delete_graph_mock
            .expect_apply_delete_conditions_to()
            .once()
            .return_const(());

        let mut server_state = ServerState {
            state: current_complete_state.clone(),
            delete_graph: delete_graph_mock,
        };

        let added_deleted_workloads = server_state
            .update(new_complete_state.clone(), update_mask)
            .unwrap();
        assert!(added_deleted_workloads.is_some());

        let (added_workloads, deleted_workloads) = added_deleted_workloads.unwrap();

        assert_eq!(added_workloads, vec![updated_workload]);

        assert_eq!(
            deleted_workloads,
            vec![DeletedWorkload {
                instance_name: (WORKLOAD_NAME_1.to_string(), workload_to_update).into(),
                dependencies: HashMap::new(),
            }]
        );

        assert_eq!(server_state.state, new_complete_state);
    }

    // [utest->swdd~server-state-stores-delete-condition~1]
    // [utest->swdd~server-state-adds-delete-conditions-to-deleted-workload~1]
    #[test]
    fn utest_server_state_update_state_store_and_add_delete_conditions() {
        let workload = generate_test_workload_spec_with_param(
            AGENT_A.to_string(),
            WORKLOAD_NAME_1.to_string(),
            RUNTIME.to_string(),
        );

        let current_complete_state = CompleteState {
            desired_state: State {
                workloads: HashMap::from([(
                    workload.instance_name.workload_name().to_owned(),
                    workload.clone().into(),
                )]),
                ..Default::default()
            },
            ..Default::default()
        };

        let new_workload = generate_test_workload_spec_with_param(
            AGENT_B.to_string(),
            workload.instance_name.workload_name().to_owned(),
            RUNTIME.to_string(),
        );

        let new_complete_state = CompleteState {
            desired_state: State {
                workloads: HashMap::from([(
                    new_workload.instance_name.workload_name().to_owned(),
                    new_workload.clone().into(),
                )]),
                ..Default::default()
            },
            ..Default::default()
        };

        let update_mask = vec![];

        let mut delete_graph_mock = MockDeleteGraph::new();
        delete_graph_mock
            .expect_insert()
            .with(mockall::predicate::eq(vec![new_workload]))
            .once()
            .return_const(());
        delete_graph_mock
            .expect_apply_delete_conditions_to()
            .with(mockall::predicate::eq(vec![DeletedWorkload {
                instance_name: workload.instance_name,
                dependencies: HashMap::new(),
            }]))
            .once()
            .return_const(());

        let mut server_state = ServerState {
            state: current_complete_state,
            delete_graph: delete_graph_mock,
        };

        let added_deleted_workloads = server_state
            .update(new_complete_state.clone(), update_mask)
            .unwrap();
        assert!(added_deleted_workloads.is_some());
    }

    // [utest->swdd~server-removes-obsolete-delete-graph-entires~1]
    #[test]
    fn utest_remove_deleted_workloads_from_delete_graph() {
        let mut mock_delete_graph = MockDeleteGraph::default();
        mock_delete_graph
            .expect_remove_deleted_workloads_from_delete_graph()
            .once()
            .return_const(());

        let mut server_state = ServerState {
            delete_graph: mock_delete_graph,
            ..Default::default()
        };

        let workload_states = vec![];

        server_state.cleanup_state(&workload_states);
    }

<<<<<<< HEAD
    // [utest->swdd~swdd-server-state-stores-agent-in-complete-state~1]
=======
    // [utest->swdd~server-state-stores-agent-in-complete-state~1]
>>>>>>> 0f82899a
    #[test]
    fn utest_add_agent() {
        let mut server_state = ServerState::default();
        server_state.add_agent(AGENT_A.to_string());

        let expected_agent_map = generate_test_agent_map(AGENT_A);

        assert_eq!(server_state.state.agents, expected_agent_map);
    }

    // [utest->swdd~server-state-removes-agent-from-complete-state~1]
    #[test]
    fn utest_remove_agent() {
        let mut server_state = ServerState {
            state: CompleteState {
                agents: generate_test_agent_map(AGENT_A),
                ..Default::default()
            },
            ..Default::default()
        };

        server_state.remove_agent(AGENT_A);

        let expected_agent_map = AgentMap::default();
        assert_eq!(server_state.state.agents, expected_agent_map);
    }

<<<<<<< HEAD
    // [utest->swdd~server-state-provides-connected-agent-exists-check~1]
    #[test]
    fn utest_contains_connected_agent() {
        let server_state = ServerState {
            state: CompleteState {
                agents: generate_test_agent_map(AGENT_A),
                ..Default::default()
            },
            ..Default::default()
        };

        assert!(server_state.contains_connected_agent(AGENT_A));
        assert!(!server_state.contains_connected_agent(AGENT_B));
    }

=======
>>>>>>> 0f82899a
    fn generate_test_old_state() -> CompleteState {
        generate_test_complete_state(vec![
            generate_test_workload_spec_with_param(
                "agent_A".into(),
                "workload_1".into(),
                "runtime_1".into(),
            ),
            generate_test_workload_spec_with_param(
                "agent_A".into(),
                "workload_2".into(),
                "runtime_2".into(),
            ),
            generate_test_workload_spec_with_param(
                "agent_B".into(),
                "workload_3".into(),
                "runtime_1".into(),
            ),
        ])
    }

    fn generate_test_update_state() -> CompleteState {
        generate_test_complete_state(vec![
            generate_test_workload_spec_with_param(
                "agent_B".into(),
                "workload_1".into(),
                "runtime_2".into(),
            ),
            generate_test_workload_spec_with_param(
                "agent_B".into(),
                "workload_3".into(),
                "runtime_2".into(),
            ),
            generate_test_workload_spec_with_param(
                "agent_A".into(),
                "workload_4".into(),
                "runtime_1".into(),
            ),
        ])
    }
}<|MERGE_RESOLUTION|>--- conflicted
+++ resolved
@@ -269,11 +269,7 @@
         }
     }
 
-<<<<<<< HEAD
-    // [impl->swdd~swdd-server-state-stores-agent-in-complete-state~1]
-=======
     // [impl->swdd~server-state-stores-agent-in-complete-state~1]
->>>>>>> 0f82899a
     pub fn add_agent(&mut self, agent_name: String) {
         self.state.agents.entry(agent_name).or_default();
     }
@@ -283,14 +279,11 @@
         self.state.agents.remove(agent_name);
     }
 
-<<<<<<< HEAD
     // [impl->swdd~server-state-provides-connected-agent-exists-check~1]
     pub fn contains_connected_agent(&self, agent_name: &str) -> bool {
         self.state.agents.contains_key(agent_name)
     }
 
-=======
->>>>>>> 0f82899a
     // [impl->swdd~server-cleans-up-state~1]
     pub fn cleanup_state(&mut self, new_workload_states: &[WorkloadState]) {
         // [impl->swdd~server-removes-obsolete-delete-graph-entires~1]
@@ -1067,11 +1060,7 @@
         server_state.cleanup_state(&workload_states);
     }
 
-<<<<<<< HEAD
-    // [utest->swdd~swdd-server-state-stores-agent-in-complete-state~1]
-=======
     // [utest->swdd~server-state-stores-agent-in-complete-state~1]
->>>>>>> 0f82899a
     #[test]
     fn utest_add_agent() {
         let mut server_state = ServerState::default();
@@ -1099,7 +1088,6 @@
         assert_eq!(server_state.state.agents, expected_agent_map);
     }
 
-<<<<<<< HEAD
     // [utest->swdd~server-state-provides-connected-agent-exists-check~1]
     #[test]
     fn utest_contains_connected_agent() {
@@ -1115,8 +1103,6 @@
         assert!(!server_state.contains_connected_agent(AGENT_B));
     }
 
-=======
->>>>>>> 0f82899a
     fn generate_test_old_state() -> CompleteState {
         generate_test_complete_state(vec![
             generate_test_workload_spec_with_param(
