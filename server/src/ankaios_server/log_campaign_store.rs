--- conflicted
+++ resolved
@@ -12,25 +12,13 @@
 //
 // SPDX-License-Identifier: Apache-2.0
 
-<<<<<<< HEAD
 use std::collections::{HashMap, HashSet};
 
 use super::request_id::{
     AgentName, AgentRequestId, CliConnectionName, CliRequestId, RequestId, WorkloadName,
     to_string_ids,
 };
-use common::objects::WorkloadInstanceName;
-
-=======
 use ankaios_api::ank_base::WorkloadInstanceNameSpec;
-
-use std::{
-    collections::{HashMap, HashSet},
-    fmt::{self, Display},
-};
-
-type AgentName = String;
->>>>>>> c80a9fbb
 pub type LogCollectorRequestId = String;
 type AgentLogRequestIdMap = HashMap<AgentName, HashSet<AgentRequestId>>;
 type CliConnectionLogRequestIdMap = HashMap<CliConnectionName, HashSet<CliRequestId>>;
@@ -338,31 +326,6 @@
     }
 
     #[test]
-<<<<<<< HEAD
-=======
-    fn utest_request_id_from_string() {
-        let cli_request_id = RequestId::from(CLI_REQUEST_ID_1);
-        assert!(
-            matches!(cli_request_id, RequestId::CliRequestId(CliRequestId { cli_name, request_uuid })
-            if cli_name == CLI_CON_1 && request_uuid == "cli_request_id_1")
-        );
-
-        let agent_request_id = RequestId::from(REQUEST_ID_AGENT_A);
-        assert!(
-            matches!(agent_request_id, RequestId::AgentRequestId(AgentRequestId { agent_name, workload_name, request_uuid })
-            if agent_name == AGENT_A && workload_name == WORKLOAD_1_NAME && request_uuid == "request_id")
-        );
-
-        let extra_part = "@extra@parts.with_strange#format";
-        let agent_request_id = RequestId::from(format!("{REQUEST_ID_AGENT_A}{extra_part}"));
-        assert!(
-            matches!(agent_request_id, RequestId::AgentRequestId(AgentRequestId { agent_name, workload_name, request_uuid })
-            if agent_name == AGENT_A && workload_name == WORKLOAD_1_NAME && request_uuid == format!("request_id{extra_part}"))
-        );
-    }
-
-    #[test]
->>>>>>> c80a9fbb
     fn utest_cli_log_connection_store_insert_log_campaign() {
         let mut log_campaign_store = LogCampaignStore::default();
 
