// Copyright (c) 2023 Elektrobit Automotive GmbH
//
// This program and the accompanying materials are made available under the
// terms of the Apache License, Version 2.0 which is available at
// https://www.apache.org/licenses/LICENSE-2.0.
//
// Unless required by applicable law or agreed to in writing, software
// distributed under the License is distributed on an "AS IS" BASIS, WITHOUT
// WARRANTIES OR CONDITIONS OF ANY KIND, either express or implied. See the
// License for the specific language governing permissions and limitations
// under the License.
//
// SPDX-License-Identifier: Apache-2.0

use super::Path;
use common::{commands::CompleteState, objects::State};
use serde_yaml::{
    from_value, mapping::Entry::Occupied, mapping::Entry::Vacant, to_value, Mapping, Value,
};

#[derive(Debug, PartialEq, Eq)]
pub struct Object {
    data: Value,
}

impl Default for Object {
    fn default() -> Self {
        Self {
            data: Value::Mapping(Default::default()),
        }
    }
}

impl TryFrom<&State> for Object {
    type Error = serde_yaml::Error;

    fn try_from(value: &State) -> Result<Self, Self::Error> {
        Ok(Object {
            data: to_value(value)?,
        })
    }
}

impl TryFrom<State> for Object {
    type Error = serde_yaml::Error;

    fn try_from(value: State) -> Result<Self, Self::Error> {
        (&value).try_into()
    }
}

impl TryFrom<CompleteState> for Object {
    type Error = serde_yaml::Error;

    fn try_from(value: CompleteState) -> Result<Self, Self::Error> {
        Ok(Object {
            data: to_value(value)?,
        })
    }
}

impl TryFrom<&CompleteState> for Object {
    type Error = serde_yaml::Error;

    fn try_from(value: &CompleteState) -> Result<Self, Self::Error> {
        Ok(Object {
            data: to_value(value)?,
        })
    }
}

impl TryInto<State> for Object {
    type Error = serde_yaml::Error;

    fn try_into(self) -> Result<State, Self::Error> {
        from_value(self.data)
    }
}

impl TryInto<CompleteState> for Object {
    type Error = serde_yaml::Error;

    fn try_into(self) -> Result<CompleteState, Self::Error> {
        from_value(self.data)
    }
}

impl Object {
    pub fn set(&mut self, path: &Path, value: Value) -> Result<(), String> {
        let (path_head, path_last) = path.split_last()?;
        let mut current = self
            .data
            .as_mapping_mut()
            .ok_or("The root of the object is not a mapping")?;

        for path_part in path_head.parts() {
            let next = match current.entry(path_part.to_owned().into()) {
                Occupied(value) => &mut *value.into_mut(),
                Vacant(value) => &mut *value.insert(Value::Mapping(Mapping::default())),
            };

            current = next.as_mapping_mut().ok_or("object is not a mapping")?;
        }

        current.insert(path_last.into(), value);
        Ok(())
    }

    pub fn remove(&mut self, path: &Path) -> Result<(), String> {
        let (path_head, path_last) = path.split_last()?;

        self.get_as_mapping(&path_head)
            .ok_or_else(|| format!("{:?} is not mapping", path_head))?
            .remove(Value::String(path_last));
        Ok(())
    }

    fn get_as_mapping(&mut self, path: &Path) -> Option<&mut Mapping> {
        if let Value::Mapping(mapping) = self.get_mut(path)? {
            Some(mapping)
        } else {
            None
        }
    }

    pub fn get(&self, path: &Path) -> Option<&Value> {
        let mut current_obj = &self.data;
        for p in path.parts() {
            if let Value::Mapping(as_mapping) = current_obj {
                current_obj = as_mapping.get(Value::String(p.to_owned()))?
            } else {
                return None;
            }
        }
        Some(current_obj)
    }

    fn get_mut(&mut self, path: &Path) -> Option<&mut Value> {
        let mut current_obj = &mut self.data;
        for p in path.parts() {
            if let Value::Mapping(as_mapping) = current_obj {
                current_obj = as_mapping.get_mut(Value::String(p.to_owned()))?
            } else {
                return None;
            }
        }
        Some(current_obj)
    }
}

//////////////////////////////////////////////////////////////////////////////
//                 ########  #######    #########  #########                //
//                    ##     ##        ##             ##                    //
//                    ##     #####     #########      ##                    //
//                    ##     ##                ##     ##                    //
//                    ##     #######   #########      ##                    //
//////////////////////////////////////////////////////////////////////////////

#[cfg(test)]
mod tests {
    use common::{
        commands::CompleteState,
        objects::State,
        test_utils::{generate_test_state_from_workloads, generate_test_workload_spec},
    };
    use serde_yaml::Value;

    use super::Object;
    #[test]
    fn utest_object_from_state() {
        let state = generate_test_state_from_workloads(vec![generate_test_workload_spec()]);

        let expected = Object {
            data: object::generate_test_state().into(),
        };
        let actual: Object = state.try_into().unwrap();

        assert_eq!(actual, expected)
    }

    #[test]
    fn utest_state_from_object() {
        let object = Object {
            data: object::generate_test_state().into(),
        };

        let actual: State = object.try_into().unwrap();
        let expected = generate_test_state_from_workloads(vec![generate_test_workload_spec()]);

        assert_eq!(actual, expected)
    }

    #[test]
    fn utest_object_from_complete_state() {
        let state = generate_test_state_from_workloads(vec![generate_test_workload_spec()]);
        let complete_state = CompleteState {
            startup_state: state.clone(),
<<<<<<< HEAD
            desired_state: state,
            workload_states: vec![WorkloadState {
                workload_name: "workload A".into(),
                agent_name: "agent".into(),
                execution_state: ExecutionState::ExecRunning,
            }],
            ..Default::default()
=======
            current_state: state,
            workload_states: vec![common::objects::generate_test_workload_state_with_agent(
                "workload A",
                "agent",
                common::objects::ExecutionState::running(),
            )],
>>>>>>> ff396bc2
        };

        let expected = Object {
            data: object::generate_test_complete_state().into(),
        };
        let actual: Object = complete_state.try_into().unwrap();

        assert_eq!(actual, expected)
    }

    #[test]
    fn utest_complete_state_from_object() {
        let object = Object {
            data: object::generate_test_complete_state().into(),
        };

        let expected_state =
            generate_test_state_from_workloads(vec![generate_test_workload_spec()]);
        let expected = CompleteState {
            startup_state: expected_state.clone(),
<<<<<<< HEAD
            desired_state: expected_state,
            workload_states: vec![WorkloadState {
                workload_name: "workload A".into(),
                agent_name: "agent".into(),
                execution_state: ExecutionState::ExecRunning,
            }],
            ..Default::default()
=======
            current_state: expected_state,
            workload_states: vec![common::objects::generate_test_workload_state_with_agent(
                "workload A",
                "agent",
                common::objects::ExecutionState::running(),
            )],
>>>>>>> ff396bc2
        };
        let actual: CompleteState = object.try_into().unwrap();

        assert_eq!(actual, expected);
    }

    #[test]
    fn utest_object_set_fails_on_empty() {
        let expected = Object {
            data: object::generate_test_state().into(),
        };
        let mut actual = Object {
            data: object::generate_test_state().into(),
        };

        let res = actual.set(&"".into(), "value".into());

        assert!(res.is_err());
        assert_eq!(actual, expected);
    }

    #[test]
    fn utest_object_set_fails_as_base_not_mapping() {
        let expected = Object {
            data: Value::String("not object".into()),
        };
        let mut actual = Object {
            data: Value::String("not object".into()),
        };

        let res = actual.set(
            &"workloads.workload_1.update_strategy.key".into(),
            "value".into(),
        );

        assert!(res.is_err());
        assert_eq!(actual, expected);
    }

    #[test]
    fn utest_object_set_fails_as_not_mapping() {
        let expected = Object {
            data: object::generate_test_state().into(),
        };
        let mut actual = Object {
            data: object::generate_test_state().into(),
        };

        let res = actual.set(&"workloads.name.updateStrategy.key".into(), "value".into());

        assert!(res.is_err());
        assert_eq!(actual, expected);
    }

    #[test]
    fn utest_object_set_existing() {
        let mut expected = Object {
            data: object::generate_test_state().into(),
        };
        if let Value::Mapping(state) = &mut expected.data {
            if let Some(Value::Mapping(workloads)) = state.get_mut("workloads") {
                if let Some(Value::Mapping(workload_1)) = workloads.get_mut("name") {
                    workload_1.insert("update_strategy".into(), "AT_MOST_ONCE".into());
                }
            }
        }

        let mut actual = Object {
            data: object::generate_test_state().into(),
        };

        let res = actual.set(
            &"workloads.name.update_strategy".into(),
            "AT_MOST_ONCE".into(),
        );

        assert!(res.is_ok());
        assert_eq!(
            actual
                .get(&"workloads.name.update_strategy".into())
                .unwrap(),
            "AT_MOST_ONCE"
        );
        assert_eq!(actual, expected);
    }

    #[test]
    fn utest_object_set_new() {
        let mut expected = Object {
            data: object::generate_test_state().into(),
        };
        if let Value::Mapping(state) = &mut expected.data {
            if let Some(Value::Mapping(worklaods)) = state.get_mut("workloads") {
                if let Some(Value::Mapping(workload_1)) = worklaods.get_mut("name") {
                    workload_1.insert("new_key".into(), "new value".into());
                }
            }
        }

        let mut actual = Object {
            data: object::generate_test_state().into(),
        };

        let res = actual.set(&"workloads.name.new_key".into(), "new value".into());

        assert!(res.is_ok());
        assert_eq!(
            actual.get(&"workloads.name.new_key".into()).unwrap(),
            "new value"
        );
        assert_eq!(actual, expected);
    }

    #[test]
    fn utest_object_set_in_new_mapping() {
        let mut expected = Object {
            data: object::generate_test_state().into(),
        };
        if let Value::Mapping(state) = &mut expected.data {
            if let Some(Value::Mapping(workloads)) = state.get_mut("workloads") {
                if let Some(Value::Mapping(workload_1)) = workloads.get_mut("name") {
                    let new_entry = object::Mapping::default().entry("new_key", "new value");
                    workload_1.insert("new_map".into(), new_entry.into());
                }
            }
        }

        let mut actual = Object {
            data: object::generate_test_state().into(),
        };

        let res = actual.set(&"workloads.name.new_map.new_key".into(), "new value".into());

        assert!(res.is_ok());
        assert_eq!(
            actual
                .get(&"workloads.name.new_map.new_key".into())
                .unwrap(),
            "new value"
        );
        assert_eq!(actual, expected);
    }

    #[test]
    fn utest_obbject_remove_existing() {
        let mut expected = Object {
            data: object::generate_test_state().into(),
        };
        if let Value::Mapping(state) = &mut expected.data {
            if let Some(Value::Mapping(worklaods)) = state.get_mut("workloads") {
                if let Some(Value::Mapping(workload_1)) = worklaods.get_mut("name") {
                    workload_1.remove("access_rights");
                }
            }
        }

        let mut actual = Object {
            data: object::generate_test_state().into(),
        };

        let res = actual.remove(&"workloads.name.access_rights".into());

        assert!(res.is_ok());
        assert!(actual.get(&"workloads.name.access_rights".into()).is_none());
        assert_eq!(actual, expected);
    }

    #[test]
    fn utest_object_remove_non_existing_end_of_path() {
        let expected = Object {
            data: object::generate_test_state().into(),
        };

        let mut actual = Object {
            data: object::generate_test_state().into(),
        };

        let res = actual.remove(&"workloads.name.non_existing".into());

        assert!(res.is_ok());
        assert_eq!(actual, expected);
    }

    #[test]
    fn utest_object_remove_non_existing_in_path() {
        let expected = Object {
            data: object::generate_test_state().into(),
        };

        let mut actual = Object {
            data: object::generate_test_state().into(),
        };

        let res = actual.remove(&"workloads.non_existing.access_rights".into());

        assert!(res.is_err());
        assert_eq!(actual, expected);
    }

    #[test]
    fn utest_object_remove_non_map_in_path() {
        let expected = Object {
            data: object::generate_test_state().into(),
        };

        let mut actual = Object {
            data: object::generate_test_state().into(),
        };

        let res = actual.remove(&"workloads.workload_1.agent.not_map.key".into());

        assert!(res.is_err());
        assert_eq!(actual, expected);
    }

    #[test]
    fn utest_object_remove_empty_path() {
        let expected = Object {
            data: object::generate_test_state().into(),
        };

        let mut actual = Object {
            data: object::generate_test_state().into(),
        };

        let res = actual.remove(&"".into());

        assert!(res.is_err());
        assert_eq!(actual, expected);
    }

    #[test]
    fn utest_object_get_existing() {
        let data = Object {
            data: object::generate_test_state().into(),
        };

        let res = data.get(&"workloads.name.updateStrategy".into());

        assert!(res.is_some());
        assert_eq!(res.expect(""), "UNSPECIFIED");
    }

    #[test]
    fn utest_object_get_non_existing() {
        let data = Object {
            data: object::generate_test_state().into(),
        };

        let res = data.get(&"workloads.workload_1.non_existing".into());

        assert!(res.is_none());
    }

    #[test]
    fn utest_object_get_from_not_map() {
        let data = Object {
            data: object::generate_test_state().into(),
        };

        let res = data.get(&"workloads.workload_1.agent.not_map".into());

        assert!(res.is_none());
    }

    mod object {
        use serde_yaml::Value;

        pub fn generate_test_complete_state() -> Mapping {
            let config_hash: &dyn common::objects::ConfigHash = &"config".to_string();
            Mapping::default()
                .entry("formatVersion", Mapping::default().entry("version", "v0.1"))
                .entry("startupState", generate_test_state())
                .entry("desiredState", generate_test_state())
                .entry(
                    "workloadStates",
                    vec![Mapping::default()
                        .entry(
                            "instanceName",
                            Mapping::default()
                                .entry("agentName", "agent")
                                .entry("workloadName", "workload A")
                                .entry("hash", config_hash.hash_config()),
                        )
                        .entry("workloadId", "some strange Id")
                        .entry(
                            "executionState",
                            Mapping::default()
                                .entry("state", "Running")
                                .entry("subState", "Ok")
                                .entry("additionalInfo", ""),
                        )],
                )
        }

        pub fn generate_test_state() -> Mapping {
            Mapping::default()
                .entry(
                    "workloads",
                    Mapping::default().entry(
                        "name",
                        Mapping::default()
                            .entry("agent", "agent")
                            .entry("name", "name")
                            .entry(
                                "tags",
                                vec![Mapping::default()
                                    .entry("key", "key")
                                    .entry("value", "value")
                                    .into()] as Vec<Value>,
                            )
                            .entry(
                                "dependencies",
                                Mapping::default()
                                    .entry("workload A", "ADD_COND_RUNNING")
                                    .entry("workload C", "ADD_COND_SUCCEEDED"),
                            )
                            .entry("updateStrategy", "UNSPECIFIED")
                            .entry("restart", true)
                            .entry(
                                "accessRights",
                                Mapping::default()
                                    .entry("allow", vec![] as Vec<Value>)
                                    .entry("deny", vec![] as Vec<Value>),
                            )
                            .entry("runtime", "runtime")
                            .entry("runtimeConfig", "generalOptions: [\"--version\"]\ncommandOptions: [\"--network=host\"]\nimage: alpine:latest\ncommandArgs: [\"bash\"]\n"),
                    ),
                )
                .entry("configs", Mapping::default())
                .entry("cronJobs", Mapping::default())
        }

        #[derive(Default)]
        pub struct Mapping {
            as_vec: Vec<(Value, Value)>,
        }

        impl Mapping {
            pub fn entry(mut self, key: impl Into<Value>, value: impl Into<Value>) -> Self {
                self.as_vec.push((key.into(), value.into()));
                self
            }
        }

        impl From<Mapping> for Value {
            fn from(value: Mapping) -> Self {
                Value::Mapping(value.as_vec.into_iter().collect())
            }
        }
    }
}<|MERGE_RESOLUTION|>--- conflicted
+++ resolved
@@ -195,22 +195,13 @@
         let state = generate_test_state_from_workloads(vec![generate_test_workload_spec()]);
         let complete_state = CompleteState {
             startup_state: state.clone(),
-<<<<<<< HEAD
             desired_state: state,
-            workload_states: vec![WorkloadState {
-                workload_name: "workload A".into(),
-                agent_name: "agent".into(),
-                execution_state: ExecutionState::ExecRunning,
-            }],
-            ..Default::default()
-=======
-            current_state: state,
             workload_states: vec![common::objects::generate_test_workload_state_with_agent(
                 "workload A",
                 "agent",
                 common::objects::ExecutionState::running(),
             )],
->>>>>>> ff396bc2
+            ..Default::default()
         };
 
         let expected = Object {
@@ -231,22 +222,13 @@
             generate_test_state_from_workloads(vec![generate_test_workload_spec()]);
         let expected = CompleteState {
             startup_state: expected_state.clone(),
-<<<<<<< HEAD
             desired_state: expected_state,
-            workload_states: vec![WorkloadState {
-                workload_name: "workload A".into(),
-                agent_name: "agent".into(),
-                execution_state: ExecutionState::ExecRunning,
-            }],
-            ..Default::default()
-=======
-            current_state: expected_state,
             workload_states: vec![common::objects::generate_test_workload_state_with_agent(
                 "workload A",
                 "agent",
                 common::objects::ExecutionState::running(),
             )],
->>>>>>> ff396bc2
+            ..Default::default()
         };
         let actual: CompleteState = object.try_into().unwrap();
 
