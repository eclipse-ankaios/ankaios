// Copyright (c) 2023 Elektrobit Automotive GmbH
//
// This program and the accompanying materials are made available under the
// terms of the Apache License, Version 2.0 which is available at
// https://www.apache.org/licenses/LICENSE-2.0.
//
// Unless required by applicable law or agreed to in writing, software
// distributed under the License is distributed on an "AS IS" BASIS, WITHOUT
// WARRANTIES OR CONDITIONS OF ANY KIND, either express or implied. See the
// License for the specific language governing permissions and limitations
// under the License.
//
// SPDX-License-Identifier: Apache-2.0

mod ankaios_server;
mod cli;
mod state_manipulation;
mod state_parser;
mod workload_state_db;

use common::commands::CompleteState;
use std::fs;

use common::communications_server::CommunicationsServer;
use common::objects::State;
use common::std_extensions::GracefulExitResult;
<<<<<<< HEAD
use common::to_server_interface::ToServerInterface;
use common::{communications_server::CommunicationsServer, std_extensions::IllegalStateResult};
=======
>>>>>>> ba1f33cc

use ankaios_server::{create_execution_channels, create_state_change_channels, AnkaiosServer};

use grpc::server::GRPCCommunicationsServer;

#[tokio::main]
async fn main() {
    env_logger::init_from_env(env_logger::Env::new().default_filter_or("info"));

    let args = cli::parse();

    log::debug!(
        "Starting the Ankaios server with \n\tserver address: '{}', \n\tstartup config path: '{}'",
        args.addr,
        args.path
            .clone()
            .unwrap_or("[no config file provided]".to_string()),
    );

    let startup_state = match args.path {
        Some(config_path) => {
            let data =
                fs::read_to_string(config_path).unwrap_or_exit("Could not read the startup config");
            // [impl->swdd~server-state-in-memory~1]
            // [impl->swdd~server-loads-startup-state-file~2]
            let state: State =
                state_parser::parse(data).unwrap_or_exit("Parsing start config failed with error");
            log::trace!(
                "The state is initialized with the following workloads: {:?}",
                state.workloads
            );
            Some(CompleteState {
                request_id: "".to_string(),
                current_state: state,
                ..Default::default()
            })
        }
        // [impl->swdd~server-starts-without-startup-config~1]
        _ => None,
    };

    let (to_server, server_receiver) = create_state_change_channels(common::CHANNEL_CAPACITY);
    let (to_agents, agents_receiver) = create_execution_channels(common::CHANNEL_CAPACITY);

    let mut communications_server = GRPCCommunicationsServer::new(to_server.clone());
    let mut server = AnkaiosServer::new(server_receiver, to_agents.clone());

<<<<<<< HEAD
    let server_task = tokio::spawn(async move { server.start().await });
    // [impl->swdd~server-default-communication-grpc~1]
    let communications_task = tokio::spawn(async move {
        communications_server
            .start(agents_receiver, args.addr)
            .await
            .unwrap_or_exit("Server startup error");
    });

    // This simulates the state handling.
    // Once the StartupStateLoader is there, it will be started by the main here and it will send the startup state
    if let Some(state) = state {
        to_server
            .update_state(
                "".to_owned(),
                common::commands::CompleteState {
                    startup_state: State::default(),
                    current_state: state,
                    workload_states: vec![],
                },
                vec![],
            )
            .await
            .unwrap_or_illegal_state();
    } else {
        // [impl->swdd~server-starts-without-startup-config~1]
        log::info!("No startup state provided -> waiting for new workloads from the CLI");
=======
    tokio::select! {
        // [impl->swdd~server-default-communication-grpc~1]
        communication_result = communications_server.start(agents_receiver, args.addr) => {
            communication_result.unwrap_or_exit("server error")
        }
        server_result = server.start(startup_state) => {
            server_result.unwrap_or_exit("server error")
        }
>>>>>>> ba1f33cc
    }
}<|MERGE_RESOLUTION|>--- conflicted
+++ resolved
@@ -24,11 +24,8 @@
 use common::communications_server::CommunicationsServer;
 use common::objects::State;
 use common::std_extensions::GracefulExitResult;
-<<<<<<< HEAD
 use common::to_server_interface::ToServerInterface;
 use common::{communications_server::CommunicationsServer, std_extensions::IllegalStateResult};
-=======
->>>>>>> ba1f33cc
 
 use ankaios_server::{create_execution_channels, create_state_change_channels, AnkaiosServer};
 
@@ -76,35 +73,6 @@
     let mut communications_server = GRPCCommunicationsServer::new(to_server.clone());
     let mut server = AnkaiosServer::new(server_receiver, to_agents.clone());
 
-<<<<<<< HEAD
-    let server_task = tokio::spawn(async move { server.start().await });
-    // [impl->swdd~server-default-communication-grpc~1]
-    let communications_task = tokio::spawn(async move {
-        communications_server
-            .start(agents_receiver, args.addr)
-            .await
-            .unwrap_or_exit("Server startup error");
-    });
-
-    // This simulates the state handling.
-    // Once the StartupStateLoader is there, it will be started by the main here and it will send the startup state
-    if let Some(state) = state {
-        to_server
-            .update_state(
-                "".to_owned(),
-                common::commands::CompleteState {
-                    startup_state: State::default(),
-                    current_state: state,
-                    workload_states: vec![],
-                },
-                vec![],
-            )
-            .await
-            .unwrap_or_illegal_state();
-    } else {
-        // [impl->swdd~server-starts-without-startup-config~1]
-        log::info!("No startup state provided -> waiting for new workloads from the CLI");
-=======
     tokio::select! {
         // [impl->swdd~server-default-communication-grpc~1]
         communication_result = communications_server.start(agents_receiver, args.addr) => {
@@ -113,6 +81,5 @@
         server_result = server.start(startup_state) => {
             server_result.unwrap_or_exit("server error")
         }
->>>>>>> ba1f33cc
     }
 }