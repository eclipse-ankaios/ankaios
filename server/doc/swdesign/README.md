# Ankaios Server - SW Design

## About this document

This document describes the Software Design for the Ankaios Server.

Ankaios is a Workload orchestrator supporting a subset of the Kubernetes configurations and is targeted at the automotive use case.

The Ankaios Server is the main component of the Ankaios orchestrator and is responsible for the configuration of the cluster, managing the communication with the Ankaios Agents.

## Context View

An Ankaios server is connected to multiple agents that are deployed on the same or on different nodes. The server communicates with the agents to:

* send the agents lists of workloads scheduled for them
* forward workload state between agents
* receive ToServer messages from workloads running on an agent

The following diagram shows a high level view of an Ankaios Server in its context:

![Context View](drawio/context_view.drawio.svg)

## Constraints, risks and decisions

### Design decisions

The following section holds the design decisions taken during the development of the Ankaios server.

#### Delegate template rendering of workload configs to the handlebars external library
`swdd~server-delegate-template-render-to-external-library~1`

Status: approved

Ankaios uses the handlebars crate to render the configs provided for a workload.

Rationale:

The handlebars crate provides all the functionality needed to render the configs with templates, reducing implementation and integration effort. It is actively maintained and widely deployed. It is not overloaded with features, instead it supports the minimum amount of features needed to cover the use cases of workload configs. In addition, its rendering capabilities are extensible if a desired feature is missing in the future.

Needs:
- impl

Assumptions:

No assumptions were taken.

Considered alternatives:

- Askama: does not support rendering templates at runtime, mainly used for generating code based on templates
- Tera: Jinja2 template engine contains too many features beyond the use case

## Structural view

The following diagram shows the structural view of the Ankaios Server:

![Overview](drawio/comp_overview.drawio.svg)

### AnkaiosServer

The AnkaiosServer is the main component of the Ankaios Server. It is responsible for the business logic of the Server which, amongst others, includes storing the current state, handling ToServer messages from the ToServerChannel and distributing FromServer messages through the FromServerChannel via the Communication Middleware to the Agents.

For simplicity, the initial setup of the Ankaios Server done in the main.rs is also counted as part of this unit.

### StartupStateLoader

The StartupStateLoader loads the initial startup manifest file, parses it and pushes it into the AnkaiosServer. The StartupStateLoader is also responsible for persisting the startup configuration.

### Communication Middleware

The Communication Middleware is responsible for:

* establishing the connections to multiple Ankaios Agents.
* forwarding the FromServer messages from AnkaiosServer to the proper Ankaios Agents through the FromServerChannel.
* forwarding the ToServer messages from connected Agents to the AnkaiosServer.

### ServerState

The ServerState is a data structure for maintaining the state of the Ankaios server. It prevents invariants when updating the state, by doing checks on the new state
before applying it or when a view on the state is requested.

### ConfigRenderer

The ConfigRenderer is responsible for rendering the templated configuration of workloads with their corresponding configuration items provided inside the CompleteState.

### LogCampaignStore

The LogCampaignStore holds metadata about log collections triggered by workloads or the CLI and enables the Ankaios server to cancel log campaigns or send logs stop responses automatically in certain situations.
In the following a workload requesting logs is sometimes also called log collector and workloads providing logs are also called log providers. All information on a collector and the providers is stored in one log campaign giving the name of the component.

### EventHandler

The EventHandler holds metadata about the event subscribers and their subscribed field masks. It is responsible for sending out events to the corresponding event subscribers.

### StateComparator

The StateComparator compares the current with the new state to determine state differences for events.

## Behavioral view

### Startup sequence

The following diagram shows the startup sequence of the Ankaios Server:

![Startup](plantuml/seq_startup.svg)

#### Server loads config file
`swdd~server-loads-config-file~1`

Status: approved

The Ankaios server shall accept configuration files read at startup that specify the general startup configuration of the server with a lower precedence than environment variables and command line arguments.

Rationale:
Server configuration files allow a reproducible execution of the server with lower effort.

Comment:
The Ankaios server expects the configuration files per default in the standard location `/etc/ankaios/ank-server.conf`.

Tags:
- ServerState

Needs:
- impl
- utest
- stest

#### Server holds Current State in memory
`swdd~server-state-in-memory~1`

Status: approved

The Ankaios Server shall hold the Current State in memory.

Tags:
- AnkaiosServer

Needs:
- impl

#### Server loads Startup State from a file
`swdd~server-loads-startup-state-file~3`

Status: approved

When the Ankaios Server starts up and a startup configuration file in the format YAML is provided,
Ankaios shall load the Startup State specified in the startup configuration as Current State.

Note: This requirement describes only current intermediate state. The final implementation may work differently.

Tags:
- AnkaiosServer

Needs:
- impl

#### Server validates tags format in startup manifest
`swdd~server-validates-startup-manifest-tags-format~1`

Status: approved

When loading a startup manifest, the Server shall
* display a warning message informing the user that the version is deprecated and support will be removed in future releases
* validate that workload tags conform to the format required by the manifest's apiVersion, and exit with an error if validation fails
* provide an error message indicating the expected format for the detected API version and the workload name where the error occurred

Rationale:
Prevents the server from starting with an invalid configuration, ensuring system integrity from startup.

Tags:
- AnkaiosServer
- StartupStateLoader

Needs:
- impl
- utest
- stest

#### Server starts without startup config
`swdd~server-starts-without-startup-config~1`

Status: approved

When the Ankaios server is started without a startup config, the server shall start with an empty current state.

Rationale:
The Ankaios Server can also start in the "empty startup state" and get the configuration subsequently from the CLI.

Tags:
- StartupStateLoader

Needs:
- impl
- utest
- stest

#### StartupStateLoader parses yaml with Startup State
`swdd~stored-workload-spec-parses-yaml~1`

Status: approved

StartupStateLoader shall support parsing the Startup State as yaml.

Tags:
- StartupStateLoader

Needs:
- impl
- utest

#### Server sets all new workloads to pending state
`swdd~server-sets-state-of-new-workloads-to-pending~1`

Status: approved

When the Ankaios server adds a new workload to its desired state, the workload state of this workload shall be set to `Pending(Initial)` if the workload is assigned to an agent or to `NotScheduled` otherwise.

Tags:
- AnkaiosServer

Needs:
- impl
- utest

#### StartupStateLoader rejects invalid config
`swdd~stored-workload-spec-checks-unique-name~1`

Status: approved

When the StartupStateLoader parses the yaml file with Startup State, it shall reject the file which is not conform to the verification schema.

Rationale: The startup configuration may contain copy-paste errors etc. Broken configuration shall be rejected by the parser.

Tags:
- StartupStateLoader

Needs:
- impl
- utest

#### Ankaios server fails to start on invalid startup state config
`swdd~server-fails-on-invalid-startup-state~1`

Status: approved

When the Startup State is invalid, the server shall not start.

Comment: If the Startup State is invalid no workloads can be deployed.

Rationale: Invalid States shall be avoided to preserve internal invariants.

Tags:

Needs:
- impl
- utest
- stest

#### All communication with Agents through Middleware
`swdd~communication-to-from-server-middleware~1`

Status: approved

All communication with the Ankaios Agents shall go through the Communication Middleware.

Tags:
- AnkaiosServer

Needs:
- impl
- itest

#### Server defaults to gRPC Communication Middleware
`swdd~server-default-communication-grpc~1`

Status: approved

The Ankaios Server shall use per default a gRPC Communication Middleware.

Tags:
- AnkaiosServer

Needs:
- impl
- itest

#### Server uses common async communication channels
`swdd~server-uses-async-channels~1`

Status: approved

The Ankaios Server shall use asynchronous communication channels from the Common library.

Rationale: The communication channels are especially needed in order to abstract the Communication Middleware.

Tags:
- AnkaiosServer

Needs:
- impl
- utest

#### Server supports PEM file paths as cli arguments for mTLS
`swdd~server-supports-pem-file-paths-as-cli-arguments~1`

Status: approved

The Ankaios server shall support the following cli arguments all of which contain a file path to a PEM file, alternatively configurable over environment variables which have lower priority compared to explicitly provided cli arguments:

| Argument    | Environment variable | Description                                 |
|-------------|----------------------|---------------------------------------------|
| `--ca_pem`  | `ANKSERVER_CA_PEM`    | file path to the root certificate authority |
| `--crt_pem` | `ANKSERVER_CRT_PEM`   | file path to the certificate                |
| `--key_pem` | `ANKSERVER_KEY_PEM`   | file path to the key                        |

Comment:
The PEM file format is a text-based, human-readable format. PEM files can contain certificates, private keys, public keys and even certificate chains, making them more versatile compared to other formats.

Rationale:
The Ankaios server uses the PEM files to establish a mutual transport layer security (mTLS) communication.

Tags:
- AnkaiosServer

Needs:
- impl
- stest

#### Server supports cli argument for insecure communication
`swdd~server-supports-cli-argument-for-insecure-communication~1`

Status: approved

The Ankaios server shall support the cli argument `--insecure` (short alias `-k`), alternatively configurable via the environment variable `ANKSERVER_INSECURE` which has lower priority compared to explicitly provided cli arguments.

Comment:
The Ankaios server supports an insecure communication channel to the Ankaios server. Communicating over insecure channels is convenient during an evaluation or a development phase.

Tags:
- AnkaiosServer

Needs:
- impl
- stest

#### Server establishes insecure connection on provided insecure cli argument
`swdd~server-establishes-insecure-communication-based-on-provided-insecure-cli-argument~1`

Status: approved

When the user starts the Ankaios server with the arguments `-k` or `--insecure` and the Ankaios server initializes the communication middleware, then the Ankaios server shall instruct the communication middleware to use an insecure communication channel.

Tags:
- AnkaiosServer

Needs:
- impl

#### Server provides file paths for mTLS to communication middleware
`swdd~server-provides-file-paths-to-communication-middleware~1`

Status: approved

When the file paths of the root certificate, the server certificate and the server key is provided upon startup, then the Ankaios server shall provide each of these file paths to the communication middleware.

Rationale:
The communication middleware is responsible for establishing a secure communication channel.

Tags:
- AnkaiosServer

Needs:
- impl

#### Server fails upon missing pem file paths and insecure cli arguments
`swdd~server-fails-on-missing-file-paths-and-insecure-cli-arguments~1`

Status: approved

If the user starts the Ankaios server without specifying the cli arguments for the mTLS PEM file paths or the insecure cli argument, then the Ankaios server shall:
* exit with a non zero exit code
* output an error message containing the reason and a help message

Rationale:
The demand for an explicit communication mode prevents a user from implicitly creating an Ankaios setup using insecure communication.

Tags:
- AnkaiosServer

Needs:
- impl

#### AnkaiosServer sends all workloads on start
`swdd~server-sends-all-workloads-on-start~2`

Status: approved

When an Agent connects to the Server, the Ankaios Server shall send a list of all scheduled Workloads to this Agent as `ServerHello` message.

Tags:
- AnkaiosServer

Needs:
- impl
- utest

#### Agent selection based on `agent` field
`swdd~agent-from-agent-field~1`

Status: approved

The Ankaios Server shall select the workloads targeted at an agent based on the `agent` field.

Comment:
The field contents of the workloads are already rendered.

Tags:
- AnkaiosServer

Needs:
- impl
- utest

#### Server informs a newly connected agent about Workload States of the other connected agents
`swdd~server-informs-a-newly-connected-agent-workload-states~1`

Status: approved

When startup state is loaded and the ToServer message AgentHello is received from an Ankaios Agent, the Ankaios Server shall send all Workload States of other connected agents to that agent.

Tags:
- AnkaiosServer

Needs:
- impl
- utest

#### Server stores a newly connected agent
`swdd~server-stores-newly-connected-agent~2`

Status: approved

When an Agent connects to the Ankaios server, the Ankaios server shall create an entry of the agent in its internal agent map.

Comment:
The agent map is an associative data structure that stores the agent's name and additional data for an agent.
When the server is requested to provide the `CompleteState`, the content of the agent map is populated into the `agents` field part of the `CompleteState`.

Rationale:
Storing the connected Ankaios agents allows a workload to retrieve the connected agents via the Control Interface and the Ankaios CLI to list the connected agents to the user.

Tags:
- AnkaiosServer
- ServerState

Needs:
- impl
- utest

### Distribution of Workload State update sequence
The following diagram shows the sequence of the distribution and storage of Workload States:

![Workload State update sequence](plantuml/seq_wl_state_update.svg)

#### Server forwards Workload State
`swdd~server-forwards-workload-state~1`

Status: approved

When the ToServer message UpdateWorkloadState is received by the Ankaios Server from an Ankaios Agent, the Ankaios Server shall distribute the FromServer message UpdateWorkloadState to all connected agents other than the one which send the ToServer message UpdateWorkloadState.

Tags:
- AnkaiosServer

Needs:
- impl
- utest

#### Server stores Workload State
`swdd~server-stores-workload-state~1`

Status: approved

When the ToServer message UpdateWorkloadState is received by the Ankaios Server from an Ankaios Agent, the Ankaios Server shall store all the Workload States of that Ankaios Agent in the WorkloadStatesMap.

Tags:
- AnkaiosServer

Needs:
- impl
- utest

### Workload State update on disconnected agents
The following diagram shows the sequence of updating the Workload States of a disconnected agent and the distribution of its Workload States to other connected agents:

![Set Workload States to agent disconnected and distribute sequence](plantuml/seq_set_wl_state_on_disconnected.svg)

#### Server sets Workload State to agent disconnects on connection loss
`swdd~server-set-workload-state-on-disconnect~1`

Status: approved

When the ToServer message AgentGone is received by the Ankaios server from an Ankaios agent, the Ankaios server shall set all the Workload States of that agent to `agent disconnected`.

Tags:
- AnkaiosServer

Needs:
- impl
- utest

#### Server distributes Workload State when an agent disconnects
`swdd~server-distribute-workload-state-on-disconnect~1`

Status: approved

When the ToServer message AgentGone is received by the Ankaios server from an Ankaios Agent, the Ankaios server shall distribute the Workload States of that disconnected Ankaios agent via the FromServer message UpdateWorkloadState to all remaining agents.

Tags:
- AnkaiosServer

Needs:
- impl
- utest

### Control Interface

The Ankaios Server provides the Control Interface needed by the Agents.

#### GetCompleteState interface
The following diagram shows the sequence of GetCompleteState request from the agent:

![Get complete state sequence](plantuml/seq_get_complete_state.svg)

##### Server provides interface GetCompleteState
`swdd~server-provides-interface-get-complete-state~2`

Status: approved

The Ankaios Server provides an interface to get the CompleteState.
The CompleteState includes:

- DesiredState
- WorkloadState
- Agents

Comment:
The field `Agents` is an associative data structure with the name of a connected agent as key and an associative data structure as value to store attributes of the agent by key/value pairs. If the DesiredState contains fields with templated strings, it is returned unrendered.

Tags:
- AnkaiosServer
- ControlInterface
- ServerState

Needs:
- impl
- utest

##### Server filters GetCompleteState requests
`swdd~server-filters-get-complete-state-result~2`

Status: approved

When the Ankaios Server responses to a GetCompleteState request and the request contains a `field_mask`,
the response includes the filed `api_version` and the fields listed in the `field_mask`.

Comment:
If the fields listed in the `field_mask` contain templated strings, they are returned unrendered.

Tags:
- ControlInterface

Needs:
- impl
- utest

##### Server filters GetCompleteState requests with wildcards
`swdd~server-filters-get-complete-state-result-with-wildcards~1`

Status: approved

When the Ankaios Server responses to a GetCompleteState with `field_mask` containing wildcards,
the wildcards segment of the `field_mask` match all possible values on this level.

Tags:
- ControlInterface

Needs:
- impl
- utest
- stest

##### Server includes RequestID in the ControlInterface response
`swdd~server-includes-id-in-control-interface-response~1`

Status: approved

When the Ankaios Server responses to a GetCompleteState request,
it includes the RequestID from the GetCompleteState request.

Tags:
- ControlInterface

Needs:
- impl
- utest

#### UpdateState interface
The following diagram shows the sequence of UpdateState request from the agent:

![Update state sequence](plantuml/seq_update_state.svg)

##### Server provides UpdateState interface
`swdd~server-provides-update-desired-state-interface~1`

Status: approved

The Ankaios Server provides an UpdateState interface.

Tags:
- ControlInterface

Needs:
- impl
- utest

##### UpdateState interface with empty update_mask
`swdd~update-desired-state-empty-update-mask~1`

Status: approved

When the Ankaios Server gets an UpdateStateRequest with empty update_mask,
the Ankaios Server replaces its DesiredState with the newState from the UpdateStateRequest.

Tags:
- ControlInterface

Needs:
- impl
- utest

##### UpdateState interface with update_mask
`swdd~update-desired-state-with-update-mask~1`

Status: approved

When the Ankaios Server gets an UpdateStateRequest with a non empty update_mask,
the Ankaios Server replaces each field of its DesiredState listed in the update_mask, with the value of the same field of the newState from the UpdateStateRequest.

Comment:
If one field from the update_mask is not present in the DesiredState, this field is created. This can include any amount of parent fields.
If one field from the update_mask is not present in the newState, this field is deleted from the DesiredState.

Tags:
- ControlInterface

Needs:
- impl
- utest

##### UpdateState success response message
`swdd~server-update-state-success-response~1`

Status: approved

When the Ankaios Server gets an UpdateStateRequest which can be successfully applied,
the Ankaios Server shall respond to the request with the Ids of the updated workloads.

Rational:
The Ids of the added and deleted with the request workloads are required to track the progress of the update.

Tags:
- ControlInterface

Needs:
- impl
- utest

##### UpdateState interface with invalid version
`swdd~update-desired-state-with-invalid-version~1`

Status: approved

When the Ankaios Server gets an UpdateStateRequest with an API version which is not identical to the API version expected by the Ankaios Server,
the Ankaios Server shall reject the request and keep on listening for incoming requests.

Tags:
- ControlInterface

Needs:
- impl
- utest
- stest

##### UpdateState interface with missing version
`swdd~update-desired-state-with-missing-version~1`

Status: approved

When the Ankaios Server gets an UpdateStateRequest without set API version,
the Ankaios Server shall reject the request and keep on listening for incoming requests.

Tags:
- ControlInterface

Needs:
- impl
- utest
- stest

##### Checking desired state field conventions
`swdd~server-desired-state-field-conventions~1`

Status: approved

When the Ankaios Server gets an UpdateStateRequest, the server shall enforce the desired state field conventions defined in the common library.

Comment:
We need to check the names of both the workload and agent names in order to ensure the proper function of the filtering.

Tags:
- ControlInterface

Needs:
- impl
- stest

### Update Desired State

The behavioral diagram of updating the desired state is shown in the chapter "UpdateState interface".

#### Server detects new workload
`swdd~server-detects-new-workload~1`

Status: approved

When the Ankaios Server gets the `ToServer` message `UpdateStateRequest` and detects a change of the state where a workload is present only in the New State,
the Ankaios Server shall send a `FromServer` message to the corresponding Ankaios Agent to add the workload.

Tags:
- AnkaiosServer

Needs:
- impl
- utest
- itest

#### Server detects deleted workload
`swdd~server-detects-deleted-workload~1`

Status: approved

When the Ankaios Server gets the `ToServer` message `UpdateStateRequest` and detects a change of the state where a workload is present only in the Current State,
the Ankaios Server shall send a `FromServer` message to the corresponding Ankaios Agent to delete the workload.

Tags:
- AnkaiosServer

Needs:
- impl
- utest
- itest

#### Server detects changed workload
`swdd~server-detects-changed-workload~1`

Status: approved

When the Ankaios Server gets the `ToServer` message `UpdateStateRequest` and detects a change of the state where a workload is present in both states
and at least one field of the workload is different,
the Ankaios Server shall send a `FromServer` message to the corresponding Ankaios Agents to delete and add the workload.

Tags:
- AnkaiosServer

Needs:
- impl
- utest
- itest

#### ServerState compares rendered workload configurations
`swdd~server-state-compares-rendered-workloads~1`

Status: approved

When the ServerState determines changes in its State, the ServerState shall compare the rendered workload configurations of its current and new DesiredState.

Rationale:
This ensures that the system recognizes a workload as changed when a configuration item referenced by that workload is updated.

Tags:
- ServerState

Needs:
- impl
- utest
- stest

#### ServerState updates its desired state on unmodified workloads
`swdd~server-state-updates-state-on-unmodified-workloads~1`

Status: approved

When the ServerState is requested to update its State and the ServerState detects no change of workloads in its State, the ServerState shall replace its current DesiredState with the new DesiredState.

Rationale:
The DesiredState must also be updated in other cases, such as when the config items are changed.

Tags:
- ServerState

Needs:
- impl
- utest

#### ServerState triggers configuration rendering of workloads
`swdd~server-state-triggers-configuration-rendering-of-workloads~1`

Status: approved

When the ServerState is requested to update its State, the ServerState shall trigger the ConfigRenderer to render the workloads with the configuration items in the CompleteState.

Rationale:
Rendering consumes resources and shall be done only once when updating the state.

Tags:
- ServerState
- ConfigRenderer

Needs:
- impl
- utest

#### ServerState triggers validation of workload fields
`swdd~server-state-triggers-validation-of-workload-fields~1`

Status: approved

When the ServerState receives successfully rendered workloads from the ConfigRenderer, the ServerState shall trigger the workload to validate the format of its internal fields.

Rationale:
Some workload fields only contain the final content after rendering.

Tags:
- ServerState

Needs:
- impl
- utest

#### ConfigRenderer renders workload configuration
`swdd~config-renderer-renders-workload-configuration~2`

Status: approved

When the ConfigRenderer is requested to render the workloads with configuration items, for each provided workload that references config items inside its `configs` field, the ConfigRenderer shall:
* create a data structure containing memory references to the config items of the CompleteState referenced inside its `configs` field
* render the workload's `agent`, `runtimeConfig` fields and the subfields `data` and `binaryData` of the `files` field by replacing each template string with the referenced configuration item content
* create a new workload configuration containing the rendered fields and the new instance name

Comment:
In case of a render error, the workload configuration remains unrendered and an error is thrown. If a workload does not reference a configuration item, the rendering of that workload is skipped and its fields remain unrendered.

Tags:
- ConfigRenderer

Needs:
- impl
- utest

#### ConfigRenderer supports rendering with keeping line indent
`swdd~config-renderer-supports-rendering-with-keeping-line-indent~1`

Status: approved

The ConfigRenderer shall support rendering templates with keeping line indentation.

Rationale:
This ensures the validity of certain file layouts that rely on the indentation level of the content when replacing the template with a multi-line config value.

Comment:
To support keeping the line indentation, a customized templated string syntax is used: `{{> indent content=<config_item_reference>}}` where `conifg_item_reference` is the path to the referenced config value.

Tags:
- ConfigRenderer

Needs:
- impl
- utest
- stest

#### ServerState rejects state with cycle
`swdd~server-state-rejects-state-with-cyclic-dependencies~1`

Status: approved

When the ServerState is requested to update its State and the new State has a cycle in the workload dependencies, the server shall reject the new State as invalid.

Rationale: A cyclic dependency between workloads will prevent the affected workloads from starting rendering the state invalid.

Comment: The inter workload dependencies config within a state is only valid if the dependencies form an directed acyclic graph.

Tags:
- ServerState

Needs:
- impl
- utest
- stest

#### Cycle detection stops on the first detected cycle
`swdd~cycle-detection-stops-on-the-first-cycle~1`

Status: approved

When the ServerState searches for cycles within the dependency graph of the State,
the ServerState shall stop at the first detected cycle.

Rationale: Searching all cycles in a graph might have performance impacts and is not in the scope of the project.

Comment: With only one cycle, the log message remains clearer.

Tags:
- ServerState

Needs:
- impl
- utest

#### Cycle detection ignores non existing workload dependencies
`swdd~cycle-detection-ignores-non-existing-workloads~1`

Status: approved

When the ServerState searches for cycles within the dependency graph of the State
and it encounters an edge in the dependency graph that refers to a workload that does not occur in the workload nodes,
the ServerState shall ignore this edge.

Rationale: A user might want to put a workload into the State that has a dependency to a workload which config is not prepared and published into the State yet.

Comment: Continuation of the cycle search in that case does not break the cycle detection algorithm because a dependency to a workload that is not part of the State cannot introduce a cycle.

Tags:
- ServerState

Needs:
- impl
- utest
- stest

#### Server continues when receiving an invalid state
`swdd~server-continues-on-invalid-updated-state~1`

Status: approved

When the ServerState rejects an updated state, the server shall continue to listen for incoming requests.

Comment: The continuation allows the user to retry the update of the state.

Rationale: The continuation allows better use-ability.

Tags:
- AnkaiosServer

Needs:
- impl
- utest
- stest

#### ServerState stores delete condition into delete graph
`swdd~server-state-stores-delete-condition~1`

Status: approved

When the ServerState adds a new workload to its State
and the workload has a dependency with the AddCondition equal to `ADD_COND_RUNNING`,
the ServerState shall insert the DeleteCondition `DelCondNotPendingNorRunning` for the dependency on that workload into its delete graph.

Comment: The dependency shall only be deleted if the workload depending on it is neither running nor waiting. Workload dependencies with AddCondition `ADD_COND_SUCCEEDED` or `ADD_COND_FAILED` do not need DeleteConditions as they have already finished their operation.

Rationale: This prevents a workload that expects a dependency as running from errors or crashes if the dependency is deleted.

Tags:
- ServerState
- DeleteGraph

Needs:
- impl
- utest

#### ServerState adds delete conditions for a deleted workload
`swdd~server-state-adds-delete-conditions-to-deleted-workload~1`

Status: approved

When the ServerState deletes a workload from its State,
the ServerState shall insert the DeleteConditions from the delete graph into the `DeletedWorkload` message.

Rationale: The DeleteConditions allow an Ankaios agent to determine the correct circumstances when a workload is allowed to be deleted.

Tags:
- ServerState
- DeleteGraph

Needs:
- impl
- utest

#### Server handles deletes for not started workloads
`swdd~server-handles-not-started-deleted-workloads~1`

Status: approved

When the Ankaios server distributes `DeletedWorkload` message and either the deleted workload is not scheduled (agent is empty) or its execution state is `Pending(Initial)` and its agent is disconnected, the Ankaios server shall handle the deletion.

Rationale:
There is no agent that can take care of the operation so the sever has to handle it.

Comment:
Handling the operation includes deleting the workload, its state and notifying other agents about the change.

Tags:
- AnkaiosServer
- ServerState

Needs:
- impl
- utest

#### Server receives agent node resource availability
`swdd~server-receives-resource-availability~2`

Status: approved

When the Ankaios server receives a new agent load status, the Ankaios server shall update its internal agent map with agent node resource availability information regarding the cpu usage and the free memory.

Comment:
The agent map is an associative data structure that stores the agent's name and additional data for an agent.

Rationale:
The resource availability can be used for scheduling, e.g. done by controller workloads.

Tags:
- AnkaiosServer

Needs:
- impl
- utest

#### Server cleans up state
`swdd~server-cleans-up-state~1`

Status: approved

When the Ankaios Server receives new workload states, then the Ankaios Server shall trigger the ServerState to cleanup its internal state providing it the new workload states.

Rationale:
The server state should not have any obsolete entries.

Tags:
- AnkaiosServer
- ServerState

Needs:
- impl
- utest

#### Server removes obsolete entries from delete graph
`swdd~server-removes-obsolete-delete-graph-entires~1`

Status: approved

When the ServerState receives a trigger to cleanup its state, the ServerState shall request the DeleteGraph to delete all entries for which there is a WorkloadState `Removed` in the list of provided workload states.

Comment:
The DeleteGraph ignores WorkloadStates from workloads that do not have an entry in the delete graph.

Rationale:
The entry should not exist after the workload has actually been deleted.

Tags:
- ServerState
- DeleteGraph

Needs:
- impl
- utest

#### Server removes disconnected agents from its state
`swdd~server-removes-disconnected-agents-from-state~2`

Status: approved

When the ToServer message AgentGone is received by the Ankaios server from an Ankaios agent, the AnkaiosServer shall remove the entry of the agent in its internal agent map.

Comment:
The agent map is an associative data structure that stores the agent's name and additional data for an agent.

Tags:
- AnkaiosServer

Needs:
- impl
- utest

#### Server forwards LogEntriesResponse messages
`swdd~server-forwards-logs-entries-response-messages~1`

Status: approved

When the ToServer message `LogEntriesResponse` is received by the Ankaios server from an Ankaios Agent, the Ankaios server shall distribute the FromServer message `LogEntriesResponse` to the agent communication channel provided by the Communication Middleware.

Comment:
The Communication Middleware automatically routes the response messages to the correct agent as indicated by the request ID.

Tags:
- AnkaiosServer

Needs:
- impl
- utest

#### Server forwards LogsStopResponse messages
`swdd~server-forwards-logs-stop-response-messages~1`

Status: approved

When the ToServer message `LogsStopResponse` is received by the Ankaios server from an Ankaios agent, the Ankaios server shall distribute the FromServer message `LogsStopResponse` to the agent communication channel provided by the Communication Middleware.

Rationale:
Log subscribers must be informed when there are no more log messages for a workload.

Tags:
- AnkaiosServer

Needs:
- impl
- utest

### Handle workload log campaigns

#### LogCampaignStore holds log campaign metadata
`swdd~server-log-campaign-store-holds-log-campaign-metadata~1`

Status: approved

The LogCampaignStore holds metadata about log campaigns from different log collectors with the following functionalities:
* inserting a new log campaign for a logs request received from the Ankaios CLI or a workload
* removing a log campaign entry for a workload by the agent name managing that workload
* removing a log campaign entry received from the Ankaios CLI by its connection name
* removing a log campaign entry for a workload collecting logs by its workload name
* removing a request ID for a log campaign initiated from the Ankaios CLI or initiated by a workload

Comment:
The LogCampaignStore holds information on a complete log campaign including but not limited to the mappings between collector workloads and agents (when applicable) and log providers and agents.
For performance reasons these relationships are stored in separate data structures.

Tags:
- LogCampaignStore

Needs:
- impl
- utest

#### Server handles incoming logs request message
`swdd~server-handles-logs-request-message~1`

Status: approved

When the Ankaios server receives a `LogsRequest` message from the channel provided by the communication middleware, the Ankaios server shall:
* filter the requested workload instance names s.t. only logs of workloads currently in the desired state can be sampled
* if the filtered request still contains workload instance names, forward the filtered `LogsRequest` message to the agent channel provided by the Communication Middleware
* if the filtered request still contains workload instance names, trigger the LogCampaignStore to store the log campaign metadata by providing the request ID
* send a `LogsRequestAccepted` response message to the agent channel provided by the Communication Middleware

Comment:
The Communication Middleware automatically routes the response messages to the correct agent as indicated by the request ID.

Rationale:
The agent collecting the logs from the requested workloads must be informed to start the log collection. The LogCampaignStore enables the server to automatically cancel log campaigns in certain situations by providing the relevant metadata.

Tags:
- AnkaiosServer
- LogCampaignStore
- ServerState

Needs:
- impl
- utest

#### Server handles incoming logs cancel request message
`swdd~server-handles-logs-cancel-request-message~1`

Status: approved

When the Ankaios server receives a `LogsCancelRequest` message from the channel provided by the communication middleware, the Ankaios server shall:
* trigger the LogCampaignStore to remove the log campaign by providing the request ID
* forward the `LogsCancelRequest` message to the agent channel provided by the communication middleware
* send a `LogsCancelAccepted` response message to the agent channel provided by the Communication Middleware

Comment:
The Communication Middleware automatically routes the response messages to the correct agent as indicated by the request ID.

Rationale:
This ensures consistency in the LogCampaignStore, when the server receives an active log cancellation request.

Tags:
- AnkaiosServer
- LogCampaignStore

Needs:
- impl
- utest

#### Server handles log campaigns for disconnected agent
`swdd~server-handles-log-campaign-for-disconnected-agent~1`

Status: approved

When the Ankaios server receives a `AgentGone` message from the channel provided by the communication middleware, the Ankaios server shall:
* trigger the LogCampaignStore to remove the log campaigns managed by the disconnected agent by providing the agent name
* send a `LogsCancelRequest` message for each log collector workload managed by the disconnected agent to the agent channel provided by the communication middleware
* send a `LogsStopResponse` message for each providing logs workload managed by the disconnected agent to the agent channel provided by the communication middleware

Rationale:
The server needs to inform all agents to stop collecting logs for workloads if the agent managing log collector workloads is disconnected.
Additionally log collector on other agents must be informed to not expect any more logs on from workloads on the disconnected agent.

Tags:
- AnkaiosServer
- LogCampaignStore

Needs:
- impl
- utest

#### Server cancels log campaigns for deleted workloads
`swdd~server-cancels-log-campaign-for-deleted-workloads~1`

Status: approved

When the Ankaios server receives a `UpdateStateRequest` message from the channel provided by the communication middleware and detects deleted workloads, the Ankaios server shall cancel the log campaign for each deleted workload collecting logs by:
* triggering the LogCampaignStore to delete the log campaign entry by providing the workload name
* sending a `LogsCancelRequest` with the request ID of the log collector workload to the agent channel provided by the communication middleware

Rationale:
The agents collecting logs from workloads must be informed by the server to stop the log collection when the workload requesting the logs will be deleted.

Tags:
- AnkaiosServer
- LogCampaignStore

Needs:
- impl
- utest

#### Server cancels log campaigns for disconnected CLI
`swdd~server-cancels-log-campaign-for-disconnected-cli~1`

Status: approved

When the Ankaios server receives a `Goodbye` message from the channel provided by the communication middleware, the Ankaios server shall:
* trigger the LogCampaignStore to delete the log campaign entry for the cli by providing cli connection name
* send a `LogsCancelRequest` with the removed cli request ID to the agent channel provided by the communication middleware

Rationale:
The agents collecting logs from workloads must be informed by the server to stop the log collection when the Ankaios CLI that requested the logs disconnects.

Tags:
- AnkaiosServer
- LogCampaignStore

Needs:
- impl
- utest

### Handle events

#### Server stores new event subscription
`swdd~server-stores-new-event-subscription~1`

Status: approved

When the Ankaios Server receives a `CompleteStateRequest` message with enabled `subscribe_for_events` field, the Ankaios Server shall request the EventHandler to store the requester as new event subscriber.

Tags:
- AnkaiosServer
- EventHandler

Needs:
- impl
- utest

#### Server removes event subscription
`swdd~server-removes-event-subscription~1`

Status: approved

When the Ankaios Server receives an `EventsCancelRequest` message, the Ankaios Server shall:

* request the EventHandler to remove the subscriber from its internal subscription store
* sends an `EventsCancelAccepted` message to the subscriber using the request ID via the communication middleware.

Tags:
- AnkaiosServer
- EventHandler

Needs:
- impl
- utest

#### Server removes event subscription for disconnected cli
`swdd~server-removes-event-subscription-for-disconnected-cli~1`

Status: approved

When the Ankaios server receives a `Goodbye` message from the channel provided by the communication middleware, the Ankaios Server shall request the EventHandler to remove the subscription of the cli by providing the cli connection name.

Rationale:
This serves to prevent subscription corpses that remain in the system when a client disconnects.

Tags:
- AnkaiosServer
- EventHandler

Needs:
- impl
- utest

#### Server provides functionality to calculate state differences
`swdd~server-calculates-state-differences~1`

Status: approved

The StateComparator shall provide a method for calculating the state differences between a current state and a new state represented as associative data structures with returning tree structures for added, updated and removed field paths.

Comment:
Each tree contains the paths of the fields that have been changed, with a null value as the leaf.
A custom Depth-Search-First (DFS) implementation comparing all fields of the current and new state is used.
In mappings only `string`s and numbers are supported as keys.
A sequence is treated as a leaf.
An update from an empty sequence to a non-empty sequence is treated as an added field and the other way around as a removed field.
Any other changes to a sequence field is treated as an updated field.

Tags:
- StateComparator

Needs:
- impl
- utest

#### Server creates trees for first difference and full difference field paths
`swdd~server-generates-trees-for-first-and-full-difference-field-paths~1`

Status: approved

The StateComparator generates the following two trees for added and deleted field paths:
* a tree containing the field paths to the first level of changes of the state
* a tree containing the field paths to all leafs for changes of the state

Rationale:
For added workloads, only the field path to the newly added workload name is required in the altered event fields for subscribers, rather than the full path to each added sub-field of the new workload. The same rationale applies to workloads that have been removed.

Tags:
- StateComparator

Needs:
- impl
- utest

#### Server sends state differences as events
`swdd~server-sends-state-differences-as-events~1`

Status: approved

When the Ankaios Server successfully updates its internal state after receiving one of the following `ToServer` messages:
- `UpdateStateRequest`
- `AgentHello`
- `AgentGone`
- `AgentLoadStatus`
- `UpdateWorkloadState`

and there is at least one subscriber for events,
<<<<<<< HEAD
the Ankaios Server shall request the EventHandler to:

* send an event to subscribers subscribed to the removed field with field mask `agents.<agent_name>`
* send an event to subscribers subscribed to the field mask `workloadStates.<agent_name>.<workload_name>.<workload_id>` for each workload state with execution state `AgentDisconnected` managed by the agent
* remove all subscribers for this agent.

Rationale:
This serves to prevent subscription corpses that remain in the system when an Ankaios Agent managing workloads with event subscriptions disconnects.
=======
the Ankaios Server shall:
* request the StateComparator to determine the state differences between the current and the new state
* request the EventHandler to send events for state differences to event subscribers.

Comments:
The state changes include internal changes to the desiredState, agents and workload states maps. The following `ToServer` messages are covered:
>>>>>>> f373c0e1

Tags:
- AnkaiosServer
- StateComparator
- EventHandler

Needs:
- impl
- utest

#### EventHandler handles event notifications

##### EventHandler provides functionality to handle event subscriptions
`swdd~provides-functionality-to-handle-event-subscriptions~1`

Status: approved

The EventHandler shall provide the following methods to manage the subscriptions in its internal event subscription store:

* adding a new subscriber by inserting a new entry with the subscriber's request ID as key and the subscriber's field masks as value
* removing a subscriber
* checking if there is any subscriber inside its internal event store.

Comment:
The event subscription store is an associative data structure.
One subscriber can subscribe to multiple field masks.

Rationale:
The EventHandler sends events to specific subscribers identified by their request ID.
For efficiency, providing a check for existing subscribers allows to skip costly event related calculations if there are no subscribers available.

Tags:
- EventHandler

Needs:
- impl
- utest

##### EventHandler sends complete state differences including altered fields
`swdd~event-handler-sends-complete-state-differences-including-altered-fields~1`

Status: approved

When the EventHandler is triggered to send events, for each event subscriber the EventHandler shall:

* create the altered fields for added, updated and deleted fields matching the subscriber's field masks
* filter the CompleteState with all altered fields matching the subscriber's field masks
* send a `CompleteStateResponse` message containing the altered fields and the filtered CompleteState if there is at least one entry in one of the altered fields.

Comments:
If the altered field masks contain deleted paths of the state and there are no added or updated field paths, an empty CompleteState is returned to signal the subscriber the absence of those fields.

Tags:
- EventHandler

Needs:
- impl
- utest

<<<<<<< HEAD
#### Server removes subscription for deleted subscriber workload
`swdd~server-removes-subscription-for-deleted-subscriber-workload~1`

Status: approved

When the Ankaios Server detects deleted workloads,
for each workload subscribed to events the Ankaios Server shall request the EventHandler to remove the event subscription of the workload by providing agent and workload name of this workload.

Rationale:
This serves to prevent subscription corpses that remain in the system when a workload subscribed to events is deleted.

Tags:
- AnkaiosServer
- EventHandler

Needs:
- impl
- utest

#### EventHandler handles event notifications

##### EventHandler provides functionality to handle event subscriptions
`swdd~provides-functionality-to-handle-event-subscriptions~1`
=======
##### EventHandler creates altered fields using the first difference tree
`swdd~event-handler-creates-altered-fields-using-first-difference-tree~1`
>>>>>>> f373c0e1

Status: approved

When the EventHandler creates the altered fields based on the subscriber's field masks, for each subscriber field mask, the EventHandler shall:

<<<<<<< HEAD
* adding a new subscriber by inserting a new entry with the subscriber's request ID as key and the subscriber's field masks as value
* removing a subscriber
* checking if there is any subscriber inside its internal event store
* removing all subscribers of a specific agent from its internal event store
* removing all subscribers of a specific cli connection from its internal event store
* removing a subscriber by its agent and workload name from the internal event store
=======
* match the field mask parts including wildcard symbols (`*`) against the first difference tree paths for added and deleted fields
* creates the altered field mask by collecting all sub paths of the first difference tree starting from the last matching subscriber mask part if the subscriber mask is shorter than or equal to the path in the first difference tree.
>>>>>>> f373c0e1

Comment:
The first difference tree contains paths to the first change of the state, e.g. for an added or deleted workload the path `desiredState.workloads.<workload_name>`.
The comparison is done by a custom depth-first-search (DFS) algorithm comparing the subscriber field masks including wildcards with the field masks paths in the tree.

Rationale:
<<<<<<< HEAD
The EventHandler sends events to specific subscribers identified by their request ID.
For efficiency, providing a check for existing subscribers allows to skip costly event related calculations if there are no subscribers available.
Removing subscribers of an agent prevents subscription corpses that remain in the system when an Ankaios Agent managing workloads with event subscriptions disconnects.
Removing the cli subscriptions prevents subscription corpses that remain in the system when the cli with event subscriptions disconnects.
Removing the subscriber by agent and name prevents subscription corpses that remain in the system when the workload is removed.
=======
A subscriber's field mask may contain wild cards to subscribe to all subfields.
For an added or deleted field only the path to the first change in the state is stored in the first difference tree to avoid excessive altered fields output of all sub fields in the event.
>>>>>>> f373c0e1

Tags:
- EventHandler

Needs:
- impl
- utest

##### EventHandler creates altered fields using the full difference tree
`swdd~event-handler-creates-altered-fields-using-full-difference-tree~1`

Status: approved

When the EventHandler creates the altered fields based on the subscriber's field masks
and a subscriber's field mask is longer than a matching path in the first difference tree, the EventHandler shall create the final altered field mask by continuing matching the remaining subscriber mask parts including wildcard symbols (`*`) against the full difference tree paths.

Comment:
The full difference tree contains paths to all leafs of a change in the state, e.g. for an added or deleted workload all sub fields of `desiredState.workloads.<workload_name>`.
The comparison is done by a custom depth-first-search (DFS) algorithm comparing the subscriber field masks including wildcards with the field masks paths in the tree.

Rationale:
A subscriber's field mask may contain wild cards to subscribe to all subfields.
The full difference tree is used to create an altered field matched by more specific subscriber field masks, e.g. `desiredState.workloads.new_workload.dependencies.workload_1` as subscriber mask and `desiredState.workloads.new_workload` as field path in the first difference tree.

Tags:
- EventHandler

Needs:
- impl
- utest

##### EventHandler creates altered fields the using full difference tree for updated fields
`swdd~event-handler-creates-altered-fields-using-full-difference-tree-for-updated-fields~1`

Status: approved

The EventHandler shall use the full difference tree for for updated fields.

Rationale:
An updated field is a path to a leaf. Sequences are treated as leafs.

Tags:
- EventHandler

Needs:
- impl
- utest

## Data view

## Error management view

## Physical view

## References

## Glossary

* gRPC - [Google Remote Procedure Call](https://grpc.io/)
* SOME/IP - [Scalable service-Oriented MiddlewarE over IP](https://some-ip.com/)

<!-- markdownlint-disable-file MD004 MD022 MD032 --><|MERGE_RESOLUTION|>--- conflicted
+++ resolved
@@ -1380,23 +1380,12 @@
 - `UpdateWorkloadState`
 
 and there is at least one subscriber for events,
-<<<<<<< HEAD
-the Ankaios Server shall request the EventHandler to:
-
-* send an event to subscribers subscribed to the removed field with field mask `agents.<agent_name>`
-* send an event to subscribers subscribed to the field mask `workloadStates.<agent_name>.<workload_name>.<workload_id>` for each workload state with execution state `AgentDisconnected` managed by the agent
-* remove all subscribers for this agent.
-
-Rationale:
-This serves to prevent subscription corpses that remain in the system when an Ankaios Agent managing workloads with event subscriptions disconnects.
-=======
 the Ankaios Server shall:
 * request the StateComparator to determine the state differences between the current and the new state
 * request the EventHandler to send events for state differences to event subscribers.
 
 Comments:
 The state changes include internal changes to the desiredState, agents and workload states maps. The following `ToServer` messages are covered:
->>>>>>> f373c0e1
 
 Tags:
 - AnkaiosServer
@@ -1416,106 +1405,69 @@
 
 The EventHandler shall provide the following methods to manage the subscriptions in its internal event subscription store:
 
-* adding a new subscriber by inserting a new entry with the subscriber's request ID as key and the subscriber's field masks as value
-* removing a subscriber
-* checking if there is any subscriber inside its internal event store.
-
-Comment:
-The event subscription store is an associative data structure.
-One subscriber can subscribe to multiple field masks.
-
-Rationale:
-The EventHandler sends events to specific subscribers identified by their request ID.
-For efficiency, providing a check for existing subscribers allows to skip costly event related calculations if there are no subscribers available.
-
-Tags:
-- EventHandler
-
-Needs:
-- impl
-- utest
-
-##### EventHandler sends complete state differences including altered fields
-`swdd~event-handler-sends-complete-state-differences-including-altered-fields~1`
-
-Status: approved
-
-When the EventHandler is triggered to send events, for each event subscriber the EventHandler shall:
-
-* create the altered fields for added, updated and deleted fields matching the subscriber's field masks
-* filter the CompleteState with all altered fields matching the subscriber's field masks
-* send a `CompleteStateResponse` message containing the altered fields and the filtered CompleteState if there is at least one entry in one of the altered fields.
-
-Comments:
-If the altered field masks contain deleted paths of the state and there are no added or updated field paths, an empty CompleteState is returned to signal the subscriber the absence of those fields.
-
-Tags:
-- EventHandler
-
-Needs:
-- impl
-- utest
-
-<<<<<<< HEAD
-#### Server removes subscription for deleted subscriber workload
-`swdd~server-removes-subscription-for-deleted-subscriber-workload~1`
-
-Status: approved
-
-When the Ankaios Server detects deleted workloads,
-for each workload subscribed to events the Ankaios Server shall request the EventHandler to remove the event subscription of the workload by providing agent and workload name of this workload.
-
-Rationale:
-This serves to prevent subscription corpses that remain in the system when a workload subscribed to events is deleted.
-
-Tags:
-- AnkaiosServer
-- EventHandler
-
-Needs:
-- impl
-- utest
-
-#### EventHandler handles event notifications
-
-##### EventHandler provides functionality to handle event subscriptions
-`swdd~provides-functionality-to-handle-event-subscriptions~1`
-=======
-##### EventHandler creates altered fields using the first difference tree
-`swdd~event-handler-creates-altered-fields-using-first-difference-tree~1`
->>>>>>> f373c0e1
-
-Status: approved
-
-When the EventHandler creates the altered fields based on the subscriber's field masks, for each subscriber field mask, the EventHandler shall:
-
-<<<<<<< HEAD
 * adding a new subscriber by inserting a new entry with the subscriber's request ID as key and the subscriber's field masks as value
 * removing a subscriber
 * checking if there is any subscriber inside its internal event store
 * removing all subscribers of a specific agent from its internal event store
 * removing all subscribers of a specific cli connection from its internal event store
 * removing a subscriber by its agent and workload name from the internal event store
-=======
-* match the field mask parts including wildcard symbols (`*`) against the first difference tree paths for added and deleted fields
-* creates the altered field mask by collecting all sub paths of the first difference tree starting from the last matching subscriber mask part if the subscriber mask is shorter than or equal to the path in the first difference tree.
->>>>>>> f373c0e1
-
-Comment:
-The first difference tree contains paths to the first change of the state, e.g. for an added or deleted workload the path `desiredState.workloads.<workload_name>`.
-The comparison is done by a custom depth-first-search (DFS) algorithm comparing the subscriber field masks including wildcards with the field masks paths in the tree.
-
-Rationale:
-<<<<<<< HEAD
+
+Comment:
+The event subscription store is an associative data structure.
+One subscriber can subscribe to multiple field masks.
+
+Rationale:
 The EventHandler sends events to specific subscribers identified by their request ID.
 For efficiency, providing a check for existing subscribers allows to skip costly event related calculations if there are no subscribers available.
 Removing subscribers of an agent prevents subscription corpses that remain in the system when an Ankaios Agent managing workloads with event subscriptions disconnects.
 Removing the cli subscriptions prevents subscription corpses that remain in the system when the cli with event subscriptions disconnects.
 Removing the subscriber by agent and name prevents subscription corpses that remain in the system when the workload is removed.
-=======
+
+Tags:
+- EventHandler
+
+Needs:
+- impl
+- utest
+
+##### EventHandler sends complete state differences including altered fields
+`swdd~event-handler-sends-complete-state-differences-including-altered-fields~1`
+
+Status: approved
+
+When the EventHandler is triggered to send events, for each event subscriber the EventHandler shall:
+
+* create the altered fields for added, updated and deleted fields matching the subscriber's field masks
+* filter the CompleteState with all altered fields matching the subscriber's field masks
+* send a `CompleteStateResponse` message containing the altered fields and the filtered CompleteState if there is at least one entry in one of the altered fields.
+
+Comments:
+If the altered field masks contain deleted paths of the state and there are no added or updated field paths, an empty CompleteState is returned to signal the subscriber the absence of those fields.
+
+Tags:
+- EventHandler
+
+Needs:
+- impl
+- utest
+
+##### EventHandler creates altered fields using the first difference tree
+`swdd~event-handler-creates-altered-fields-using-first-difference-tree~1`
+
+Status: approved
+
+When the EventHandler creates the altered fields based on the subscriber's field masks, for each subscriber field mask, the EventHandler shall:
+
+* match the field mask parts including wildcard symbols (`*`) against the first difference tree paths for added and deleted fields
+* creates the altered field mask by collecting all sub paths of the first difference tree starting from the last matching subscriber mask part if the subscriber mask is shorter than or equal to the path in the first difference tree.
+
+Comment:
+The first difference tree contains paths to the first change of the state, e.g. for an added or deleted workload the path `desiredState.workloads.<workload_name>`.
+The comparison is done by a custom depth-first-search (DFS) algorithm comparing the subscriber field masks including wildcards with the field masks paths in the tree.
+
+Rationale:
 A subscriber's field mask may contain wild cards to subscribe to all subfields.
 For an added or deleted field only the path to the first change in the state is stored in the first difference tree to avoid excessive altered fields output of all sub fields in the event.
->>>>>>> f373c0e1
 
 Tags:
 - EventHandler
