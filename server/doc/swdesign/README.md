--- conflicted
+++ resolved
@@ -1462,7 +1462,9 @@
 
 * adding a new subscriber by inserting a new entry with the subscriber's request ID as key and the subscriber's field masks as value
 * removing a subscriber
-* checking if there is any subscriber inside its internal event store.
+* checking if there is any subscriber inside its internal event store
+* removing all subscribers of a specific agent from its internal event store
+* removing all subscribers of a specific cli connection from its internal event store
 
 Comment:
 The event subscription store is an associative data structure.
@@ -1470,87 +1472,9 @@
 
 Rationale:
 The EventHandler sends events to specific subscribers identified by their request ID.
-<<<<<<< HEAD
-
-Tags:
-- EventHandler
-
-Needs:
-- impl
-- utest
-
-##### EventHandler removes subscribers from event store
-`swdd~event-handler-removes-subscribers-from-event-store~1`
-
-Status: approved
-
-The EventHandler shall provide a method to remove a subscriber from its internal event store.
-
-Comment:
-The event store is an associative data structure.
-
-Tags:
-- EventHandler
-
-Needs:
-- impl
-- utest
-
-##### EventHandler removes subscribers of specific agent from event store
-`swdd~event-handler-removes-subscribers-of-specific-agent-from-event-store~1`
-
-Status: approved
-
-The EventHandler shall provide a method to remove all subscribers of a specific agent from its internal event store.
-
-Comment:
-The event store is an associative data structure.
-
-Rationale:
+For efficiency, providing a check for existing subscribers allows to skip costly event related calculations if there are no subscribers available.
 This serves to prevent subscription corpses that remain in the system when an Ankaios Agent managing workloads with event subscriptions disconnects.
-
-Tags:
-- EventHandler
-
-Needs:
-- impl
-- utest
-
-##### EventHandler removes subscribers of cli connection
-`swdd~event-handler-removes-cli-subscriber-from-event-store~1`
-
-Status: approved
-
-The EventHandler shall provide a method to remove all subscribers of a specific cli connection from its internal event store.
-
-Comment:
-The event store is an associative data structure.
-
-Rationale:
 This serves to prevent subscription corpses that remain in the system when the cli with event subscriptions disconnects.
-
-Tags:
-- EventHandler
-
-Needs:
-- impl
-- utest
-
-##### EventHandler provides subscriber exists functionality
-`swdd~event-handler-provides-subscriber-exists-functionality~1`
-
-Status: approved
-
-The EventHandler shall provide a method to check if there is any subscriber inside its internal event store.
-
-Comment:
-The event store is an associative data structure.
-
-Rationale:
-For efficiency, the Ankaios Server skips the state difference calculation if there are no subscribers available.
-=======
-For efficiency, providing a check for existing subscribers allows to skip costly event related calculations if there are no subscribers available.
->>>>>>> 12144af7
 
 Tags:
 - EventHandler
