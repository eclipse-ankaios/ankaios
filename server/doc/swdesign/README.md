# Ankaios Server - SW Design

## About this document

This document describes the Software Design for the Ankaios Server.

Ankaios is a Workload orchestrator supporting a subset of the Kubernetes configurations and is targeted at the automotive use case.

The Ankaios Server is the main component of the Ankaios orchestrator and is responsible for the configuration of the cluster, managing the communication with the Ankaios Agents.

## Context View

An Ankaios server is connected to multiple agents that are deployed on the same or on different nodes. The server communicates with the agents to:

* send the agents lists of workloads scheduled for them
* forward workload state between agents
* receive ToServer messages from workloads running on an agent

The following diagram shows a high level view of an Ankaios Server in its context:

![Context View](drawio/context_view.drawio.svg)

## Constraints, risks and decisions

### Design decisions

The following section holds the design decisions taken during the development of the Ankaios server.

#### Delegate template rendering of workload configs to the handlebars external library
`swdd~server-delegate-template-render-to-external-library~1`

Status: approved

Ankaios uses the handlebars crate to render the configs provided for a workload.

Rationale:

The handlebars crate provides all the functionality needed to render the configs with templates, reducing implementation and integration effort. It is actively maintained and widely deployed. It is not overloaded with features, instead it supports the minimum amount of features needed to cover the use cases of workload configs. In addition, its rendering capabilities are extensible if a desired feature is missing in the future.

Needs:
- impl

Assumptions:

No assumptions were taken.

Considered alternatives:

- Askama: does not support rendering templates at runtime, mainly used for generating code based on templates
- Tera: Jinja2 template engine contains too many features beyond the use case

## Structural view

The following diagram shows the structural view of the Ankaios Server:

![Overview](drawio/comp_overview.drawio.svg)

### AnkaiosServer

The AnkaiosServer is the main component of the Ankaios Server. It is responsible for the business logic of the Server which, amongst others, includes storing the current state, handling ToServer messages from the ToServerChannel and distributing FromServer messages through the FromServerChannel via the Communication Middleware to the Agents.

For simplicity, the initial setup of the Ankaios Server done in the main.rs is also counted as part of this unit.

### StartupStateLoader

The StartupStateLoader loads the initial startup manifest file, parses it and pushes it into the AnkaiosServer. The StartupStateLoader is also responsible for persisting the startup configuration.

### Communication Middleware

The Communication Middleware is responsible for:

* establishing the connections to multiple Ankaios Agents.
* forwarding the FromServer messages from AnkaiosServer to the proper Ankaios Agents through the FromServerChannel.
* forwarding the ToServer messages from connected Agents to the AnkaiosServer.

### ServerState

The ServerState is a data structure for maintaining the state of the Ankaios server. It prevents invariants when updating the state, by doing checks on the new state
before applying it or when a view on the state is requested.

### ConfigRenderer

The ConfigRenderer is responsible for rendering the templated configuration of workloads with their corresponding configuration items provided inside the CompleteState.

## Behavioral view

### Startup sequence

The following diagram shows the startup sequence of the Ankaios Server:

![Startup](plantuml/seq_startup.svg)

#### Server holds Current State in memory
`swdd~server-state-in-memory~1`

Status: approved

The Ankaios Server shall hold the Current State in memory.

Tags:
- AnkaiosServer

Needs:
- impl

#### Server loads Startup State from a file
`swdd~server-loads-startup-state-file~3`

Status: approved

When the Ankaios Server starts up and a startup configuration file in the format YAML is provided,
Ankaios shall load the Startup State specified in the startup configuration as Current State.

Note: This requirement describes only current intermediate state. The final implementation may work differently.

Tags:
- AnkaiosServer

Needs:
- impl

#### Server starts without startup config
`swdd~server-starts-without-startup-config~1`

Status: approved

When the Ankaios server is started without a startup config, the server shall start with an empty current state.

Rationale:
The Ankaios Server can also start in the "empty startup state" and get the configuration subsequently from the CLI.

Tags:
- StartupStateLoader

Needs:
- impl
- utest
- stest

#### StartupStateLoader parses yaml with Startup State
`swdd~stored-workload-spec-parses-yaml~1`

Status: approved

StartupStateLoader shall support parsing the Startup State as yaml.

Tags:
- StartupStateLoader

Needs:
- impl
- utest

#### Server sets all new workloads to pending state
`swdd~server-sets-state-of-new-workloads-to-pending~1`

Status: approved

When the Ankaios server adds a new workload to its desired state, the workload state of this workload shall be set to `Pending(Initial)` if the workload is assigned to an agent or to `NotScheduled` otherwise.

Tags:
- AnkaiosServer

Needs:
- impl
- utest

#### StartupStateLoader rejects invalid config
`swdd~stored-workload-spec-checks-unique-name~1`

Status: approved

When the StartupStateLoader parses the yaml file with Startup State, it shall reject the file which is not conform to the verification schema.

Rationale: The startup configuration may contain copy-paste errors etc. Broken configuration shall be rejected by the parser.

Tags:
- StartupStateLoader

Needs:
- impl
- utest

#### Ankaios server fails to start on invalid startup state config
`swdd~server-fails-on-invalid-startup-state~1`

Status: approved

When the Startup State is invalid, the server shall not start.

Comment: If the Startup State is invalid no workloads can be deployed.

Rationale: Invalid States shall be avoided to preserve internal invariants.

Tags:

Needs:
- impl
- utest
- stest

#### All communication with Agents through Middleware
`swdd~communication-to-from-server-middleware~1`

Status: approved

All communication with the Ankaios Agents shall go through the Communication Middleware.

Tags:
- AnkaiosServer

Needs:
- impl
- itest

#### Server defaults to gRPC Communication Middleware
`swdd~server-default-communication-grpc~1`

Status: approved

The Ankaios Server shall use per default a gRPC Communication Middleware.

Tags:
- AnkaiosServer

Needs:
- impl
- itest

#### Server uses common async communication channels
`swdd~server-uses-async-channels~1`

Status: approved

The Ankaios Server shall use asynchronous communication channels from the Common library.

Rationale: The communication channels are especially needed in order to abstract the Communication Middleware.

Tags:
- AnkaiosServer

Needs:
- impl
- utest

#### Server supports PEM file paths as cli arguments for mTLS
`swdd~server-supports-pem-file-paths-as-cli-arguments~1`

Status: approved

The Ankaios server shall support the following cli arguments all of which contain a file path to a PEM file, alternatively configurable over environment variables which have lower priority compared to explicitly provided cli arguments:

| Argument    | Environment variable | Description                                 |
|-------------|----------------------|---------------------------------------------|
| `--ca_pem`  | `ANKSERVER_CA_PEM`    | file path to the root certificate authority |
| `--crt_pem` | `ANKSERVER_CRT_PEM`   | file path to the certificate                |
| `--key_pem` | `ANKSERVER_KEY_PEM`   | file path to the key                        |

Comment:
The PEM file format is a text-based, human-readable format. PEM files can contain certificates, private keys, public keys and even certificate chains, making them more versatile compared to other formats.

Rationale:
The Ankaios server uses the PEM files to establish a mutual transport layer security (mTLS) communication.

Tags:
- AnkaiosServer

Needs:
- impl
- stest

#### Server supports cli argument for insecure communication
`swdd~server-supports-cli-argument-for-insecure-communication~1`

Status: approved

The Ankaios server shall support the cli argument `--insecure` (short alias `-k`), alternatively configurable via the environment variable `ANKSERVER_INSECURE` which has lower priority compared to explicitly provided cli arguments.

Comment:
The Ankaios server supports an insecure communication channel to the Ankaios server. Communicating over insecure channels is convenient during an evaluation or a development phase.

Tags:
- AnkaiosServer

Needs:
- impl
- stest

#### Server establishes insecure connection on provided insecure cli argument
`swdd~server-establishes-insecure-communication-based-on-provided-insecure-cli-argument~1`

Status: approved

When the user starts the Ankaios server with the arguments `-k` or `--insecure` and the Ankaios server initializes the communication middleware, then the Ankaios server shall instruct the communication middleware to use an insecure communication channel.

Tags:
- AnkaiosServer

Needs:
- impl

#### Server provides file paths for mTLS to communication middleware
`swdd~server-provides-file-paths-to-communication-middleware~1`

Status: approved

When the file paths of the root certificate, the server certificate and the server key is provided upon startup, then the Ankaios server shall provide each of these file paths to the communication middleware.

Rationale:
The communication middleware is responsible for establishing a secure communication channel.

Tags:
- AnkaiosServer

Needs:
- impl

#### Server fails upon missing pem file paths and insecure cli arguments
`swdd~server-fails-on-missing-file-paths-and-insecure-cli-arguments~1`

Status: approved

If the user starts the Ankaios server without specifying the cli arguments for the mTLS PEM file paths or the insecure cli argument, then the Ankaios server shall:
* exit with a non zero exit code
* output an error message containing the reason and a help message

Rationale:
The demand for an explicit communication mode prevents a user from implicitly creating an Ankaios setup using insecure communication.

Tags:
- AnkaiosServer

Needs:
- impl

#### AnkaiosServer sends all workloads on start
`swdd~server-sends-all-workloads-on-start~2`

Status: approved

When an Agent connects to the Server, the Ankaios Server shall send a list of all scheduled Workloads to this Agent as `ServerHello` message.

Tags:
- AnkaiosServer

Needs:
- impl
- utest

#### Agent selection based on `agent` field
`swdd~agent-from-agent-field~1`

Status: approved

The Ankaios Server shall select the workloads targeted at an agent based on the `agent` field.

Comment:
The field contents of the workloads are already rendered.

Tags:
- AnkaiosServer

Needs:
- impl
- utest

#### Server informs a newly connected agent about Workload States of the other connected agents
`swdd~server-informs-a-newly-connected-agent-workload-states~1`

Status: approved

When startup state is loaded and the ToServer message AgentHello is received from an Ankaios Agent, the Ankaios Server shall send all Workload States of other connected agents to that agent.

Tags:
- AnkaiosServer

Needs:
- impl
- utest

#### Server stores a newly connected agent
`swdd~server-stores-newly-connected-agent~1`

Status: approved

When an Agent connects to the Ankaios server, the Ankaios server shall instruct the ServerState to store the newly connected agent within its state.

Rationale:
Storing the connected Ankaios agents allows a workload to retrieve the connected agents via the Control Interface and the Ankaios CLI to list the connected agents to the user.

Tags:
- AnkaiosServer
- ServerState

Needs:
- impl
- utest

#### ServerState stores agent inside the CompleteState
`swdd~server-state-stores-agent-in-complete-state~1`

Status: approved

When the ServerState is triggered to store the agent, the ServerState shall create an entry of the agent in the `agents` field of the `CompleteState`.

Tags:
- ServerState

Needs:
- impl
- utest

### Distribution of Workload State update sequence
The following diagram shows the sequence of the distribution and storage of Workload States:

![Workload State update sequence](plantuml/seq_wl_state_update.svg)

#### Server forwards Workload State
`swdd~server-forwards-workload-state~1`

Status: approved

When the ToServer message UpdateWorkloadState is received by the Ankaios Server from an Ankaios Agent, the Ankaios Server shall distribute the FromServer message UpdateWorkloadState to all connected agents other than the one which send the ToServer message UpdateWorkloadState.

Tags:
- AnkaiosServer

Needs:
- impl
- utest

#### Server stores Workload State
`swdd~server-stores-workload-state~1`

Status: approved

When the ToServer message UpdateWorkloadState is received by the Ankaios Server from an Ankaios Agent, the Ankaios Server shall store all the Workload States of that Ankaios Agent in the WorkloadStatesMap.

Tags:
- AnkaiosServer

Needs:
- impl
- utest

### Workload State update on disconnected agents
The following diagram shows the sequence of updating the Workload States of a disconnected agent and the distribution of its Workload States to other connected agents:

![Set Workload States to agent disconnected and distribute sequence](plantuml/seq_set_wl_state_on_disconnected.svg)

#### Server sets Workload State to agent disconnects on connection loss
`swdd~server-set-workload-state-on-disconnect~1`

Status: approved

When the ToServer message AgentGone is received by the Ankaios server from an Ankaios agent, the Ankaios server shall set all the Workload States of that agent to `agent disconnected`.

Tags:
- AnkaiosServer

Needs:
- impl
- utest

#### Server distributes Workload State when an agent disconnects
`swdd~server-distribute-workload-state-on-disconnect~1`

Status: approved

When the ToServer message AgentGone is received by the Ankaios server from an Ankaios Agent, the Ankaios server shall distribute the Workload States of that disconnected Ankaios agent via the FromServer message UpdateWorkloadState to all remaining agents.

Tags:
- AnkaiosServer

Needs:
- impl
- utest

### Control Interface

The Ankaios Server provides the Control Interface needed by the Agents.

#### GetCompleteState interface
The following diagram shows the sequence of GetCompleteState request from the agent:

![Get complete state sequence](plantuml/seq_get_complete_state.svg)

##### Server provides interface GetCompleteState
`swdd~server-provides-interface-get-complete-state~2`

Status: approved

The Ankaios Server provides an interface to get the CompleteState.
The CompleteState includes:

- DesiredState
- WorkloadState
- Agents

Comment:
The field `Agents` is an associative data structure with the name of a connected agent as key and an associative data structure as value to store attributes of the agent by key/value pairs. If the DesiredState contains fields with templated strings, it is returned unrendered.

Tags:
- AnkaiosServer
- ControlInterface
- ServerState

Needs:
- impl
- utest

##### Server filters GetCompleteState requests
`swdd~server-filters-get-complete-state-result~2`

Status: approved

When the Ankaios Server responses to a GetCompleteState request and the request contains a `field_mask`,
the response includes the filed `api_version` and the fields listed in the `field_mask`.

Comment:
If the fields listed in the `field_mask` contain templated strings, they are returned unrendered.

Tags:
- ControlInterface

Needs:
- impl
- utest

##### Server includes RequestID in the ControlInterface response
`swdd~server-includes-id-in-control-interface-response~1`

Status: approved

When the Ankaios Server responses to a GetCompleteState request,
it includes the RequestID from the GetCompleteState request.

Tags:
- ControlInterface

Needs:
- impl
- utest

#### UpdateState interface
The following diagram shows the sequence of UpdateState request from the agent:

![Update state sequence](plantuml/seq_update_state.svg)

##### Server provides UpdateState interface
`swdd~server-provides-update-desired-state-interface~1`

Status: approved

The Ankaios Server provides an UpdateState interface.

Tags:
- ControlInterface

Needs:
- impl
- utest

##### UpdateState interface with empty update_mask
`swdd~update-desired-state-empty-update-mask~1`

Status: approved

When the Ankaios Server gets an UpdateStateRequest with empty update_mask,
the Ankaios Server replaces its DesiredState with the newState from the UpdateStateRequest.

Tags:
- ControlInterface

Needs:
- impl
- utest

##### UpdateState interface with update_mask
`swdd~update-desired-state-with-update-mask~1`

Status: approved

When the Ankaios Server gets an UpdateStateRequest with a non empty update_mask,
the Ankaios Server replaces each field of its DesiredState listed in the update_mask, with the value of the same field of the newState from the UpdateStateRequest.

Comment:
If one field from the update_mask is not present in the DesiredState, this field is created. This can include any amount of parent fields.
If one field from the update_mask is not present in the newState, this field is deleted from the DesiredState.

Tags:
- ControlInterface

Needs:
- impl
- utest

##### UpdateState success response message
`swdd~server-update-state-success-response~1`

Status: approved

When the Ankaios Server gets an UpdateStateRequest which can be successfully applied,
the Ankaios Server shall respond to the request with the Ids of the updated workloads.

Rational:
The Ids of the added and deleted with the request workloads are required to track the progress of the update.

Tags:
- ControlInterface

Needs:
- impl
- utest

##### UpdateState interface with invalid version
`swdd~update-desired-state-with-invalid-version~1`

Status: approved

When the Ankaios Server gets an UpdateStateRequest with an API version which is not identical to the API version expected by the Ankaios Server,
the Ankaios Server shall reject the request and keep on listening for incoming requests.

Tags:
- ControlInterface

Needs:
- impl
- utest
- stest

##### UpdateState interface with missing version
`swdd~update-desired-state-with-missing-version~1`

Status: approved

When the Ankaios Server gets an UpdateStateRequest without set API version,
the Ankaios Server shall reject the request and keep on listening for incoming requests.

Tags:
- ControlInterface

Needs:
- impl
- utest
- stest

##### Checking naming conventions
`swdd~server-naming-convention~1`

Status: approved

When the Ankaios Server gets an UpdateStateRequest, the server shall enforce the naming constraints defined in the common library.

Comment:
We need to check the names of both the workload and agent names in order to ensure the proper function of the filtering.

Tags:
- ControlInterface

Needs:
- impl
- stest

### Update Desired State

The behavioral diagram of updating the desired state is shown in the chapter "UpdateState interface".

#### Server detects new workload
`swdd~server-detects-new-workload~1`

Status: approved

When the Ankaios Server gets the `ToServer` message `UpdateStateRequest` and detects a change of the state where a workload is present only in the New State,
the Ankaios Server shall send a `FromServer` message to the corresponding Ankaios Agent to add the workload.

Tags:
- AnkaiosServer

Needs:
- impl
- utest
- itest

#### Server detects deleted workload
`swdd~server-detects-deleted-workload~1`

Status: approved

When the Ankaios Server gets the `ToServer` message `UpdateStateRequest` and detects a change of the state where a workload is present only in the Current State,
the Ankaios Server shall send a `FromServer` message to the corresponding Ankaios Agent to delete the workload.

Tags:
- AnkaiosServer

Needs:
- impl
- utest
- itest

#### Server detects changed workload
`swdd~server-detects-changed-workload~1`

Status: approved

When the Ankaios Server gets the `ToServer` message `UpdateStateRequest` and detects a change of the state where a workload is present in both states
and at least one field of the workload is different,
the Ankaios Server shall send a `FromServer` message to the corresponding Ankaios Agents to delete and add the workload.

Tags:
- AnkaiosServer

Needs:
- impl
- utest
- itest

<<<<<<< HEAD
=======
#### ServerState compares rendered workload configurations
`swdd~server-state-compares-rendered-workloads~1`

Status: approved

When the ServerState determines changes in its State, the ServerState shall compare the rendered workload configurations of its current and new DesiredState.

Rationale:
This ensures that the system recognizes a workload as changed when a configuration item referenced by that workload is updated.

Tags:
- ServerState

Needs:
- impl
- utest
- stest

#### ServerState updates its desired state on unmodified workloads
`swdd~server-state-updates-state-on-unmodified-workloads~1`

Status: approved

When the ServerState is requested to update its State and the ServerState detects no change of workloads in its State, the ServerState shall replace its current DesiredState with the new DesiredState.

Rationale:
The DesiredState must also be updated in other cases, such as when the config items are changed.

Tags:
- ServerState

Needs:
- impl
- utest

>>>>>>> 2b5d58d9
#### ServerState triggers configuration rendering of workloads
`swdd~server-state-triggers-configuration-rendering-of-workloads~1`

Status: approved

When the ServerState is requested to update its State, the ServerState shall trigger the ConfigRenderer to render the workloads with the configuration items in the CompleteState.

<<<<<<< HEAD
Rationale: Rendering consumes resources and shall be done only once when updating the state.
=======
Rationale:
Rendering consumes resources and shall be done only once when updating the state.
>>>>>>> 2b5d58d9

Tags:
- ServerState
- ConfigRenderer

Needs:
- impl
- utest

<<<<<<< HEAD
=======
#### ServerState triggers validation of workload fields
`swdd~server-state-triggers-validation-of-workload-fields~1`

Status: approved

When the ServerState receives successfully rendered workloads from the ConfigRenderer, the ServerState shall trigger the workload to validate the format of its internal fields.

Rationale:
Some workload fields only contain the final content after rendering.

Tags:
- ServerState

Needs:
- impl
- utest

>>>>>>> 2b5d58d9
#### ConfigRenderer renders workload configuration
`swdd~config-renderer-renders-workload-configuration~1`

Status: approved

<<<<<<< HEAD
When the ConfigRenderer is requested to render the workloads with configuration items, for each provided workload the ConfigRenderer shall:
* create a data structure containing the configuration items of the CompleteState referenced inside the workload's configuration
* render the workload's `agent` and `runtimeConfig` fields by replacing each template string with the referenced configuration item
* create a new workload configuration containing the rendered fields and the new instance name

Comment:
In case of a render error, the workload configuration remains unrendered and an error is thrown. If a workload does not reference a configuration item, the rendering of that workload is skipped.
=======
When the ConfigRenderer is requested to render the workloads with configuration items, for each provided workload that references config items inside its `configs` field, the ConfigRenderer shall:
* create a data structure containing memory references to the config items of the CompleteState referenced inside its `configs` field
* render the workload's `agent` and `runtimeConfig` fields by replacing each template string with the referenced configuration item content
* create a new workload configuration containing the rendered fields and the new instance name

Comment:
In case of a render error, the workload configuration remains unrendered and an error is thrown. If a workload does not reference a configuration item, the rendering of that workload is skipped and its fields remain unrendered.
>>>>>>> 2b5d58d9

Tags:
- ConfigRenderer

Needs:
- impl
- utest

#### ServerState rejects state with cycle
`swdd~server-state-rejects-state-with-cyclic-dependencies~1`

Status: approved

When the ServerState is requested to update its State and the new State has a cycle in the workload dependencies, the server shall reject the new State as invalid.

Rationale: A cyclic dependency between workloads will prevent the affected workloads from starting rendering the state invalid.

Comment: The inter workload dependencies config within a state is only valid if the dependencies form an directed acyclic graph.

Tags:
- ServerState

Needs:
- impl
- utest
- stest

#### Cycle detection stops on the first detected cycle
`swdd~cycle-detection-stops-on-the-first-cycle~1`

Status: approved

When the ServerState searches for cycles within the dependency graph of the State,
the ServerState shall stop at the first detected cycle.

Rationale: Searching all cycles in a graph might have performance impacts and is not in the scope of the project.

Comment: With only one cycle, the log message remains clearer.

Tags:
- ServerState

Needs:
- impl
- utest

#### Cycle detection ignores non existing workload dependencies
`swdd~cycle-detection-ignores-non-existing-workloads~1`

Status: approved

When the ServerState searches for cycles within the dependency graph of the State
and it encounters an edge in the dependency graph that refers to a workload that does not occur in the workload nodes,
the ServerState shall ignore this edge.

Rationale: A user might want to put a workload into the State that has a dependency to a workload which config is not prepared and published into the State yet.

Comment: Continuation of the cycle search in that case does not break the cycle detection algorithm because a dependency to a workload that is not part of the State cannot introduce a cycle.

Tags:
- ServerState

Needs:
- impl
- utest
- stest

#### Server continues when receiving an invalid state
`swdd~server-continues-on-invalid-updated-state~1`

Status: approved

When the ServerState rejects an updated state, the server shall continue to listen for incoming requests.

Comment: The continuation allows the user to retry the update of the state.

Rationale: The continuation allows better use-ability.

Tags:
- AnkaiosServer

Needs:
- impl
- utest
- stest

#### ServerState stores delete condition into delete graph
`swdd~server-state-stores-delete-condition~1`

Status: approved

When the ServerState adds a new workload to its State
and the workload has a dependency with the AddCondition equal to `ADD_COND_RUNNING`,
the ServerState shall insert the DeleteCondition `DelCondNotPendingNorRunning` for the dependency on that workload into its delete graph.

Comment: The dependency shall only be deleted if the workload depending on it is neither running nor waiting. Workload dependencies with AddCondition `ADD_COND_SUCCEEDED` or `ADD_COND_FAILED` do not need DeleteConditions as they have already finished their operation.

Rationale: This prevents a workload that expects a dependency as running from errors or crashes if the dependency is deleted.

Tags:
- ServerState
- DeleteGraph

Needs:
- impl
- utest

#### ServerState adds delete conditions for a deleted workload
`swdd~server-state-adds-delete-conditions-to-deleted-workload~1`

Status: approved

When the ServerState deletes a workload from its State,
the ServerState shall insert the DeleteConditions from the delete graph into the `DeletedWorkload` message.

Rationale: The DeleteConditions allow an Ankaios agent to determine the correct circumstances when a workload is allowed to be deleted.

Tags:
- ServerState
- DeleteGraph

Needs:
- impl
- utest

#### Server handles deletes for not started workloads
`swdd~server-handles-not-started-deleted-workloads~1`

Status: approved

When the Ankaios server distributes `DeletedWorkload` message and either the deleted workload is not scheduled (agent is empty) or its execution state is `Pending(Initial)` and its agent is disconnected, the Ankaios server shall handle the deletion.

Rationale:
There is no agent that can take care of the operation so the sever has to handle it.

Comment:
Handling the operation includes deleting the workload, its state and notifying other agents about the change.

Tags:
- AnkaiosServer
- ServerState

Needs:
- impl
- utest

#### Server receives agent node resource availability
`swdd~server-receives-resource-availability~1`

Status: approved

When the Ankaios server receives a new agent load status, the Ankaios server shall trigger the ServerState to update the connected agent's resource availability with the provided new agent load status.

Rationale:
The resource availability can be used for scheduling, e.g. done by controller workloads.

Tags:
- AnkaiosServer
- ServerState

Needs:
- impl
- utest

#### ServerState updates agent node resource availability
`swdd~server-updates-resource-availability~1`

Status: approved

When the ServerState receives a new agent load status, the ServerState shall update its internal state with agent node resource availability information regarding the cpu usage and the free memory.

Tags:
- ServerState

Needs:
- impl
- utest

#### Server cleans up state
`swdd~server-cleans-up-state~1`

Status: approved

When the Ankaios Server receives new workload states, then the Ankaios Server shall trigger the ServerState to cleanup its internal state providing it the new workload states.

Rationale:
The server state should not have any obsolete entries.

Tags:
- AnkaiosServer
- ServerState

Needs:
- impl
- utest

#### Server removes obsolete entries from delete graph
`swdd~server-removes-obsolete-delete-graph-entires~1`

Status: approved

When the ServerState receives a trigger to cleanup its state, the ServerState shall request the DeleteGraph to delete all entries for which there is a WorkloadState `Removed` in the list of provided workload states.

Comment:
The DeleteGraph ignores WorkloadStates from workloads that do not have an entry in the delete graph.

Rationale:
The entry should not exist after the workload has actually been deleted.

Tags:
- ServerState
- DeleteGraph

Needs:
- impl
- utest

#### Server removes disconnected agents from its state
`swdd~server-removes-disconnected-agents-from-state~1`

Status: approved

When the ToServer message AgentGone is received by the Ankaios server from an Ankaios agent, the AnkaiosServer shall instruct the ServerState to remove the agent from its internal state.

Tags:
- AnkaiosServer
- ServerState

Needs:
- impl
- utest

#### ServerState removes agent from CompleteState
`swdd~server-state-removes-agent-from-complete-state~1`

Status: approved

When the ServerState is triggered to remove the agent from its state, the ServerState shall remove the entry of the agent in the `agents` field of the `CompleteState`.

Tags:
- ServerState

Needs:
- impl
- utest

#### ServerState provides check for existence of a connected agent inside the complete state
`swdd~server-state-provides-connected-agent-exists-check~1`

Status: approved

When the ServerState is triggered to check if an agent is part of its state, the ServerState shall check if the `agents` field of the `CompleteState` contains the agent name passed as argument.

Tags:
- ServerState

Needs:
- impl
- utest

## Data view

## Error management view

## Physical view

## References

## Glossary

* gRPC - [Google Remote Procedure Call](https://grpc.io/)
* SOME/IP - [Scalable service-Oriented MiddlewarE over IP](https://some-ip.com/)

<!-- markdownlint-disable-file MD004 MD022 MD032 --><|MERGE_RESOLUTION|>--- conflicted
+++ resolved
@@ -715,8 +715,6 @@
 - utest
 - itest
 
-<<<<<<< HEAD
-=======
 #### ServerState compares rendered workload configurations
 `swdd~server-state-compares-rendered-workloads~1`
 
@@ -752,7 +750,6 @@
 - impl
 - utest
 
->>>>>>> 2b5d58d9
 #### ServerState triggers configuration rendering of workloads
 `swdd~server-state-triggers-configuration-rendering-of-workloads~1`
 
@@ -760,12 +757,8 @@
 
 When the ServerState is requested to update its State, the ServerState shall trigger the ConfigRenderer to render the workloads with the configuration items in the CompleteState.
 
-<<<<<<< HEAD
-Rationale: Rendering consumes resources and shall be done only once when updating the state.
-=======
 Rationale:
 Rendering consumes resources and shall be done only once when updating the state.
->>>>>>> 2b5d58d9
 
 Tags:
 - ServerState
@@ -775,8 +768,6 @@
 - impl
 - utest
 
-<<<<<<< HEAD
-=======
 #### ServerState triggers validation of workload fields
 `swdd~server-state-triggers-validation-of-workload-fields~1`
 
@@ -794,21 +785,11 @@
 - impl
 - utest
 
->>>>>>> 2b5d58d9
 #### ConfigRenderer renders workload configuration
 `swdd~config-renderer-renders-workload-configuration~1`
 
 Status: approved
 
-<<<<<<< HEAD
-When the ConfigRenderer is requested to render the workloads with configuration items, for each provided workload the ConfigRenderer shall:
-* create a data structure containing the configuration items of the CompleteState referenced inside the workload's configuration
-* render the workload's `agent` and `runtimeConfig` fields by replacing each template string with the referenced configuration item
-* create a new workload configuration containing the rendered fields and the new instance name
-
-Comment:
-In case of a render error, the workload configuration remains unrendered and an error is thrown. If a workload does not reference a configuration item, the rendering of that workload is skipped.
-=======
 When the ConfigRenderer is requested to render the workloads with configuration items, for each provided workload that references config items inside its `configs` field, the ConfigRenderer shall:
 * create a data structure containing memory references to the config items of the CompleteState referenced inside its `configs` field
 * render the workload's `agent` and `runtimeConfig` fields by replacing each template string with the referenced configuration item content
@@ -816,7 +797,6 @@
 
 Comment:
 In case of a render error, the workload configuration remains unrendered and an error is thrown. If a workload does not reference a configuration item, the rendering of that workload is skipped and its fields remain unrendered.
->>>>>>> 2b5d58d9
 
 Tags:
 - ConfigRenderer
