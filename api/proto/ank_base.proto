--- conflicted
+++ resolved
@@ -40,15 +40,10 @@
         Error error = 3;
         CompleteState completeState = 4;
         UpdateStateSuccess UpdateStateSuccess = 5;
-<<<<<<< HEAD
         LogsRequestAccepted logsRequestAccepted = 6; /// A message containing the workload names for which the logs were successfully requested.
         LogEntriesResponse logEntriesResponse = 7; /// A message containing workload logs.
         LogsStopResponse logsStopResponse = 8; /// A message containing the workload instance name indicating the stop of the log streaming.
-=======
-        LogEntriesResponse logEntriesResponse = 6; /// A message containing workload logs.
-        LogsStopResponse logsStopResponse = 7; /// A message containing the workload instance name indicating the stop of the log streaming.
-        LogsCancelAccepted logsCancelAccepted = 8; /// A message indicating that the request for canceling the log collection was accepted. Please note that the actual stopping of the log collection campaign could take longer.
->>>>>>> b5765223
+        LogsCancelAccepted logsCancelAccepted = 9; /// A message indicating that the request for canceling the log collection was accepted. Please note that the actual stopping of the log collection campaign could take longer.
     }
 }
 
