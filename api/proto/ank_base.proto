--- conflicted
+++ resolved
@@ -71,8 +71,6 @@
 * This is a response to the [CompleteStateRequest](#completestaterequest) message.
 */
 message CompleteState {
-<<<<<<< HEAD
-    State startupState = 1; /// The State information at the startup of the Ankaios System.
     State desiredState = 2; /// The state the user wants to reach.
     WorkloadStatesMap workloadStates = 3; /// The current execution states of the workloads.
 }
@@ -98,10 +96,6 @@
 */
 message ExecutionsStatesForId {
     map<string, ExecutionState> idStateMap = 1;
-=======
-    State desiredState = 1; /// The state the user wants to reach.
-    repeated WorkloadState workloadStates = 2; /// The current states of the workloads.
->>>>>>> 2457598f
 }
 
 message ExecutionState {
