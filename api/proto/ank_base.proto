// Copyright (c) 2023 Elektrobit Automotive GmbH
//
// This program and the accompanying materials are made available under the
// terms of the Apache License, Version 2.0 which is available at
// https://www.apache.org/licenses/LICENSE-2.0.
//
// Unless required by applicable law or agreed to in writing, software
// distributed under the License is distributed on an "AS IS" BASIS, WITHOUT
// WARRANTIES OR CONDITIONS OF ANY KIND, either express or implied. See the
// License for the specific language governing permissions and limitations
// under the License.
//
// SPDX-License-Identifier: Apache-2.0

// [impl->swdd~ank-base-provides-object-definitions~1]

syntax = "proto3";
package ank_base;

/**
* A message containing a request to the Ankaios server to update the state or to request the complete state of the Ankaios system.
*/
message Request {
    string requestId = 1;
    oneof RequestContent {
        UpdateStateRequest updateStateRequest = 2; /// A message to Ankaios server to update the state of one or more agent(s).
        CompleteStateRequest completeStateRequest = 3; /// A message to Ankaios server to request the complete state by the given request id and the optional field mask.
    }
}

/**
* A message containing a response from the Ankaios server to a particular request.
* The response content depends on the request content previously sent to the Ankaios server.
*/
message Response {
    string requestId = 1;
    oneof ResponseContent {
        Error error = 3;
        CompleteState completeState = 4;
        UpdateStateSuccess UpdateStateSuccess = 5;
    }
}

/**
* An enum type describing the expected workload state. Used for dependency management.
*/
enum AddCondition {
    ADD_COND_RUNNING = 0; /// The workload is operational.
    ADD_COND_SUCCEEDED = 1; /// The workload has successfully exited.
    ADD_COND_FAILED = 2; /// The workload has exited with an error or could not be started.
}

/**
* A message containing a request for the complete/partial state of the Ankaios system.
* This is usually answered with a [CompleteState](#completestate) message.
*/
message CompleteStateRequest {
    repeated string fieldMask = 1; /// A list of symbolic field paths within the State message structure e.g. 'desiredState.workloads.nginx'.
}

/**
* A message containing a request to update the state of the Ankaios system.
* The new state is provided as state object.
* To specify which part(s) of the new state object should be updated
* a list of update mask (same as field mask) paths needs to be provided.
*/
message UpdateStateRequest {
    CompleteState newState = 1; /// The new state of the Ankaios system.
    repeated string updateMask = 2; /// A list of symbolic field paths within the state message structure e.g. 'desiredState.workloads.nginx' to specify what to be updated.
}

/**
* A message from the server containing the ids of the workloads that have been started and stopped in response to a previously sent UpdateStateRequest.
*/
message UpdateStateSuccess {
    repeated string addedWorkloads = 1; /// Workload istance names of workloads which will be started
    repeated string deletedWorkloads = 2; /// Workload instance names of workloads which will be stopped
}

/**
* A message containing the complete state of the Ankaios system.
* This is a response to the [CompleteStateRequest](#completestaterequest) message.
*/
message CompleteState {
    State desiredState = 1; /// The state the user wants to reach.
    WorkloadStatesMap workloadStates = 2; /// The current execution states of the workloads.
<<<<<<< HEAD
    AgentMap agents = 3; /// The current connected Ankaios agents.
=======
    AgentMap agents = 3; /// The agents currently connected to the Ankaios cluster.
>>>>>>> 0f82899a
}

/**
* A nested map that provides the execution state of a workload in a structured way.
* The first level allows searches by agent.
*/
message WorkloadStatesMap {
    map<string, ExecutionsStatesOfWorkload> agentStateMap = 1;
}

/**
* A map providing the execution state of a workload for a given name.
*/
message ExecutionsStatesOfWorkload {
    map<string, ExecutionsStatesForId> wlNameStateMap = 1;
}

/**
* A map providing the execution state of a specific workload for a given id.
* This level is needed as a workload could be running more than once on one agent in different versions.
*/
message ExecutionsStatesForId {
    map<string, ExecutionState> idStateMap = 1;
}

/**
* A message containing information about the detailed state of a workload in the Ankaios system.
*/
message ExecutionState {
    string additionalInfo = 1; /// The additional info contains more detailed information from the runtime regarding the execution state.
    oneof ExecutionStateEnum {
        AgentDisconnected agentDisconnected = 2; /// The exact state of the workload cannot be determined, e.g., because of a broken connection to the responsible agent.
        Pending pending = 3; /// The workload is going to be started eventually.
        Running running = 4; /// The workload is operational.
        Stopping stopping = 5; /// The workload is scheduled for stopping.
        Succeeded succeeded = 6; /// The workload has successfully finished its operation.
        Failed failed = 7; /// The workload has failed or is in a degraded state.
        NotScheduled notScheduled = 8; /// The workload is not scheduled to run at any agent. This is signalized with an empty agent in the workload specification.
        Removed removed = 9; /// The workload was removed from Ankaios. This state is used only internally in Ankaios. The outside world removed states are just not there.
    }
}

/**
* The workload was removed from Ankaios. This state is used only internally in Ankaios. The outside world removed states are just not there.
*/
enum Removed {
    REMOVED = 0;
}

/**
* The exact state of the workload cannot be determined, e.g., because of a broken connection to the responsible agent.
*/
enum AgentDisconnected {
    AGENT_DISCONNECTED = 0;
}

/**
* The workload is not scheduled to run at any agent. This is signalized with an empty agent in the workload specification.
*/
enum NotScheduled {
    NOT_SCHEDULED = 0;
}

/**
* The workload is going to be started eventually.
*/
enum Pending {
    PENDING_INITIAL = 0; /// The workload specification has not yet being scheduled
    PENDING_WAITING_TO_START = 1; /// The start of the workload will be triggered once all its dependencies are met.
    PENDING_STARTING = 2; /// Starting the workload was scheduled at the corresponding runtime.
    PENDING_STARTING_FAILED = 8; /// The starting of the workload by the runtime failed.
}

/**
* The workload is operational.
*/
enum Running {
    RUNNING_OK = 0; /// The workload is operational.
}
/**
* The workload is scheduled for stopping.
*/
enum Stopping {
    STOPPING = 0; /// The workload is being stopped.
    STOPPING_WAITING_TO_STOP = 1; /// The deletion of the workload will be triggered once neither 'pending' nor 'running' workload depending on it exists.
    STOPPING_REQUESTED_AT_RUNTIME = 2; /// This is an Ankaios generated state returned when the stopping was explicitly trigged by the user and the request was sent to the runtime.
    STOPPING_DELETE_FAILED = 8; /// The deletion of the workload by the runtime failed.
}

/**
* The workload has successfully finished operation.
*/
enum Succeeded {
    SUCCEEDED_OK = 0; /// The workload has successfully finished operation.
}

/**
* The workload has failed or is in a degraded state.
*/
enum Failed {
    FAILED_EXEC_FAILED = 0; /// The workload has failed during operation
    FAILED_UNKNOWN = 1; /// The workload is in an unsupported by Ankaios runtime state. The workload was possibly altered outside of Ankaios.
    FAILED_LOST = 2; /// The workload cannot be found anymore. The workload was possibly altered outside of Ankaios or was auto-removed by the runtime.
}

/**
* A nested map that provides the names of the connected agents and their optional attributes.
* The first level allows searches by agent name.
*/
message AgentMap {
    map<string, AgentAttributes> agents = 1;
}

/**
* A message that has not yet been implemented but will contain attributes of the agent in the future.
*/
message AgentAttributes {}

/**
* A message containing the information about the workload state.
*/
message WorkloadState {
    WorkloadInstanceName instanceName = 1;
    ExecutionState executionState = 2; /// The workload execution state.
}

message WorkloadInstanceName {
    string workloadName = 1; /// The name of the workload.
    string agentName = 2; /// The name of the owning Agent.
    string id = 3; // A unique identifier of the workload.
}

/**
* A message containing the state information.
*/
message State {
    string apiVersion = 1; /// The current version of the API.
    WorkloadMap workloads = 2; /// A mapping from workload names to workload configurations.
}

/**
* This is a workaround for proto not supporing optional maps
*/
message WorkloadMap {
    map<string, Workload> workloads = 1;
}

/**
* A message containing the configuration of a workload.
*/
message Workload {
    optional string agent = 1; /// The name of the owning Agent.
    optional RestartPolicy restartPolicy = 2; /// An enum value that defines the condition under which a workload is restarted.
    Dependencies dependencies = 3; /// A map of workload names and expected states to enable a synchronized start of the workload.
    Tags tags = 4; /// A list of tag names.
    optional string runtime = 5; /// The name of the runtime e.g. podman.
    optional string runtimeConfig  = 6; /// The configuration information specific to the runtime.
    ControlInterfaceAccess controlInterfaceAccess = 7;
}

/**
* This is a workaround for proto not supporing optional repeated values
*/
message Tags {
    repeated Tag tags = 1;
}

/**
* This is a workaround for proto not supporing optional maps
*/
message Dependencies {
    map<string, AddCondition> dependencies = 1;
}

/**
* A message to store a tag.
*/
message Tag {
    string key = 1; /// The key of the tag.
    string value = 2; /// The value of the tag.
}

/**
* An enum type describing the restart behavior of a workload.
*/
enum RestartPolicy {
    NEVER = 0; /// The workload is never restarted. Once the workload exits, it remains in the exited state.
    ON_FAILURE = 1; /// If the workload exits with a non-zero exit code, it will be restarted.
    ALWAYS = 2; /// The workload is restarted upon termination, regardless of the exit code.
}

message Error {
    string message = 1;
}

/**
* A message containing the parts of the control interface the workload as authorized to access.
* By default, all access is denied.
* Only if a matching allow rule is found, and no matching deny rules is found, the access is allowed.
*/
message ControlInterfaceAccess {
  repeated AccessRightsRule allowRules = 1; // Rules allow the access
  repeated AccessRightsRule denyRules = 2; // Rules denying the access
}

/**
* A message containing an allow or deny rule.
**/
message AccessRightsRule {
  oneof AccessRightsRuleEnum {
      StateRule stateRule = 1; // Rule for getting or setting the state
  }
}

/**
* Message containing a rule for getting or setting the state
**/
message StateRule {
  ReadWriteEnum operation = 1; // Defines which actions are allowed
  repeated string filterMasks = 2; // Pathes definind what can be accessed. Segements of path can be a wildcare "*".
}


/**
* An enum type describing which action is allowed.
*/
enum ReadWriteEnum {
  RW_NOTHING = 0; // Allow nothing
  RW_READ = 1;  // Allow read
  RW_WRITE = 2; // Allow write
  RW_READ_WRITE = 5; // Allow read and write
}
<|MERGE_RESOLUTION|>--- conflicted
+++ resolved
@@ -84,11 +84,7 @@
 message CompleteState {
     State desiredState = 1; /// The state the user wants to reach.
     WorkloadStatesMap workloadStates = 2; /// The current execution states of the workloads.
-<<<<<<< HEAD
-    AgentMap agents = 3; /// The current connected Ankaios agents.
-=======
     AgentMap agents = 3; /// The agents currently connected to the Ankaios cluster.
->>>>>>> 0f82899a
 }
 
 /**
