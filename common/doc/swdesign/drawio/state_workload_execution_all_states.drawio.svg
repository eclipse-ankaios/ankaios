--- conflicted
+++ resolved
@@ -1,19 +1,10 @@
-<<<<<<< HEAD
-<svg host="65bd71144e" xmlns="http://www.w3.org/2000/svg" xmlns:xlink="http://www.w3.org/1999/xlink" version="1.1" width="729px" height="641px" viewBox="-0.5 -0.5 729 641" content="&lt;mxfile&gt;&lt;diagram id=&quot;ZK-DO8k1R61auOMvWjBZ&quot; name=&quot;Page-1&quot;&gt;7V1Lc6O4Fv41WYbSW2LZr5m7uFMzVb24PasUMcSmQsCDcSeZX38FRhiQjLEtgdOJs4gREhbnO28dxA3+8vTyex6sV39kYZTcIBC+3OCvNwhBwqH8V7a81i1CsF3LMo/Dum3f8D3+N6obQd26jcNo0+lYZFlSxOtu4yJL02hRdNqCPM+eu90esqT7q+tgGWkN3xdBorf+Lw6L1a5VULBv/08UL1fqlyGozzwFqnPdsFkFYfbcasLfbvCXPMuK3benly9RUlJP0WU37rcDZ5uJ5VFajBkg8G7EzyDZ1jdXT6x4VXcbhfLm68M0S+W/z6viKZFHUH59yNKiRggyeSx/OH/9IY+AOvi7PPAQVcdfX9pnv77WR/rU67vZZNt8Uc9FkBruIF9GqhuuO5YTbY2s7/j3KHuK5A/JDnmUBEX8s4tiUDPDsum3p5f8UpPMTD7JzIPkyvJilS2zNEi+7Vvb1DtErWPEitLwU8nI8nCRBJtNvNg1/hYnzaVf4uLH/mLy6O/Wmf11y4OLMUBAzIWBms4gCyeJ1A092kvZW5fnN/JGiu9FUJTnHyQBv2RJllcDMag+Zecizx4jdaYWg4Pk+hnlRfQySIf6rNIZr115fN6rFVz3WLU0imq7iG70QrpJdjuNau0zFkhHMO3QjgI2HfF8A/FYUtQKsUNF9s82UyduN5Wq/CQ7QLZ+qQihzstvy/L/WhI2TpfqenIqu0vuzmoY5dk2DaOwBud5FRfR93VQCeuztL897PqACHSPGdMhDGkkQmIHKMi7TE6AhhMUBqCoBaAgHjZozjR0pVWUjq71RdVWq2ile3+0vu+uzJW+vkBH+9hgJ5UXMr2OhpTZQqEmTwOERRjgNDBANpu7gq25K95JKJgZ3RGBkRL56Qnsm9xpS2bhOYgLaRbuiuyuYuBp7EPI7hk12IeHhwe0WFiyDz7xfNExERAZbASiboy5P8aDPDMIasU9YwRlFNM3iryr3WdTKz49kVxnx4ganY2ae1ivdCzCPnhqGwV4GRKEzIbEsJkdQOIWeACwLhyYiVPxKM/+FeWxnHmUX2Je3aOkogd7KNVD/8riStXX2g3jrvfbZLHUJXZTrUf1sG6mMc7NIracXdjlhJOc3cNomTkBWfADzBAj60mJaqi80eC11WFdQrcZ4ADka/ZNiDbWo4Yw2mOP3TzOZRbJmGer7ROd8PMhnNGXQ3jYrJ3kLItTyDWoRe3HitdG+GY+LrzoSiW1siv3+d5x/pX9aTGhPw0BcgfgQxAnkvozwceqjwE+Wv7Vt9Fq333swEo597oZT+RPmUkDM6119J3MHolRiGjjQjjyLrBp2Wk+N7+J9VwIWL5N0xkV5JwShqgvg56uiPEpRUxlxlvUHON/wSMSdH4S9Ij0HJf/cfJFTPJlP096lvfOe6sXsA6yD7nu/f6Eg8H+ZLj/xX4+VEuzTtyp7WIRReGHQVaGQkxpkP3rMMjOKg0gRJPohdEUV/NxE5lk6/WvHpkA7EHYERlMp4xMoCnV72KBJlu/NxynXLGB8Pwlh9NWLvu6bqTeYrreEtbzzeOr1IYzfc7SwidVqSHrxsMAwox1as18XOieMEqiYj4v7F5QQoFB54hFZEvnENjzk6Hua5lcLTv6hrvDLlhKotyF8aYuV54PximKwXSnedJyMOTQAdgJ4d28GcopzD8DPQTxlLYf6bbfRkX1xavUx4qC28apsUPX4SE0K6Uul1zegWCYVl4mjW8ocuPpcRvlruPcNuTrknEtuUDK+j5IZ03+eH8Ce3BemNtTxHIht0m2KeYS1jnTepp1A1NKMJ4pqTdvvXrzDNfVFKzbKv6YspLKFRCqrHkGHNR0XCi4OI2LOEh+ndgK+l3NZSoPcOd6zFQeYM/zMK7y2y8THU9RfgU66CRT4KzWQuXt50BBuEHhaLH7NcKAbMNwlhuOOPREt04D42FP3DSEih4jXOiMY4e5pezxPbriSDANtUnXmcjbE3477jg1Sf98C+9UL4yaIa8xiz9uQgJZN4fnlUb10huYDivhfn9CsWUNbNrTwJIGjl6ixcwpzGvKimDTso274AJqpJxBD8/yZBPmV6wAetuXYD78WFO/P8G2XTCH67SbcrOTu236mGbP6YcKKNGe1BWzt4WE7/tdNcAYms8PMD7uNU43ENP+EjM+l0Ac7n/wblfXkaHQxaGYfQSxjtWmevZ3IjxtrSe5Xciwn8AixhDWegJrvAvrCAgrS/MO/VcjDnhGG+UwRnw3NsqUmJu00IVZezj/ArU2SV7O9f4kiPbME+JIVWg62KKEO4rkrzKQn3vjEb8bbkMMj2w70h+g9nYyBuj6cHFgeDPjnRGwwki+LUb60ACaBiAuNYCP3qAGuFLodInDDoF7czb3SlHTBI4gh6hZy5u9L9ROLkogwAzqwZKE/gAKTzG20zLRVQSvb1Npn8pIAvUZSQwzkjaAioF1VX1Rpu/0qd9zwEgydnbDSNe5kDc3J8E+Y4Bh/18fwAYW6I5zEgXcnSOJgK3Hmt/2ipBrb4UL3xO8v9EJ5p5goPn0rmovzkPAlv8yZbhwraGeFi8Q32Goh4CjCuYrzHlPjxzWkLMpdYcfLNusg/Tmkix5mhV3m8UqCretLLmc0e7Cb/fpC6Y92U4m3A4KudznywjZr7g9AfQ1EP0Jl2uR2lXnY6OJS5Gke8tWI2l6HIoapNEOkKbdXgZsob0ti8Jgs2qQaW3BU//Cfv+d0Wu4CBrX0rltyzeeuPoa7rdUusrV9mkgSMNyWi/xbqNnoHP5OpPe3L2kOwIPefbUjCmy8mv1W1W138bTMFNvP5MaMTrO+ffB4nFZycqf2yKJSwCq9jDIH/+Uo+KiQs0D1BLTiz7T3zID13MD1zMrXG+qv+xzvWlXKNsJxzNeGdHZJwqOdetaZDXpEtV2ofdHtRTPuJdI6LuN9ipwb1HvQhZ9SHi5Q4LwAVvmed5YUyVFp+hyWJDEy7Rkkiit4uvPpYDFiyD5VJ94isOwikXySM4luK8uBSrFUWVc5HXp5xv6tbzWtsg29QZxmqmrVW7bytl7dSTRVnd1SScGliQ2BN34XHaP8KXiW4+/0eZ9vTW9b9qvxDUW1vV3BDNtck+FZ/DVfNaPnc5Td6Yo6aCnBI7bC51ae0qPZgzg+cwnUPgMyBCEEQE7ZJKnARTMl6QRXFBAuIFq1IOAA4wZ9mWkyQ0URJ7wpV6SXWSYQ5WTfBE5lS5qkfO/kXRaw0oZvE2xPgO/2y5et1TDx2S/rXitaIRYn8TQhxz8wyGBFRJCIl0qRjnxEaaEkw5BEfGwZHvGkfA59BkyBHhlBhgzIChDUlKabSg6EuB1xYjZoD9yS/+mBvBw1aB7+hPk4ZpkFQTqYaZroP+I96FfRP9j9eaHK9fd48KAR9oaHervU54NlxGvaLwIF7VR6eGtTd3TnwuPSLJCJkoZ8VWB2zWQX09mrPPsZ1xt/A/uyxvcRLkkwzuy0gh5XEBMqMKzgyWkHsaQc8oB8GUnbkoiOrPiehTeh6vKBZ6AVhI9FG8XK4w8winFVMoW9CnvOlgYe7gtMAZ/2B1UeozchyrfpkX8FH2AtcuEQI8ARgmSehRwwg02CjsDSw/3PsAaAov5HiF4HyZOCZZ6geHHuzoGsy4HkeXUY100Xb4LSx7mWUnjfbJRkmH1RxZGZY//Aw==&lt;/diagram&gt;&lt;/mxfile&gt;">
-=======
 <svg host="65bd71144e" xmlns="http://www.w3.org/2000/svg" xmlns:xlink="http://www.w3.org/1999/xlink" version="1.1" width="729px" height="641px" viewBox="-0.5 -0.5 729 641" content="&lt;mxfile&gt;&lt;diagram id=&quot;ZK-DO8k1R61auOMvWjBZ&quot; name=&quot;Page-1&quot;&gt;7V1Lc6O4Fv41WYbSG7Hs18xd3KmZql7cnlWKGGJTIeDBuJPMr78CIwxCxmAkcDpxFjF6YHG+89LRkbjBX55efs/87eaPNAjjGwSClxv89QYhSDAQ/4qS10MJQoQdStZZFFStjgXfo3/DqrDquN5HQbhrNczTNM6jbbtwlSZJuMpbZX6Wpc/tZg9p3P7Vrb8OOwXfV37cLf1fFOSbQymn4Fj+nzBab+QvQ1DVPPmycVWw2/hB+twowt9u8JcsTfPDt6eXL2FcUE/S5dDvtxO19cCyMMmHdOD40OOnH++rh6sGlr/Kpw0D8fDVZZIm4t/nTf4Uiysovj6kSV4hBJm4Fj+cvf4QV0Be/F1cOIjK668vzdqvr9VVd+jV0+zSfbaqxsJJBbefrUPZDFcNi4E2elZP/HuYPoXih0SDLIz9PPrZRtGvmGFdtzvSS3ypSKYnn2DmXnKlWb5J12nix9+OpU3qnaLWOWKFSfCpYGRxuYr93S5aHQp/i+L61i9R/uN4M3H1d6PmeN/iYjIGCPClMJDD6WXhOBa6QaG9kL1tUb8TD5J/z/28qH8QBPySxmlWdsSg/BSN8yx9DGVNJQYnyfUzzPLwpZcOVa3UGa9teXw+qhWpLTcNjSLLJtGNTqSbYLdxVGvWGCAdwbRFOwrYfMTzNMRjcV4pxBYV2T/7VFbc7kpV+Uk0gGz7UhJC1otv6+L/VhA2StbyfmIoh1seajsYZek+CcKgAud5E+Xh961fCuuzsL8KdiogHN1jxroQBjTkATEDFHTbTE5AByfINUBRA0BB3G/QrGnoUqtIHV3pi7KsUtFS9/5ofD/c2ZX6eoKO9rDGTkovZH4dDSkzhUJFnhoIgzDAeWCAbDF3BRtzV5xRKOgZ3RKBkRT5+Qns6dxpQ2bh2Y9yYRbu8vSuZOB57EPA7hnV2IeHhwe0WhmyDx5xPN4yERBpbASidoy5N8SDvHAS1Jj3DBGUQUxfK/K2dl9MrXh0JLkuniN26KzV3P16pWURjpOnplGA05AgZDEk+s1sDxK3wAGAteHAjI/Fo6j9K8wiMfIwm2Je7aMkZw/mUKq6/pVGpaqvtBvGbe+3jmLJWxyGWvVSsK6HMczNIqacXdjmhFHO7mm09JyADPgBeoiR8aBE2VU8qP/aaLAtoNv1cADyOvaN8ybWg7owqrDHYRyXMotgzIvV9kgn/HIIF/TlEO43a6OcZT6GXL1a1Pxc8doIX4/HhhddqqRGdOU+OzrOv7I/zWf0pyFA9gB88KNYUH8h+Fj50cBHi7/qMRrlh48ZWKnrOu2IJ/LmjKSBhdY6VCdTITEKEK1dCEveBdYtOy3n5tdzPRsClu2TZEEFuaSEIeqJSU9bxNw5RUxGxhvUHOJ/wTMSdHkQ9Iz0nJf/YfJFdPJlPk56kffuKqsXsJpkn3Ld1fbEBb3tSX/7yX4+lEuzVtyp/WoVhsGHQZaGgs9pkL3rMMjWMg0gRLPohcEUl+OxMzNJt9tffWYCsANhS2QwnXNmAnWhfhsLNOn2veE454oNhJcvOYxbuVR13UC9xbp6ixuPNw/PUuuP9F0cFj67XjMqTQ0Ztx4aFBZMVKvHY0P5BGEc5su5YfecEgo0SoevQlNKh0DFUYZdZ0vna5lROK497Py1IMpdEO2qfOXlYJwjG6zrNc+aD4a6lsNEPu7UhehzGaVNxVbrsOswL/Uym814/d2ycd+lwvazOscU2XETXBO5ksNMPvK6knEtgSTKVPvVWtA9355ABc6JgSFJLBtyG6e7fClhXTImxIBq2+aUYLxQRGjZZOd6A9DVZDubyhyYMw3HFhAyJ3YBHORwbCi4KInyyI9/Hb8cem3NpVtbtud6LLS2bM7z0C4Rm88xHE5R9wp00ChTYG2hHi63UE+5HRTORt6uEQZkGoaL3HB1yyXG/W54pz3lCgtMdMOxxTWJ9PE9OuGIM4e38zjmXZ4gb0/szTjiVCf3y63XYt0eZ0OiFb6Eq4WjUtc00cW6KK69ia7FcPyu2NR+t08ek/Q5+YBWIKbLgbOnO41tFW7rznFRyKlbjohOE5rPGD2RgqZuOZJbPc5sORod0USKa+SdiWgq7RE0HNEkH66UZV0gNy7NpAuuIZ55PpBmfgKlVR/mJ1DD57GWgDCyNGQx8V+LA14snoDwlRtHe0dpnIDCzibe0YaQKEt1APcbQqU9Zlhhg6l7O01F/2wuBDme57b4hHteL6MUF+q+yCnM414H86jrvMDtZx6lPeZmNwbXxLKXp/YesjnKFFlw/CjpsrNuyGTGtjJbVAdGTIbtqRWiij+MXCTT2Swc6OBCQ8C9hQMdlj6mwWvrVYjhmUMa1A7I69HE3e78RPd6xAdrZYSRPFOM9KEBOhqA2NQAHnqDGuBKoetKHLYI3JuzuVeKWkfgCLKImqUJ9q+O2uhVeGUGXIN6chle7UDhGGM7LxOZipZNSqR+m0p7LCNxpDIS72ekTgfKe4Iv3bUV1emTv2eBkRCw5P6PyyN4J/4/hypjgH7/v9uB9aQGneckClx7jiQCpjaBFnE7r81PjKHlNFOoOy5tMW/F5Z7DXfVYCOw6nHViQebneQiY8l/mnC5c61SvM18gnsWpHgKWUnavcJFtfuRwBzmTUmdxB2SS5ne71SYM9gtGzOfZgNDZ/0i87is9rG0NltkoH3u8J0NJj3qyQlK3m4RqgDSx3IG0By30aFZzx4UE/m5TI9M4/aL6hePRF4OXLhHUpoIYX7ocTtzu6uC3RDhe5dFFwE+CYlgv0eGQVdDl8m0qfIN7QXcEHrL0qe6Tp8XX8rfKDMyd08FMvnlIqMTwPOff+6vHdSkrf+7zOCoAKMsDP3v8U/SK8hI1B1BDTM9Vpr9lGq53NVzPjHC9LidW5XrdgSzzJUydpHLriBY41ElokFWnS2TZRF9CzVqEqrE54QJ2T/pTdpLcIuVGBj0SON0jQfiELXMcZ6ipEqKTtznMj6N1UjBJmJSztc+FgEUrP/5UVTxFQVB6tlkoxuLfl7cCpeIo5+/ivvTzDf1a3Gufp7vqcKaOqatUbtPKmXttG+msFXYlnWhYkpgQdO22VoXwheLbDn/Q+l2ZFb1vmq+j1OaFqofx6PIZKHc0GQ0eUz3xy9Sd7vSCk54SOG8vutQ6UnowYwDHYx6B3GMAEcIIb6d9iGoAOfMEabjLKSCuhmrUgcAFGDPsiXmLq6Egcrgn9JJoQgin0mmeRE6pixrk/G8onNagVAZvU6wvwO+2jdct7eCjs99GvFY0QKxHMfQpB//0lMAICSERLhWjLvEQpsQlLYIi4mDB9sxF3HOhx5AmnbyIJ2IGOGVISEq9i78lAU5bjJgJ+iO79K+zy07no9mnP0EOrkhWQoDI9dB/wLuIJ9H/3HaJ0xsv7OPCgEOaGh1qAh9L4TLg9WiTcJFnBJ4+VdA+/V3uEEFWyHghI55Ml7oG8neDGdss/RmVh26D++IBd2EmyPCOrDRCjsshJlTi2cISUgdj6LrUBcATjVzdliVrVrw7C1fhKmOBI9CKw4f87WKFkUNcSjEVsgU96rYdLIwd3BQYjT9sD6ruHFmFKtsnefQUfoB1iIRAhwBGCRJ6FLjE1dgoWy/cRprD6j7A6gOLeQ4h+DhNnBMs+fKwj3Pye6MuJ5F1qcPaaNp8D424zNKCxsdgoyDD5o80CIsW/wc=&lt;/diagram&gt;&lt;/mxfile&gt;">
->>>>>>> 674c28d0
     <defs/>
     <g>
         <path d="M 30 158 L 138.63 157.53" fill="none" stroke="rgb(0, 0, 0)" stroke-miterlimit="10" pointer-events="stroke"/>
         <path d="M 143.88 157.5 L 136.9 161.04 L 138.63 157.53 L 136.87 154.04 Z" fill="rgb(0, 0, 0)" stroke="rgb(0, 0, 0)" stroke-miterlimit="10" pointer-events="all"/>
-<<<<<<< HEAD
-        <path d="M 15 173 L 15 563 Q 15 573 25 573 L 141.13 573" fill="none" stroke="rgb(0, 0, 0)" stroke-miterlimit="10" pointer-events="stroke"/>
-        <path d="M 146.38 573 L 139.38 576.5 L 141.13 573 L 139.38 569.5 Z" fill="rgb(0, 0, 0)" stroke="rgb(0, 0, 0)" stroke-miterlimit="10" pointer-events="all"/>
-=======
         <path d="M 15 173 L 15 571 Q 15 581 25 581 L 138.61 581" fill="none" stroke="rgb(0, 0, 0)" stroke-miterlimit="10" pointer-events="stroke"/>
         <path d="M 143.86 581 L 136.86 584.5 L 138.61 581 L 136.86 577.5 Z" fill="rgb(0, 0, 0)" stroke="rgb(0, 0, 0)" stroke-miterlimit="10" pointer-events="all"/>
->>>>>>> 674c28d0
         <ellipse cx="15" cy="158" rx="11" ry="11" fill="#000000" stroke="none" pointer-events="all"/>
         <ellipse cx="400" cy="581" rx="11" ry="11" fill="#000000" stroke="#000000" pointer-events="all"/>
         <ellipse cx="400" cy="581" rx="15" ry="15" fill="none" stroke="#000000" pointer-events="all"/>
@@ -204,13 +195,8 @@
         </g>
         <path d="M 400 508 L 400 559.63" fill="none" stroke="rgb(0, 0, 0)" stroke-miterlimit="10" pointer-events="stroke"/>
         <path d="M 400 564.88 L 396.5 557.88 L 400 559.63 L 403.5 557.88 Z" fill="rgb(0, 0, 0)" stroke="rgb(0, 0, 0)" stroke-miterlimit="10" pointer-events="all"/>
-<<<<<<< HEAD
-        <path d="M 380 508 L 380 563 Q 380 573 370 573 L 278.87 573" fill="none" stroke="rgb(0, 0, 0)" stroke-miterlimit="10" pointer-events="stroke"/>
-        <path d="M 273.62 573 L 280.62 569.5 L 278.87 573 L 280.62 576.5 Z" fill="rgb(0, 0, 0)" stroke="rgb(0, 0, 0)" stroke-miterlimit="10" pointer-events="all"/>
-=======
         <path d="M 380 508 L 380 558.5 Q 380 568.5 370 568.5 L 331.35 568.5" fill="none" stroke="rgb(0, 0, 0)" stroke-miterlimit="10" pointer-events="stroke"/>
         <path d="M 326.1 568.5 L 333.1 565 L 331.35 568.5 L 333.1 572 Z" fill="rgb(0, 0, 0)" stroke="rgb(0, 0, 0)" stroke-miterlimit="10" pointer-events="all"/>
->>>>>>> 674c28d0
         <rect x="360" y="478" width="80" height="30" rx="4.5" ry="4.5" fill="#f8cecc" stroke="#b85450" pointer-events="all"/>
         <g transform="translate(-0.5 -0.5)">
             <switch>
@@ -251,41 +237,12 @@
                 </text>
             </switch>
         </g>
-<<<<<<< HEAD
-        <rect x="555" y="490" width="125" height="30" rx="4.5" ry="4.5" fill="#fff2cc" stroke="#d6b656" pointer-events="all"/>
-        <g transform="translate(-0.5 -0.5)">
-            <switch>
-                <foreignObject pointer-events="none" width="100%" height="100%" requiredFeatures="http://www.w3.org/TR/SVG11/feature#Extensibility" style="overflow: visible; text-align: left;">
-                    <div xmlns="http://www.w3.org/1999/xhtml" style="display: flex; align-items: unsafe center; justify-content: unsafe center; width: 123px; height: 1px; padding-top: 505px; margin-left: 556px;">
-                        <div data-drawio-colors="color: rgb(0, 0, 0); " style="box-sizing: border-box; font-size: 0px; text-align: center;">
-                            <div style="display: inline-block; font-size: 12px; font-family: Helvetica; color: rgb(0, 0, 0); line-height: 1.2; pointer-events: all; white-space: normal; overflow-wrap: normal;">
-                                <font style="font-size: 16px;">
-                                    delete_failed
-                                    <br/>
-                                </font>
-                            </div>
-                        </div>
-                    </div>
-                </foreignObject>
-                <text x="618" y="509" fill="rgb(0, 0, 0)" font-family="Helvetica" font-size="12px" text-anchor="middle">
-                    delete_failed
-                </text>
-            </switch>
-        </g>
-        <path d="M 272.5 580.5 L 378.63 580.97" fill="none" stroke="rgb(0, 0, 0)" stroke-miterlimit="10" pointer-events="stroke"/>
-        <path d="M 383.88 581 L 376.87 584.46 L 378.63 580.97 L 376.9 577.46 Z" fill="rgb(0, 0, 0)" stroke="rgb(0, 0, 0)" stroke-miterlimit="10" pointer-events="all"/>
-        <rect x="144.98" y="210" width="125" height="30" rx="4.5" ry="4.5" fill="#fff2cc" stroke="#d6b656" pointer-events="all"/>
-        <g transform="translate(-0.5 -0.5)">
-            <switch>
-                <foreignObject pointer-events="none" width="100%" height="100%" requiredFeatures="http://www.w3.org/TR/SVG11/feature#Extensibility" style="overflow: visible; text-align: left;">
-=======
         <path d="M 324.98 581 L 378.63 581" fill="none" stroke="rgb(0, 0, 0)" stroke-miterlimit="10" pointer-events="stroke"/>
         <path d="M 383.88 581 L 376.88 584.5 L 378.63 581 L 376.88 577.5 Z" fill="rgb(0, 0, 0)" stroke="rgb(0, 0, 0)" stroke-miterlimit="10" pointer-events="all"/>
         <rect x="144.98" y="210" width="125" height="30" rx="4.5" ry="4.5" fill="#fff2cc" stroke="#d6b656" pointer-events="all"/>
         <g transform="translate(-0.5 -0.5)">
             <switch>
                 <foreignObject pointer-events="none" width="100%" height="100%" requiredFeatures="http://www.w3.org/TR/SVG11/feature#Extensibility" style="overflow: visible; text-align: left;">
->>>>>>> 674c28d0
                     <div xmlns="http://www.w3.org/1999/xhtml" style="display: flex; align-items: unsafe center; justify-content: unsafe center; width: 123px; height: 1px; padding-top: 225px; margin-left: 146px;">
                         <div data-drawio-colors="color: rgb(0, 0, 0); " style="box-sizing: border-box; font-size: 0px; text-align: center;">
                             <div style="display: inline-block; font-size: 12px; font-family: Helvetica; color: rgb(0, 0, 0); line-height: 1.2; pointer-events: all; white-space: normal; overflow-wrap: normal;">
@@ -352,11 +309,7 @@
         <path d="M 553.88 415 L 546.88 418.5 L 548.63 415 L 546.88 411.5 Z" fill="rgb(0, 0, 0)" stroke="rgb(0, 0, 0)" stroke-miterlimit="10" pointer-events="all"/>
         <path d="M 236.86 395 L 184.48 395" fill="none" stroke="rgb(0, 0, 0)" stroke-miterlimit="10" pointer-events="stroke"/>
         <path d="M 179.23 395 L 186.23 391.5 L 184.48 395 L 186.23 398.5 Z" fill="rgb(0, 0, 0)" stroke="rgb(0, 0, 0)" stroke-miterlimit="10" pointer-events="all"/>
-<<<<<<< HEAD
-        <path d="M 236.86 395 L 229.38 395 Q 221.9 395 221.9 405 L 221.9 411.25 Q 221.9 417.5 211.9 417.5 L 184.48 417.5" fill="none" stroke="rgb(0, 0, 0)" stroke-miterlimit="10" pointer-events="stroke"/>
-=======
         <path d="M 236.86 395 L 210 395 Q 200 395 200 405 L 200 411.25 Q 200 417.5 192.24 417.5 L 184.48 417.5" fill="none" stroke="rgb(0, 0, 0)" stroke-miterlimit="10" pointer-events="stroke"/>
->>>>>>> 674c28d0
         <path d="M 179.23 417.5 L 186.23 414 L 184.48 417.5 L 186.23 421 Z" fill="rgb(0, 0, 0)" stroke="rgb(0, 0, 0)" stroke-miterlimit="10" pointer-events="all"/>
         <rect x="236.86" y="380" width="125" height="30" rx="4.5" ry="4.5" fill="#f5f5f5" stroke="#666666" pointer-events="all"/>
         <g transform="translate(-0.5 -0.5)">
@@ -380,12 +333,6 @@
         </g>
         <path d="M 555 422.5 L 507.5 422.5 Q 497.5 422.5 497.5 432.5 L 497.5 475.5 Q 497.5 485.5 487.5 485.5 L 446.37 485.5" fill="none" stroke="rgb(0, 0, 0)" stroke-miterlimit="10" pointer-events="stroke"/>
         <path d="M 441.12 485.5 L 448.12 482 L 446.37 485.5 L 448.12 489 Z" fill="rgb(0, 0, 0)" stroke="rgb(0, 0, 0)" stroke-miterlimit="10" pointer-events="all"/>
-<<<<<<< HEAD
-        <path d="M 686.37 415 L 700 415 Q 710 415 710 425 L 710 502.5 Q 710 512.5 700 512.5 L 686.37 512.5" fill="none" stroke="rgb(0, 0, 0)" stroke-miterlimit="10" pointer-events="stroke"/>
-        <path d="M 681.12 415 L 688.12 411.5 L 686.37 415 L 688.12 418.5 Z" fill="rgb(0, 0, 0)" stroke="rgb(0, 0, 0)" stroke-miterlimit="10" pointer-events="all"/>
-        <path d="M 681.12 512.5 L 688.12 509 L 686.37 512.5 L 688.12 516 Z" fill="rgb(0, 0, 0)" stroke="rgb(0, 0, 0)" stroke-miterlimit="10" pointer-events="all"/>
-=======
->>>>>>> 674c28d0
         <rect x="555" y="400" width="125" height="30" rx="4.5" ry="4.5" fill="#f5f5f5" stroke="#666666" pointer-events="all"/>
         <g transform="translate(-0.5 -0.5)">
             <switch>
@@ -406,12 +353,6 @@
                 </text>
             </switch>
         </g>
-<<<<<<< HEAD
-        <path d="M 686.37 437.5 L 693.18 437.5 Q 700 437.5 700 447.5 L 700 487.5 Q 700 497.5 693.18 497.5 L 686.37 497.5" fill="none" stroke="rgb(0, 0, 0)" stroke-miterlimit="10" pointer-events="stroke"/>
-        <path d="M 681.12 437.5 L 688.12 434 L 686.37 437.5 L 688.12 441 Z" fill="rgb(0, 0, 0)" stroke="rgb(0, 0, 0)" stroke-miterlimit="10" pointer-events="all"/>
-        <path d="M 681.12 497.5 L 688.12 494 L 686.37 497.5 L 688.12 501 Z" fill="rgb(0, 0, 0)" stroke="rgb(0, 0, 0)" stroke-miterlimit="10" pointer-events="all"/>
-=======
->>>>>>> 674c28d0
         <rect x="555" y="430" width="125" height="30" rx="4.5" ry="4.5" fill="#f5f5f5" stroke="#666666" pointer-events="all"/>
         <g transform="translate(-0.5 -0.5)">
             <switch>
@@ -432,35 +373,9 @@
                 </text>
             </switch>
         </g>
-<<<<<<< HEAD
-        <path d="M 686.37 293 L 688.18 293 Q 690 293 690 283 L 690 275.45 Q 690 267.9 688.12 267.89 L 686.24 267.89" fill="none" stroke="rgb(0, 0, 0)" stroke-miterlimit="10" pointer-events="stroke"/>
-        <path d="M 681.12 293 L 688.12 289.5 L 686.37 293 L 688.12 296.5 Z" fill="rgb(0, 0, 0)" stroke="rgb(0, 0, 0)" stroke-miterlimit="10" pointer-events="all"/>
-        <path d="M 680.99 267.86 L 688.01 264.39 L 686.24 267.89 L 687.98 271.39 Z" fill="rgb(0, 0, 0)" stroke="rgb(0, 0, 0)" stroke-miterlimit="10" pointer-events="all"/>
-        <rect x="555" y="278" width="125" height="30" rx="4.5" ry="4.5" fill="#fff2cc" stroke="#d6b656" pointer-events="all"/>
-        <g transform="translate(-0.5 -0.5)">
-            <switch>
-                <foreignObject pointer-events="none" width="100%" height="100%" requiredFeatures="http://www.w3.org/TR/SVG11/feature#Extensibility" style="overflow: visible; text-align: left;">
-                    <div xmlns="http://www.w3.org/1999/xhtml" style="display: flex; align-items: unsafe center; justify-content: unsafe center; width: 123px; height: 1px; padding-top: 293px; margin-left: 556px;">
-                        <div data-drawio-colors="color: rgb(0, 0, 0); " style="box-sizing: border-box; font-size: 0px; text-align: center;">
-                            <div style="display: inline-block; font-size: 12px; font-family: Helvetica; color: rgb(0, 0, 0); line-height: 1.2; pointer-events: all; white-space: normal; overflow-wrap: normal;">
-                                <font style="font-size: 16px;">
-                                    delete_failed
-                                    <br/>
-                                </font>
-                            </div>
-                        </div>
-                    </div>
-                </foreignObject>
-                <text x="618" y="297" fill="rgb(0, 0, 0)" font-family="Helvetica" font-size="12px" text-anchor="middle">
-                    delete_failed
-                </text>
-            </switch>
-        </g>
-=======
         <path d="M 184.48 455 L 460 455 Q 470 455 470 445 L 470 280.5 Q 470 270.5 480 270.5 L 548.63 270.5" fill="none" stroke="rgb(0, 0, 0)" stroke-miterlimit="10" pointer-events="stroke"/>
         <path d="M 179.23 455 L 186.23 451.5 L 184.48 455 L 186.23 458.5 Z" fill="rgb(0, 0, 0)" stroke="rgb(0, 0, 0)" stroke-miterlimit="10" pointer-events="all"/>
         <path d="M 553.88 270.5 L 546.88 274 L 548.63 270.5 L 546.88 267 Z" fill="rgb(0, 0, 0)" stroke="rgb(0, 0, 0)" stroke-miterlimit="10" pointer-events="all"/>
->>>>>>> 674c28d0
         <rect x="555" y="248" width="125" height="30" rx="4.5" ry="4.5" fill="#f5f5f5" stroke="#666666" pointer-events="all"/>
         <g transform="translate(-0.5 -0.5)">
             <switch>
@@ -481,18 +396,6 @@
                 </text>
             </switch>
         </g>
-<<<<<<< HEAD
-        <path d="M 230.49 425 L 184.48 425" fill="none" stroke="rgb(0, 0, 0)" stroke-miterlimit="10" pointer-events="stroke"/>
-        <path d="M 235.74 425 L 228.74 428.5 L 230.49 425 L 228.74 421.5 Z" fill="rgb(0, 0, 0)" stroke="rgb(0, 0, 0)" stroke-miterlimit="10" pointer-events="all"/>
-        <path d="M 179.23 425 L 186.23 421.5 L 184.48 425 L 186.23 428.5 Z" fill="rgb(0, 0, 0)" stroke="rgb(0, 0, 0)" stroke-miterlimit="10" pointer-events="all"/>
-        <path d="M 361.86 417.5 L 361.86 408.87" fill="none" stroke="rgb(0, 0, 0)" stroke-miterlimit="10" pointer-events="stroke"/>
-        <path d="M 361.86 403.62 L 365.36 410.62 L 361.86 408.87 L 358.36 410.62 Z" fill="rgb(0, 0, 0)" stroke="rgb(0, 0, 0)" stroke-miterlimit="10" pointer-events="all"/>
-        <rect x="236.86" y="410" width="125" height="30" rx="4.5" ry="4.5" fill="#fff2cc" stroke="#d6b656" pointer-events="all"/>
-        <g transform="translate(-0.5 -0.5)">
-            <switch>
-                <foreignObject pointer-events="none" width="100%" height="100%" requiredFeatures="http://www.w3.org/TR/SVG11/feature#Extensibility" style="overflow: visible; text-align: left;">
-                    <div xmlns="http://www.w3.org/1999/xhtml" style="display: flex; align-items: unsafe center; justify-content: unsafe center; width: 123px; height: 1px; padding-top: 425px; margin-left: 238px;">
-=======
         <path d="M 46.74 455 L 44.92 455 Q 43.1 455 43.1 445 L 43.1 435 Q 43.1 425 44.92 425 L 46.74 425" fill="none" stroke="rgb(0, 0, 0)" stroke-miterlimit="10" pointer-events="stroke"/>
         <path d="M 51.99 455 L 44.99 458.5 L 46.74 455 L 44.99 451.5 Z" fill="rgb(0, 0, 0)" stroke="rgb(0, 0, 0)" stroke-miterlimit="10" pointer-events="all"/>
         <path d="M 51.99 425 L 44.99 428.5 L 46.74 425 L 44.99 421.5 Z" fill="rgb(0, 0, 0)" stroke="rgb(0, 0, 0)" stroke-miterlimit="10" pointer-events="all"/>
@@ -508,7 +411,6 @@
             <switch>
                 <foreignObject pointer-events="none" width="100%" height="100%" requiredFeatures="http://www.w3.org/TR/SVG11/feature#Extensibility" style="overflow: visible; text-align: left;">
                     <div xmlns="http://www.w3.org/1999/xhtml" style="display: flex; align-items: unsafe center; justify-content: unsafe center; width: 123px; height: 1px; padding-top: 455px; margin-left: 54px;">
->>>>>>> 674c28d0
                         <div data-drawio-colors="color: rgb(0, 0, 0); " style="box-sizing: border-box; font-size: 0px; text-align: center;">
                             <div style="display: inline-block; font-size: 12px; font-family: Helvetica; color: rgb(0, 0, 0); line-height: 1.2; pointer-events: all; white-space: normal; overflow-wrap: normal;">
                                 <font style="font-size: 16px;">
@@ -519,62 +421,27 @@
                         </div>
                     </div>
                 </foreignObject>
-<<<<<<< HEAD
-                <text x="299" y="429" fill="rgb(0, 0, 0)" font-family="Helvetica" font-size="12px" text-anchor="middle">
-=======
                 <text x="116" y="459" fill="rgb(0, 0, 0)" font-family="Helvetica" font-size="12px" text-anchor="middle">
->>>>>>> 674c28d0
                     delete_failed
                 </text>
             </switch>
         </g>
-<<<<<<< HEAD
-        <rect x="117.5" y="508" width="180" height="50" rx="7.5" ry="7.5" fill="#d5e8d4" stroke="#82b366" pointer-events="all"/>
-        <g transform="translate(-0.5 -0.5)">
-            <switch>
-                <foreignObject pointer-events="none" width="100%" height="100%" requiredFeatures="http://www.w3.org/TR/SVG11/feature#Extensibility" style="overflow: visible; text-align: left;">
-                    <div xmlns="http://www.w3.org/1999/xhtml" style="display: flex; align-items: unsafe center; justify-content: unsafe center; width: 178px; height: 1px; padding-top: 533px; margin-left: 119px;">
-                        <div data-drawio-colors="color: rgb(0, 0, 0); " style="box-sizing: border-box; font-size: 0px; text-align: center;">
-                            <div style="display: inline-block; font-size: 12px; font-family: Helvetica; color: rgb(0, 0, 0); line-height: 1.2; pointer-events: all; white-space: normal; overflow-wrap: normal;">
-                                <span style="font-size: 16px;">
+        <rect x="144.98" y="556" width="180" height="50" rx="7.5" ry="7.5" fill="#d5e8d4" stroke="#82b366" pointer-events="all"/>
+        <g transform="translate(-0.5 -0.5)">
+            <switch>
+                <foreignObject pointer-events="none" width="100%" height="100%" requiredFeatures="http://www.w3.org/TR/SVG11/feature#Extensibility" style="overflow: visible; text-align: left;">
+                    <div xmlns="http://www.w3.org/1999/xhtml" style="display: flex; align-items: unsafe center; justify-content: unsafe center; width: 178px; height: 1px; padding-top: 581px; margin-left: 146px;">
+                        <div data-drawio-colors="color: rgb(0, 0, 0); " style="box-sizing: border-box; font-size: 0px; text-align: center;">
+                            <div style="display: inline-block; font-size: 12px; font-family: Helvetica; color: rgb(0, 0, 0); line-height: 1.2; pointer-events: all; white-space: normal; overflow-wrap: normal;">
+                                <font style="font-size: 16px;">
                                     not_scheduled
-                                </span>
-                            </div>
-                        </div>
-                    </div>
-                </foreignObject>
-                <text x="208" y="537" fill="rgb(0, 0, 0)" font-family="Helvetica" font-size="12px" text-anchor="middle">
-                    not_scheduled
-                </text>
-            </switch>
-        </g>
-        <rect x="147.5" y="558" width="125" height="30" rx="4.5" ry="4.5" fill="#d5e8d4" stroke="#82b366" pointer-events="all"/>
-        <g transform="translate(-0.5 -0.5)">
-            <switch>
-                <foreignObject pointer-events="none" width="100%" height="100%" requiredFeatures="http://www.w3.org/TR/SVG11/feature#Extensibility" style="overflow: visible; text-align: left;">
-                    <div xmlns="http://www.w3.org/1999/xhtml" style="display: flex; align-items: unsafe center; justify-content: unsafe center; width: 123px; height: 1px; padding-top: 573px; margin-left: 149px;">
-=======
-        <rect x="144.98" y="556" width="180" height="50" rx="7.5" ry="7.5" fill="#d5e8d4" stroke="#82b366" pointer-events="all"/>
-        <g transform="translate(-0.5 -0.5)">
-            <switch>
-                <foreignObject pointer-events="none" width="100%" height="100%" requiredFeatures="http://www.w3.org/TR/SVG11/feature#Extensibility" style="overflow: visible; text-align: left;">
-                    <div xmlns="http://www.w3.org/1999/xhtml" style="display: flex; align-items: unsafe center; justify-content: unsafe center; width: 178px; height: 1px; padding-top: 581px; margin-left: 146px;">
->>>>>>> 674c28d0
-                        <div data-drawio-colors="color: rgb(0, 0, 0); " style="box-sizing: border-box; font-size: 0px; text-align: center;">
-                            <div style="display: inline-block; font-size: 12px; font-family: Helvetica; color: rgb(0, 0, 0); line-height: 1.2; pointer-events: all; white-space: normal; overflow-wrap: normal;">
-                                <font style="font-size: 16px;">
-                                    not_scheduled
-                                    <br/>
-                                </font>
-                            </div>
-                        </div>
-                    </div>
-                </foreignObject>
-<<<<<<< HEAD
-                <text x="210" y="577" fill="rgb(0, 0, 0)" font-family="Helvetica" font-size="12px" text-anchor="middle">
-=======
+                                    <br/>
+                                </font>
+                            </div>
+                        </div>
+                    </div>
+                </foreignObject>
                 <text x="235" y="585" fill="rgb(0, 0, 0)" font-family="Helvetica" font-size="12px" text-anchor="middle">
->>>>>>> 674c28d0
                     not_scheduled
                 </text>
             </switch>
