[package]
name = "common"
version = "0.5.0-pre"
edition = "2021"
license = "Apache-2.0"
description = "Common containers and utilities for Eclipse Ankaios"
documentation = "https://eclipse-ankaios.github.io/ankaios"
authors = ["Elektrobit Automotive GmbH and Ankaios contributors"]
repository = "https://github.com/eclipse-ankaios/ankaios"

[dependencies]
api = { path = "../api" }
async-trait = "0.1"
tokio = { version = "1.28", features = [
    "macros",
    "rt-multi-thread",
    "fs",
    "io-util",
    "process",
] }
tokio-stream = "0.1"
serde = { version = "1.0", features = ["derive"] }
serde_yaml = "0.9"
log = "0.4"
sha256 = "1.5"
<<<<<<< HEAD
semver = "1.0"
=======
regex = "1.10"
>>>>>>> 32219bb7

[features]
default = []
test_utils = []<|MERGE_RESOLUTION|>--- conflicted
+++ resolved
@@ -23,11 +23,8 @@
 serde_yaml = "0.9"
 log = "0.4"
 sha256 = "1.5"
-<<<<<<< HEAD
 semver = "1.0"
-=======
 regex = "1.10"
->>>>>>> 32219bb7
 
 [features]
 default = []
