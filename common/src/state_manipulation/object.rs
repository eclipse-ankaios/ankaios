--- conflicted
+++ resolved
@@ -12,27 +12,17 @@
 //
 // SPDX-License-Identifier: Apache-2.0
 
-<<<<<<< HEAD
-use std::collections::{HashSet, VecDeque};
-
 use super::Path;
-use crate::{
-    objects::{self as ankaios, WILDCARD_SYMBOL},
-    std_extensions::UnreachableOption,
-};
-use api::ank_base as proto;
-=======
-use super::Path;
-
-use ankaios_api::ank_base::{CompleteState, CompleteStateSpec, State, StateSpec};
-
->>>>>>> a2550e39
+use crate::std_extensions::UnreachableOption;
+
+use ankaios_api::ank_base::{CompleteState, CompleteStateSpec, State, StateSpec, WILDCARD_SYMBOL};
+
 use serde_yaml::{
     Mapping, Value, from_value,
     mapping::Entry::{Occupied, Vacant},
     to_value,
 };
-use std::collections::HashSet;
+use std::collections::{HashSet, VecDeque};
 
 #[derive(Debug, PartialEq, Eq, Clone)]
 pub struct Object {
@@ -490,32 +480,18 @@
 
 #[cfg(test)]
 mod tests {
-<<<<<<< HEAD
-    use std::collections::HashSet;
-
-    use crate::{
-        objects::{
-            CompleteState, ExecutionState, State, generate_test_agent_map_from_specs,
-            generate_test_rendered_workload_files, generate_test_workload_spec_with_rendered_files,
-            generate_test_workload_states_map_with_data,
-        },
-        state_manipulation::object::tests::object::Mapping,
-        test_utils::generate_test_state_from_workloads,
-=======
-    use super::Object;
+    use super::{FieldDifference, Object};
+    use crate::state_manipulation::object::tests::object::Mapping;
+
     use ankaios_api::ank_base::{CompleteStateSpec, ExecutionStateSpec, StateSpec, WorkloadNamed};
     use ankaios_api::test_utils::{
         generate_test_agent_map_from_workloads, generate_test_state_from_workloads,
         generate_test_workload, generate_test_workload_states_map_with_data,
->>>>>>> a2550e39
     };
 
     use serde_yaml::Value;
-
-<<<<<<< HEAD
-    use super::{FieldDifference, Object};
-=======
->>>>>>> a2550e39
+    use std::collections::HashSet;
+
     #[test]
     fn utest_object_from_state() {
         let state: StateSpec = generate_test_state_from_workloads(vec![generate_test_workload()]);
@@ -628,25 +604,6 @@
 
     //[utest->swdd~common-state-manipulation-set~1]
     #[test]
-<<<<<<< HEAD
-    fn utest_object_set_fails_as_not_mapping() {
-        let expected = Object {
-            data: object::generate_test_state().into(),
-        };
-        let mut actual = Object {
-            data: object::generate_test_state().into(),
-        };
-
-        let res = actual.set(&"workloads.name.tags.key".into(), "value".into());
-
-        assert!(res.is_err());
-        assert_eq!(actual, expected);
-    }
-
-    //[utest->swdd~common-state-manipulation-set~1]
-    #[test]
-=======
->>>>>>> a2550e39
     fn utest_object_set_existing() {
         let mut expected = Object {
             data: object::generate_test_state().into(),
@@ -945,9 +902,9 @@
             data: object::generate_test_value_object_for_wildcards(),
         };
 
-        let expaned = data.expand_wildcards(&["*.*.name".into()]);
-
-        let x = expaned
+        let expanded = data.expand_wildcards(&["*.*.name".into()]);
+
+        let x = expanded
             .iter()
             .map(ToString::to_string)
             .collect::<HashSet<_>>();
@@ -972,9 +929,9 @@
             data: object::generate_test_value_object_for_wildcards(),
         };
 
-        let expaned = data.expand_wildcards(&["*.a.*".into()]);
-
-        let x = expaned
+        let expanded = data.expand_wildcards(&["*.a.*".into()]);
+
+        let x = expanded
             .iter()
             .map(ToString::to_string)
             .collect::<HashSet<_>>();
@@ -1088,7 +1045,7 @@
     #[test]
     fn utest_calculate_state_differences_no_differences_on_equal_states() {
         let old_state = Object {
-            data: object::generate_test_complete_state().into(),
+            data: object::generate_test_complete_state_mapping().into(),
         };
         let new_state = &old_state;
 
