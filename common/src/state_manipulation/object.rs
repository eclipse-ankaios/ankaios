--- conflicted
+++ resolved
@@ -374,32 +374,17 @@
 
 #[cfg(test)]
 mod tests {
-    use super::{FieldDifference, Object};
-    use crate::state_manipulation::object::tests::object::Mapping;
-
-<<<<<<< HEAD
-    use crate::{
-        objects::{
-            CompleteState, ExecutionState, State, generate_test_agent_map_from_specs,
-            generate_test_rendered_workload_files, generate_test_workload_spec_with_rendered_files,
-            generate_test_workload_states_map_with_data,
-        },
-        test_utils::generate_test_state_from_workloads,
-    };
-    use serde_yaml::{Mapping, Value};
-
     use super::Object;
-=======
+
     use ankaios_api::ank_base::{CompleteStateSpec, ExecutionStateSpec, StateSpec, WorkloadNamed};
     use ankaios_api::test_utils::{
         generate_test_agent_map_from_workloads, generate_test_state_from_workloads,
         generate_test_workload, generate_test_workload_states_map_with_data,
     };
 
-    use serde_yaml::Value;
+    use serde_yaml::{Mapping, Value};
     use std::collections::HashSet;
 
->>>>>>> c80a9fbb
     #[test]
     fn utest_object_from_state() {
         let state: StateSpec = generate_test_state_from_workloads(vec![generate_test_workload()]);
@@ -950,298 +935,6 @@
         assert_eq!(actual_set, expected_set)
     }
 
-<<<<<<< HEAD
-=======
-    // [utest->swdd~server-calculates-state-differences-for-events~1]
-    #[test]
-    fn utest_calculate_state_differences_no_differences_on_empty_states() {
-        let old_state = Object {
-            data: Mapping::default().into(),
-        };
-        let new_state = Object {
-            data: Mapping::default().into(),
-        };
-
-        let changed_fields = old_state.calculate_state_differences(&new_state);
-
-        assert!(changed_fields.is_empty());
-    }
-
-    // [utest->swdd~server-calculates-state-differences-for-events~1]
-    #[test]
-    fn utest_calculate_state_differences_no_differences_on_equal_states() {
-        let old_state = Object {
-            data: object::generate_test_complete_state_mapping().into(),
-        };
-        let new_state = &old_state;
-
-        let changed_fields = old_state.calculate_state_differences(new_state);
-
-        assert!(changed_fields.is_empty());
-    }
-
-    // [utest->swdd~server-calculates-state-differences-for-events~1]
-    #[test]
-    fn utest_calculate_state_differences_added_mapping() {
-        let old_state_yaml = r#"
-            key_1_1:
-              key_2_1: value_2_1
-        "#;
-
-        let old_state = Object {
-            data: serde_yaml::from_str(old_state_yaml).unwrap(),
-        };
-
-        let new_state_yaml = r#"
-            key_1_1:
-              key_2_1: value_2_1
-              key_2_2: value_2_2
-            key_1_2: {}
-        "#;
-
-        let new_state = Object {
-            data: serde_yaml::from_str(new_state_yaml).unwrap(),
-        };
-
-        let mut changed_fields = old_state.calculate_state_differences(&new_state);
-        changed_fields.sort();
-
-        assert_eq!(
-            changed_fields,
-            vec![
-                FieldDifference::Added(vec!["key_1_1".to_owned(), "key_2_2".to_owned()]),
-                FieldDifference::Added(vec!["key_1_2".to_owned()]),
-            ]
-        );
-    }
-
-    // [utest->swdd~server-calculates-state-differences-for-events~1]
-    #[test]
-    fn utest_calculate_state_differences_updated_mapping() {
-        let old_state_yaml = r#"
-            key_1_1:
-              key_2_1: value_2_1
-            key_1_2: {}
-        "#;
-
-        let old_state = Object {
-            data: serde_yaml::from_str(old_state_yaml).unwrap(),
-        };
-
-        let new_state_yaml = r#"
-            key_1_1:
-              key_2_1: value_2_1_updated
-            key_1_2: {}
-        "#;
-
-        let new_state = Object {
-            data: serde_yaml::from_str(new_state_yaml).unwrap(),
-        };
-
-        let changed_fields = old_state.calculate_state_differences(&new_state);
-
-        assert_eq!(
-            changed_fields,
-            vec![FieldDifference::Updated(vec![
-                "key_1_1".to_owned(),
-                "key_2_1".to_owned()
-            ]),]
-        );
-    }
-
-    // [utest->swdd~server-calculates-state-differences-for-events~1]
-    #[test]
-    fn utest_calculate_state_differences_removed_mapping() {
-        let old_state_yaml = r#"
-            key_1_1:
-              key_2_1: value_2_1
-            key_1_2: {}
-        "#;
-
-        let old_state = Object {
-            data: serde_yaml::from_str(old_state_yaml).unwrap(),
-        };
-
-        let new_state_yaml = r#"
-            key_1_1: {}
-            key_1_2: {}
-        "#;
-
-        let new_state = Object {
-            data: serde_yaml::from_str(new_state_yaml).unwrap(),
-        };
-
-        let changed_fields = old_state.calculate_state_differences(&new_state);
-
-        assert_eq!(
-            changed_fields,
-            vec![FieldDifference::Removed(vec![
-                "key_1_1".to_owned(),
-                "key_2_1".to_owned()
-            ]),]
-        );
-    }
-
-    // [utest->swdd~server-calculates-state-differences-for-events~1]
-    #[test]
-    fn utest_calculate_state_differences_removed_nested_mapping() {
-        let old_state_yaml = r#"
-            key_1_1:
-              key_2_1: value_2_1
-            key_1_2: {}
-        "#;
-
-        let old_state = Object {
-            data: serde_yaml::from_str(old_state_yaml).unwrap(),
-        };
-
-        let new_state_yaml = r#"
-            key_1_2: {}
-        "#;
-
-        let new_state = Object {
-            data: serde_yaml::from_str(new_state_yaml).unwrap(),
-        };
-
-        let changed_fields = old_state.calculate_state_differences(&new_state);
-        assert_eq!(
-            changed_fields,
-            vec![FieldDifference::Removed(vec!["key_1_1".to_owned(),]),]
-        );
-    }
-
-    // [utest->swdd~server-calculates-state-differences-for-events~1]
-    #[test]
-    fn utest_calculate_state_differences_added_sequence() {
-        let old_state_yaml = r#"
-            key_1: []
-        "#;
-
-        let old_state = Object {
-            data: serde_yaml::from_str(old_state_yaml).unwrap(),
-        };
-
-        let new_state_yaml = r#"
-            key_1:
-              - seq_value
-        "#;
-
-        let new_state = Object {
-            data: serde_yaml::from_str(new_state_yaml).unwrap(),
-        };
-
-        let changed_fields = old_state.calculate_state_differences(&new_state);
-
-        assert_eq!(
-            changed_fields,
-            vec![FieldDifference::Added(vec!["key_1".to_owned(),]),]
-        );
-    }
-
-    // [utest->swdd~server-calculates-state-differences-for-events~1]
-    #[test]
-    fn utest_calculate_state_differences_updated_sequence() {
-        let old_state_yaml = r#"
-            key_1:
-              - seq_value_1
-        "#;
-
-        let old_state = Object {
-            data: serde_yaml::from_str(old_state_yaml).unwrap(),
-        };
-
-        let new_state_yaml = r#"
-            key_1:
-              - seq_value_1
-              - seq_value_2
-        "#;
-
-        let new_state = Object {
-            data: serde_yaml::from_str(new_state_yaml).unwrap(),
-        };
-
-        let changed_fields = old_state.calculate_state_differences(&new_state);
-
-        assert_eq!(
-            changed_fields,
-            vec![FieldDifference::Updated(vec!["key_1".to_owned(),]),]
-        );
-    }
-
-    // [utest->swdd~server-calculates-state-differences-for-events~1]
-    #[test]
-    fn utest_calculate_state_differences_removed_sequence() {
-        let old_state_yaml = r#"
-            key_1:
-              - seq_value
-        "#;
-
-        let old_state = Object {
-            data: serde_yaml::from_str(old_state_yaml).unwrap(),
-        };
-
-        let new_state_yaml = r#"
-            key_1: []
-        "#;
-
-        let new_state = Object {
-            data: serde_yaml::from_str(new_state_yaml).unwrap(),
-        };
-
-        let changed_fields = old_state.calculate_state_differences(&new_state);
-
-        assert_eq!(
-            changed_fields,
-            vec![FieldDifference::Removed(vec!["key_1".to_owned(),]),]
-        );
-    }
-
-    // [utest->swdd~server-calculates-state-differences-for-events~1]
-    #[test]
-    fn utest_calculate_state_differences_data_is_not_mapping() {
-        // owned data is not mapping
-        let old_state = Object { data: Value::Null };
-
-        let new_state = Object {
-            data: Mapping::default().into(),
-        };
-
-        let changed_fields = old_state.calculate_state_differences(&new_state);
-
-        assert!(changed_fields.is_empty());
-
-        // other state is not mapping
-        let old_state = Object {
-            data: Mapping::default().into(),
-        };
-
-        let new_state = Object { data: Value::Null };
-
-        let changed_fields = old_state.calculate_state_differences(&new_state);
-
-        assert!(changed_fields.is_empty());
-    }
-
-    // [utest->swdd~server-calculates-state-differences-for-events~1]
-    #[test]
-    fn utest_calculate_state_differences_key_is_not_string() {
-        let old_state_yaml = r#"
-            0: value
-        "#;
-        let old_state = Object {
-            data: serde_yaml::from_str(old_state_yaml).unwrap(),
-        };
-
-        let new_state = Object {
-            data: Mapping::default().into(),
-        };
-
-        let changed_fields = old_state.calculate_state_differences(&new_state);
-
-        assert!(changed_fields.is_empty());
-    }
-
->>>>>>> c80a9fbb
     mod object {
         use serde_yaml::Value;
 
