--- conflicted
+++ resolved
@@ -395,6 +395,7 @@
             ),
             agents: agent_map,
         };
+
         let actual: CompleteState = object.try_into().unwrap();
 
         assert_eq!(actual, expected);
@@ -434,24 +435,6 @@
     }
 
     #[test]
-<<<<<<< HEAD
-    fn utest_object_set_fails_as_not_mapping() {
-        let expected = Object {
-            data: object::generate_test_state().into(),
-        };
-        let mut actual = Object {
-            data: object::generate_test_state().into(),
-        };
-
-        let res = actual.set(&"workloads.name.tags.tags.key".into(), "value".into());
-
-        assert!(res.is_err());
-        assert_eq!(actual, expected);
-    }
-
-    #[test]
-=======
->>>>>>> a8dbda4c
     fn utest_object_set_existing() {
         let mut expected = Object {
             data: object::generate_test_state().into(),
@@ -489,8 +472,8 @@
             data: object::generate_test_state().into(),
         };
         if let Value::Mapping(state) = &mut expected.data {
-            if let Some(Value::Mapping(worklaods)) = state.get_mut("workloads") {
-                if let Some(Value::Mapping(workload_1)) = worklaods.get_mut("name") {
+            if let Some(Value::Mapping(workloads)) = state.get_mut("workloads") {
+                if let Some(Value::Mapping(workload_1)) = workloads.get_mut("name") {
                     workload_1.insert("new_key".into(), "new value".into());
                 }
             }
@@ -546,8 +529,8 @@
             data: object::generate_test_state().into(),
         };
         if let Value::Mapping(state) = &mut expected.data {
-            if let Some(Value::Mapping(worklaods)) = state.get_mut("workloads") {
-                if let Some(Value::Mapping(workload_1)) = worklaods.get_mut("name") {
+            if let Some(Value::Mapping(workloads)) = state.get_mut("workloads") {
+                if let Some(Value::Mapping(workload_1)) = workloads.get_mut("name") {
                     workload_1.remove("access_rights");
                 }
             }
@@ -743,11 +726,8 @@
     mod object {
         use serde_yaml::Value;
 
-<<<<<<< HEAD
+        use crate::objects::CURRENT_API_VERSION;
         use api::test_utils::generate_test_runtime_config;
-=======
-        use crate::objects::{generate_test_runtime_config, CURRENT_API_VERSION};
->>>>>>> a8dbda4c
 
         pub fn generate_test_complete_state_mapping() -> Mapping {
             let agent_name = "agent";
@@ -793,21 +773,12 @@
                         "name",
                         Mapping::default()
                             .entry("agent", "agent")
-                            .entry(
+                            .entry("tags",
+                            Mapping::default()
+                                .entry(
                                 "tags",
                                 Mapping::default()
-<<<<<<< HEAD
-                                .entry(
-                                    "tags",
-                                    vec![Mapping::default()
-                                    .entry("key", "key")
-                                    .entry("value", "value")
-                                    .into()
-                                    ] as Vec<Value>,
-                                )
-=======
-                                    .entry("key", "value"),
->>>>>>> a8dbda4c
+                                .entry("key", "value"))
                             )
                             .entry(
                                 "dependencies",
