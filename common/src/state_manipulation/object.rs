// Copyright (c) 2023 Elektrobit Automotive GmbH
//
// This program and the accompanying materials are made available under the
// terms of the Apache License, Version 2.0 which is available at
// https://www.apache.org/licenses/LICENSE-2.0.
//
// Unless required by applicable law or agreed to in writing, software
// distributed under the License is distributed on an "AS IS" BASIS, WITHOUT
// WARRANTIES OR CONDITIONS OF ANY KIND, either express or implied. See the
// License for the specific language governing permissions and limitations
// under the License.
//
// SPDX-License-Identifier: Apache-2.0

use super::Path;
use crate::std_extensions::UnreachableOption;

use ankaios_api::ank_base::{CompleteState, CompleteStateSpec, State, StateSpec, WILDCARD_SYMBOL};

use serde_yaml::{
    Mapping, Value, from_value,
    mapping::Entry::{Occupied, Vacant},
    to_value,
};
use std::collections::{HashSet, VecDeque};

#[derive(Debug, PartialEq, Eq, Clone)]
pub struct Object {
    data: Value,
}

impl Default for Object {
    fn default() -> Self {
        Self {
            data: Value::Mapping(Default::default()),
        }
    }
}

impl From<serde_yaml::Value> for Object {
    fn from(data: serde_yaml::Value) -> Self {
        Object { data }
    }
}

impl TryFrom<&toml::Value> for Object {
    type Error = toml::de::Error;

    fn try_from(value: &toml::Value) -> Result<Self, Self::Error> {
        Ok(Object {
            data: to_value(value).map_err(serde::de::Error::custom)?,
        })
    }
}

impl TryFrom<&StateSpec> for Object {
    type Error = serde_yaml::Error;

    fn try_from(value: &StateSpec) -> Result<Self, Self::Error> {
        Ok(Object {
            data: to_value(value)?,
        })
    }
}

impl TryFrom<StateSpec> for Object {
    type Error = serde_yaml::Error;

    fn try_from(value: StateSpec) -> Result<Self, Self::Error> {
        (&value).try_into()
    }
}

impl TryFrom<CompleteStateSpec> for Object {
    type Error = serde_yaml::Error;

    fn try_from(value: CompleteStateSpec) -> Result<Self, Self::Error> {
        Ok(Object {
            data: to_value(value)?,
        })
    }
}

impl TryFrom<CompleteState> for Object {
    type Error = serde_yaml::Error;

    fn try_from(value: CompleteState) -> Result<Self, Self::Error> {
        Ok(Object {
            data: to_value(value)?,
        })
    }
}

impl TryFrom<&CompleteStateSpec> for Object {
    type Error = serde_yaml::Error;

    fn try_from(value: &CompleteStateSpec) -> Result<Self, Self::Error> {
        Ok(Object {
            data: to_value(value)?,
        })
    }
}

impl TryInto<StateSpec> for Object {
    type Error = serde_yaml::Error;

    fn try_into(self) -> Result<StateSpec, Self::Error> {
        from_value(self.data)
    }
}

impl TryInto<CompleteStateSpec> for Object {
    type Error = serde_yaml::Error;

    fn try_into(self) -> Result<CompleteStateSpec, Self::Error> {
        from_value(self.data)
    }
}

impl TryInto<State> for Object {
    type Error = serde_yaml::Error;

    fn try_into(self) -> Result<State, Self::Error> {
        from_value(self.data)
    }
}

impl TryInto<CompleteState> for Object {
    type Error = serde_yaml::Error;

    fn try_into(self) -> Result<CompleteState, Self::Error> {
        from_value(self.data)
    }
}

fn generate_paths_from_yaml_node(
    node: &Value,
    start_path: &str,
    paths: &mut HashSet<String>,
    includes_mappings_and_sequences: bool,
) {
    match node {
        Value::Mapping(mapping) => {
            for (key, value) in mapping {
                let key_str = match key {
                    Value::String(key_str) => key_str.to_owned(),
                    Value::Number(key_number) if key_number.is_i64() || key_number.is_u64() => {
                        serde_yaml::to_string(key_number)
                            .unwrap()
                            .strip_suffix('\n')
                            .unwrap()
                            .to_owned()
                    }
                    _ => panic!("Unsupported mapping key '{key:?}'"),
                };
                let new_path = if start_path.is_empty() {
                    key_str
                } else {
                    format!("{start_path}.{key_str}")
                };

                if includes_mappings_and_sequences {
                    paths.insert(new_path.clone());
                }
                generate_paths_from_yaml_node(
                    value,
                    &new_path,
                    paths,
                    includes_mappings_and_sequences,
                );
            }
        }
        Value::Sequence(sequence) => {
            for (index, value) in sequence.iter().enumerate() {
                let new_path = format!("{start_path}.{index}");
                if includes_mappings_and_sequences {
                    paths.insert(new_path.clone());
                }
                generate_paths_from_yaml_node(
                    value,
                    &new_path,
                    paths,
                    includes_mappings_and_sequences,
                );
            }
        }
        _ => {
            // Leaf node (scalar value)
            paths.insert(start_path.to_string());
        }
    }
}

pub fn get_paths_from_yaml_node(node: &Value, includes_mappings_and_sequences: bool) -> Vec<Path> {
    let mut yaml_node_paths: HashSet<String> = HashSet::new();
    generate_paths_from_yaml_node(
        node,
        "",
        &mut yaml_node_paths,
        includes_mappings_and_sequences,
    );
    yaml_node_paths
        .into_iter()
        .map(|entry| Path::from(&entry))
        .collect()
}
impl From<&Object> for Vec<Path> {
    fn from(value: &Object) -> Self {
        get_paths_from_yaml_node(&value.data, true)
    }
}

type FieldMask = Vec<String>; // e.g. ["desiredState", "workloads", "workload_1", "agent"]

#[derive(Debug, PartialEq, Eq, PartialOrd, Ord)]
pub enum FieldDifference {
    Added(FieldMask),
    Removed(FieldMask),
    Updated(FieldMask),
}

pub enum StackTask<'a> {
    VisitPair(&'a Mapping, &'a Mapping),
    PushField(String),
    PopField,
}

impl Object {
    //[impl->swdd~common-state-manipulation-set~1]
    pub fn set(&mut self, path: &Path, value: Value) -> Result<(), String> {
        let (path_head, path_last) = path.split_last()?;
        let mut current = self
            .data
            .as_mapping_mut()
            .ok_or("The root of the object is not a mapping")?;

        for path_part in path_head.parts() {
            let next = match current.entry(path_part.to_owned().into()) {
                Occupied(value) => &mut *value.into_mut(),
                //[impl->swdd~common-state-manipulation-set-add-missing-objects~1]
                Vacant(value) => &mut *value.insert(Value::Mapping(Mapping::default())),
            };

            current = next.as_mapping_mut().ok_or("object is not a mapping")?;
        }

        current.insert(path_last.into(), value);
        Ok(())
    }

    //[impl->swdd~common-state-manipulation-remove~1]
    pub fn remove(&mut self, path: &Path) -> Result<Option<serde_yaml::Value>, String> {
        let (path_head, path_last) = path.split_last()?;

        Ok(self
            .get_as_mapping(&path_head)
            .ok_or_else(|| format!("{path_head:?} is not mapping"))?
            .remove(Value::String(path_last)))
    }

    fn get_as_mapping(&mut self, path: &Path) -> Option<&mut Mapping> {
        if let Value::Mapping(mapping) = self.get_mut(path)? {
            Some(mapping)
        } else {
            None
        }
    }

    //[impl->swdd~common-state-manipulation-get~1]
    pub fn get(&self, path: &Path) -> Option<&Value> {
        let mut current_obj = &self.data;
        for p in path.parts() {
            match current_obj {
                Value::Mapping(as_mapping) => {
                    current_obj = as_mapping.get(Value::String(p.to_owned()))?
                }
                Value::Sequence(as_sequence) => {
                    if let Ok(index) = p.parse::<usize>() {
                        current_obj = as_sequence.get(index)?
                    } else {
                        return None;
                    }
                }
                _ => return None,
            }
        }
        Some(current_obj)
    }

    fn get_mut(&mut self, path: &Path) -> Option<&mut Value> {
        let mut current_obj = &mut self.data;
        for p in path.parts() {
            if let Value::Mapping(as_mapping) = current_obj {
                current_obj = as_mapping.get_mut(Value::String(p.to_owned()))?
            } else {
                return None;
            }
        }
        Some(current_obj)
    }

    /// Expands wildcard paths into all concrete paths present in the object.
    ///
    /// For each input path, this method performs a depth-first search, replacing any wildcard segment (e.g., "*") with all available keys at that level.
    /// ## Arguments
    ///
    /// - `path`: A slice of [`Path`] that may contain wildcards
    ///
    /// ## Returns
    ///
    /// - a [Vec<`Path`>] containing every concrete path that matches the provided wildcard patterns.
    ///
    //[impl->swdd~common-state-manipulation-expand-wildcards~1]
    pub fn expand_wildcards(&self, path: &[Path]) -> Vec<Path> {
        let value = &self.data;
        let mut result = Vec::new();
        let mut to_do = path
            .iter()
            .map(|p| (Vec::<String>::new(), value, p.parts().as_slice()))
            .collect::<VecDeque<_>>();

        while let Some((mut current_prefix, mut current_value, mut remaining_path)) =
            to_do.pop_front()
        {
            let mut current_result_valid = true;
            while !remaining_path.is_empty() {
                let path_element;
                (path_element, remaining_path) = remaining_path.split_first().unwrap();
                if path_element == WILDCARD_SYMBOL {
                    current_result_valid = false;
                    if let Value::Mapping(map) = current_value {
                        for (key, value) in map {
                            let key = match key {
                                Value::String(s) => s.clone(),
                                Value::Number(n) if n.is_i64() || n.is_u64() => n.to_string(),
                                _ => continue,
                            };
                            let mut new_prefix = current_prefix.clone();
                            new_prefix.push(key);
                            to_do.push_front((new_prefix, value, remaining_path));
                        }
                    }

                    break;
                } else {
                    current_prefix.push(path_element.clone());
                    current_value = if let Some(next_element) = current_value.get(path_element) {
                        next_element
                    } else {
                        current_result_valid = false;
                        break;
                    }
                }
            }
            if current_result_valid {
                result.push(current_prefix.into());
            }
        }

        result
    }

    pub fn check_if_provided_path_exists(&self, path: &Path) -> bool {
        self.get(path).is_some()
    }

    /// Determine the added, updated and removed fields between self and other using a depth-first search (DFS) algorithm.
    ///
    /// ## Arguments
    ///
    /// - `other`: The [Object] containing the new state to compare against the current state.
    ///
    /// ## Returns
    ///
    /// - a [Vec<`FieldDifference`>] containing added, updated and removed fields and the corresponding field mask.
    ///
    pub fn calculate_state_differences(&self, other: &Object) -> Vec<FieldDifference> {
        // [impl->swdd~server-calculates-state-differences-for-events~1]
        let mut field_differences = Vec::new();
        let mut stack_tasks = Vec::new();

        let Value::Mapping(current_mapping) = &self.data else {
            return vec![];
        };

        let Value::Mapping(other_mapping) = &other.data else {
            return vec![];
        };

        stack_tasks.push(StackTask::VisitPair(current_mapping, other_mapping));
        let mut current_field_mask = Vec::new();
        while let Some(task) = stack_tasks.pop() {
            match task {
                StackTask::VisitPair(current_node, other_node) => {
                    let current_keys: HashSet<_> = current_node.keys().collect();
                    let other_keys: HashSet<_> = other_node.keys().collect();

                    for key in &other_keys {
                        if !current_keys.contains(key) {
                            let Value::String(added_key) = key else {
                                continue;
                            };
                            let mut added_field_mask = current_field_mask.clone();
                            added_field_mask.push(added_key.clone());
                            field_differences.push(FieldDifference::Added(added_field_mask));
                        }
                    }

                    for key in &current_keys {
                        if !other_keys.contains(key) {
                            let Value::String(removed_key) = key else {
                                continue;
                            };
                            let mut removed_field_mask = current_field_mask.clone();
                            removed_field_mask.push(removed_key.clone());
                            field_differences.push(FieldDifference::Removed(removed_field_mask));
                        } else {
                            let Value::String(key_str) = key else {
                                continue;
                            };

                            let current_value = current_node.get(key).unwrap_or_unreachable();
                            let other_value = other_node.get(key).unwrap_or_unreachable();

                            match (current_value, other_value) {
                                (Value::Mapping(current_map), Value::Mapping(other_map)) => {
                                    stack_tasks.push(StackTask::PopField);
                                    stack_tasks.push(StackTask::VisitPair(current_map, other_map));
                                    stack_tasks.push(StackTask::PushField(key_str.clone()));
                                }
                                (Value::Sequence(current_seq), Value::Sequence(other_seq)) => {
                                    let mut sequence_field_mask = current_field_mask.clone();
                                    sequence_field_mask.push(key_str.clone());

                                    if current_seq.is_empty() && !other_seq.is_empty() {
                                        field_differences
                                            .push(FieldDifference::Added(sequence_field_mask));
                                    } else if !current_seq.is_empty() && other_seq.is_empty() {
                                        field_differences
                                            .push(FieldDifference::Removed(sequence_field_mask));
                                    } else if current_seq != other_seq {
                                        field_differences
                                            .push(FieldDifference::Updated(sequence_field_mask));
                                    }
                                }
                                _ => {
                                    if current_value != other_value {
                                        let mut updated_field_mask = current_field_mask.clone();
                                        updated_field_mask.push(key_str.clone());
                                        field_differences
                                            .push(FieldDifference::Updated(updated_field_mask));
                                    }
                                }
                            }
                        }
                    }
                }
                StackTask::PushField(key) => {
                    current_field_mask.push(key);
                    continue;
                }
                StackTask::PopField => {
                    current_field_mask.pop();
                    continue;
                }
            }
        }

        field_differences
    }
}

//////////////////////////////////////////////////////////////////////////////
//                 ########  #######    #########  #########                //
//                    ##     ##        ##             ##                    //
//                    ##     #####     #########      ##                    //
//                    ##     ##                ##     ##                    //
//                    ##     #######   #########      ##                    //
//////////////////////////////////////////////////////////////////////////////

#[cfg(test)]
mod tests {
<<<<<<< HEAD
    use super::{FieldDifference, Object};
    use crate::state_manipulation::object::tests::object::Mapping;

    use ankaios_api::ank_base::{CompleteStateSpec, ExecutionStateSpec, StateSpec, WorkloadNamed};
=======
    use super::Object;
    use ankaios_api::ank_base::{CompleteStateSpec, ExecutionStateSpec, StateSpec};
>>>>>>> 0474bfee
    use ankaios_api::test_utils::{
        generate_test_agent_map_from_workloads, generate_test_state_from_workloads,
        generate_test_workload_named, generate_test_workload_states_map_with_data, fixtures,
    };

    use serde_yaml::Value;
    use std::collections::HashSet;

    #[test]
    fn utest_object_from_state() {
        let state: StateSpec =
            generate_test_state_from_workloads(vec![generate_test_workload_named()]);

        let expected = Object {
            data: object::generate_test_state().into(),
        };
        let actual: Object = state.clone().try_into().unwrap();
        assert_eq!(actual, expected)
    }

    #[test]
    fn utest_state_from_object() {
        let object = Object {
            data: object::generate_test_state().into(),
        };

        let actual: StateSpec = object.try_into().unwrap();
        let expected = generate_test_state_from_workloads(vec![generate_test_workload_named()]);

        assert_eq!(actual, expected)
    }

    #[test]
    fn utest_object_from_complete_state() {
        let wl_named = generate_test_workload_named();
        let agent_map = generate_test_agent_map_from_workloads(&vec![wl_named.workload.clone()]);
        let workloads = vec![wl_named];
        let state = generate_test_state_from_workloads(workloads);

        let complete_state = CompleteStateSpec {
            desired_state: state,
            workload_states: generate_test_workload_states_map_with_data(
                fixtures::AGENT_NAMES[0],
                fixtures::WORKLOAD_NAMES[0],
                fixtures::WORKLOAD_IDS[0],
                ExecutionStateSpec::running(),
            ),
            agents: agent_map,
        };

        let expected = Object {
            data: object::generate_test_complete_state_mapping().into(),
        };
        let actual: Object = complete_state.try_into().unwrap();

        assert_eq!(actual, expected)
    }

    #[test]
    fn utest_complete_state_from_object() {
        let object = Object {
            data: object::generate_test_complete_state_mapping().into(),
        };
        let wl_named = generate_test_workload_named();
        let agent_map = generate_test_agent_map_from_workloads(&vec![wl_named.workload.clone()]);
        let workloads = vec![wl_named];

        let expected_state = generate_test_state_from_workloads(workloads);
        let expected = CompleteStateSpec {
            desired_state: expected_state,
            workload_states: generate_test_workload_states_map_with_data(
                fixtures::AGENT_NAMES[0],
                fixtures::WORKLOAD_NAMES[0],
                fixtures::WORKLOAD_IDS[0],
                ExecutionStateSpec::running(),
            ),
            agents: agent_map,
        };

        let actual: CompleteStateSpec = object.clone().try_into().unwrap();

        assert_eq!(actual, expected);
    }

    //[utest->swdd~common-state-manipulation-set~1]
    #[test]
    fn utest_object_set_fails_on_empty() {
        let expected = Object {
            data: object::generate_test_state().into(),
        };
        let mut actual = Object {
            data: object::generate_test_state().into(),
        };

        let res = actual.set(&"".into(), "value".into());

        assert!(res.is_err());
        assert_eq!(actual, expected);
    }

    //[utest->swdd~common-state-manipulation-set~1]
    #[test]
    fn utest_object_set_fails_as_base_not_mapping() {
        let expected = Object {
            data: Value::String("not object".into()),
        };
        let mut actual = Object {
            data: Value::String("not object".into()),
        };

        let res = actual.set(
            &"workloads.workload_1.update_strategy.key".into(),
            "value".into(),
        );

        assert!(res.is_err());
        assert_eq!(actual, expected);
    }

    //[utest->swdd~common-state-manipulation-set~1]
    #[test]
    fn utest_object_set_existing() {
        let mut expected = Object {
            data: object::generate_test_state().into(),
        };
        if let Value::Mapping(state) = &mut expected.data {
            if let Some(Value::Mapping(workloads)) = state.get_mut("workloads") {
                if let Some(Value::Mapping(workload_1)) = workloads.get_mut(fixtures::WORKLOAD_NAMES[0])
                {
                    workload_1.insert("update_strategy".into(), "AT_MOST_ONCE".into());
                }
            }
        }

        let mut actual = Object {
            data: object::generate_test_state().into(),
        };

        let res = actual.set(
            &format!("workloads.{}.update_strategy", fixtures::WORKLOAD_NAMES[0]).into(),
            "AT_MOST_ONCE".into(),
        );

        assert!(res.is_ok());
        assert_eq!(
            actual
                .get(&format!("workloads.{}.update_strategy", fixtures::WORKLOAD_NAMES[0]).into())
                .unwrap(),
            "AT_MOST_ONCE"
        );
        assert_eq!(actual, expected);
    }

    //[utest->swdd~common-state-manipulation-set~1]
    #[test]
    fn utest_object_set_new() {
        let mut expected = Object {
            data: object::generate_test_state().into(),
        };
        if let Value::Mapping(state) = &mut expected.data {
            if let Some(Value::Mapping(workloads)) = state.get_mut("workloads") {
                if let Some(Value::Mapping(workload_1)) = workloads.get_mut(fixtures::WORKLOAD_NAMES[0])
                {
                    workload_1.insert("new_key".into(), "new value".into());
                }
            }
        }

        let mut actual = Object {
            data: object::generate_test_state().into(),
        };

        let res = actual.set(
            &format!("workloads.{}.new_key", fixtures::WORKLOAD_NAMES[0]).into(),
            "new value".into(),
        );

        assert!(res.is_ok());
        assert_eq!(
            actual
                .get(&format!("workloads.{}.new_key", fixtures::WORKLOAD_NAMES[0]).into())
                .unwrap(),
            "new value"
        );
        assert_eq!(actual, expected);
    }

    //[utest->swdd~common-state-manipulation-set-add-missing-objects~1]
    #[test]
    fn utest_object_set_in_new_mapping() {
        let mut expected = Object {
            data: object::generate_test_state().into(),
        };
        if let Value::Mapping(state) = &mut expected.data {
            if let Some(Value::Mapping(workloads)) = state.get_mut("workloads") {
                if let Some(Value::Mapping(workload_1)) = workloads.get_mut(fixtures::WORKLOAD_NAMES[0])
                {
                    let new_entry = object::Mapping::default().entry("new_key", "new value");
                    workload_1.insert("new_map".into(), new_entry.into());
                }
            }
        }

        let mut actual = Object {
            data: object::generate_test_state().into(),
        };

        let res = actual.set(
            &format!("workloads.{}.new_map.new_key", fixtures::WORKLOAD_NAMES[0]).into(),
            "new value".into(),
        );

        assert!(res.is_ok());
        assert_eq!(
            actual
                .get(&format!("workloads.{}.new_map.new_key", fixtures::WORKLOAD_NAMES[0]).into())
                .unwrap(),
            "new value"
        );
        assert_eq!(actual, expected);
    }

    //[utest->swdd~common-state-manipulation-remove~1]
    #[test]
    fn utest_object_remove_existing() {
        let mut expected = Object {
            data: object::generate_test_state().into(),
        };
        if let Value::Mapping(state) = &mut expected.data {
            if let Some(Value::Mapping(workloads)) = state.get_mut("workloads") {
                if let Some(Value::Mapping(workload_1)) = workloads.get_mut(fixtures::WORKLOAD_NAMES[0])
                {
                    workload_1.remove("access_rights");
                }
            }
        }

        let mut actual = Object {
            data: object::generate_test_state().into(),
        };

        let res =
            actual.remove(&format!("workloads.{}.access_rights", fixtures::WORKLOAD_NAMES[0]).into());

        assert!(res.is_ok());
        assert!(
            actual
                .get(&format!("workloads.{}.access_rights", fixtures::WORKLOAD_NAMES[0]).into())
                .is_none()
        );
        assert_eq!(actual, expected);
    }

    //[utest->swdd~common-state-manipulation-remove~1]
    #[test]
    fn utest_object_remove_non_existing_end_of_path() {
        let expected = Object {
            data: object::generate_test_state().into(),
        };

        let mut actual = Object {
            data: object::generate_test_state().into(),
        };

        let res =
            actual.remove(&format!("workloads.{}.non_existing", fixtures::WORKLOAD_NAMES[0]).into());

        assert!(res.is_ok());
        assert_eq!(actual, expected);
    }

    //[utest->swdd~common-state-manipulation-remove~1]
    #[test]
    fn utest_object_remove_non_existing_in_path() {
        let expected = Object {
            data: object::generate_test_state().into(),
        };

        let mut actual = Object {
            data: object::generate_test_state().into(),
        };

        let res = actual.remove(&"workloads.non_existing.access_rights".into());

        assert!(res.is_err());
        assert_eq!(actual, expected);
    }

    //[utest->swdd~common-state-manipulation-remove~1]
    #[test]
    fn utest_object_remove_non_map_in_path() {
        let expected = Object {
            data: object::generate_test_state().into(),
        };

        let mut actual = Object {
            data: object::generate_test_state().into(),
        };

        let res = actual
            .remove(&format!("workloads.{}.agent.not_map.key", fixtures::WORKLOAD_NAMES[0]).into());

        assert!(res.is_err());
        assert_eq!(actual, expected);
    }

    //[utest->swdd~common-state-manipulation-remove~1]
    #[test]
    fn utest_object_remove_empty_path() {
        let expected = Object {
            data: object::generate_test_state().into(),
        };

        let mut actual = Object {
            data: object::generate_test_state().into(),
        };

        let res = actual.remove(&"".into());

        assert!(res.is_err());
        assert_eq!(actual, expected);
    }

    //[utest->swdd~common-state-manipulation-get~1]
    #[test]
    fn utest_object_get_existing() {
        let data = Object {
            data: object::generate_test_state().into(),
        };

        let res = data.get(&format!("workloads.{}.restartPolicy", fixtures::WORKLOAD_NAMES[0]).into());

        assert!(res.is_some());
        assert_eq!(res.expect(""), &serde_yaml::Value::from("ALWAYS"));
    }

    //[utest->swdd~common-state-manipulation-get~1]
    #[test]
    fn utest_object_get_non_existing() {
        let data = Object {
            data: object::generate_test_state().into(),
        };

        let res = data.get(&format!("workloads.{}.non_existing", fixtures::WORKLOAD_NAMES[0]).into());

        assert!(res.is_none());
    }

    //[utest->swdd~common-state-manipulation-get~1]
    #[test]
    fn utest_object_get_from_not_map() {
        let data = Object {
            data: object::generate_test_state().into(),
        };

        let res = data.get(&format!("workloads.{}.agent.not_map", fixtures::WORKLOAD_NAMES[0]).into());

        assert!(res.is_none());
    }

    //[utest->swdd~common-state-manipulation-get~1]
    #[test]
    fn utest_object_get_from_sequence() {
        let data = Object {
            data: object::generate_test_value_object(),
        };

        let res = data.get(&"B.0".into());

        assert!(res.is_some());
    }

    //[utest->swdd~common-state-manipulation-expand-wildcards~1]
    #[test]
    fn utest_object_expand_wildcards_with_no_wildcards() {
        let data = Object {
            data: object::generate_test_value_object_for_wildcards(),
        };

        let paths = ["A.a.age".into(), "B.b.name".into()];

        let expanded = data.expand_wildcards(&paths);

        let x = expanded
            .iter()
            .map(ToString::to_string)
            .collect::<HashSet<_>>();

        assert_eq!(
            x,
            (paths
                .iter()
                .map(ToString::to_string)
                .collect::<HashSet<_>>())
        );
    }

    //[utest->swdd~common-state-manipulation-expand-wildcards~1]
    #[test]
    fn utest_object_expand_wildcards_with_one_wildcard() {
        let data = Object {
            data: object::generate_test_value_object_for_wildcards(),
        };

        let expanded = data.expand_wildcards(&["A.*.age".into(), "B.*.name".into()]);

        let x = expanded
            .iter()
            .map(ToString::to_string)
            .collect::<HashSet<_>>();

        assert_eq!(
            x,
            HashSet::from([
                "A.a.age".into(),
                "A.b.age".into(),
                "A.c.age".into(),
                "B.a.name".into(),
                "B.b.name".into(),
                "B.c.name".into(),
            ])
        );
    }

    //[utest->swdd~common-state-manipulation-expand-wildcards~1]
    #[test]
    fn utest_object_expand_wildcards_with_two_wildcard() {
        let data = Object {
            data: object::generate_test_value_object_for_wildcards(),
        };

        let expanded = data.expand_wildcards(&["*.*.name".into()]);

        let x = expanded
            .iter()
            .map(ToString::to_string)
            .collect::<HashSet<_>>();

        assert_eq!(
            x,
            HashSet::from([
                "A.a.name".into(),
                "A.b.name".into(),
                "A.c.name".into(),
                "B.a.name".into(),
                "B.b.name".into(),
                "B.c.name".into(),
            ])
        );
    }

    //[utest->swdd~common-state-manipulation-expand-wildcards~1]
    #[test]
    fn utest_object_expand_wildcards_with_two_wildcard_exclude_intermediate_missing() {
        let data = Object {
            data: object::generate_test_value_object_for_wildcards(),
        };

        let expanded = data.expand_wildcards(&["*.a.*".into()]);

        let x = expanded
            .iter()
            .map(ToString::to_string)
            .collect::<HashSet<_>>();

        assert_eq!(
            x,
            HashSet::from(["A.a.name".into(), "A.a.age".into(), "B.a.name".into(),])
        );
    }

    //[utest->swdd~common-state-manipulation-expand-wildcards~1]
    #[test]
    fn utest_object_expand_wildcards_ignore_non_string_keys() {
        let data = Object {
            data: object::generate_test_value_object_for_wildcards(),
        };

        let expanded = data.expand_wildcards(&["C.*.*".into()]);

        let x = expanded
            .iter()
            .map(ToString::to_string)
            .collect::<HashSet<_>>();

        assert_eq!(x, HashSet::from(["C.d.a".into(), "C.d.c".into(),]));
    }

    #[test]
    fn utest_generate_paths_from_yaml_node_leaf_nodes_only() {
        let data: Value = object::generate_test_value_object();

        use std::collections::HashSet;

        let mut actual_paths: HashSet<String> = HashSet::new();
        super::generate_paths_from_yaml_node(&data, "", &mut actual_paths, false);

        let expected_set: HashSet<String> = HashSet::from([
            "A.AA".to_string(),
            "B.0".to_string(),
            "B.1".to_string(),
            "C".to_string(),
            "42".to_string(),
        ]);

        assert_eq!(actual_paths, expected_set)
    }

    #[test]
    fn utest_generate_paths_from_yaml_node_full() {
        let data: Value = object::generate_test_value_object();

        use std::collections::HashSet;

        let mut actual_paths: HashSet<String> = HashSet::new();
        super::generate_paths_from_yaml_node(&data, "", &mut actual_paths, true);

        let expected_set: HashSet<String> = HashSet::from([
            "A".to_string(),
            "A.AA".to_string(),
            "B".to_string(),
            "B.0".to_string(),
            "B.1".to_string(),
            "C".to_string(),
            "42".to_string(),
        ]);

        assert_eq!(actual_paths, expected_set)
    }
    #[test]
    fn utest_object_into_vec_of_path() {
        let data = Object {
            data: object::generate_test_value_object(),
        };

        use crate::state_manipulation::Path;
        let actual: Vec<Path> = Vec::<Path>::from(&data);
        let expected: Vec<Path> = vec![
            Path::from("A"),
            Path::from("A.AA"),
            Path::from("B"),
            Path::from("B.0"),
            Path::from("B.1"),
            Path::from("C"),
            Path::from("42"),
        ];

        // Convert lists to hash sets to compare lists without caring about the list order!!
        use std::collections::HashSet;
        let actual_set: HashSet<_> = actual.iter().collect();
        let expected_set: HashSet<_> = expected.iter().collect();

        assert_eq!(actual_set, expected_set)
    }

    // [utest->swdd~server-calculates-state-differences-for-events~1]
    #[test]
    fn utest_calculate_state_differences_no_differences_on_empty_states() {
        let old_state = Object {
            data: Mapping::default().into(),
        };
        let new_state = Object {
            data: Mapping::default().into(),
        };

        let changed_fields = old_state.calculate_state_differences(&new_state);

        assert!(changed_fields.is_empty());
    }

    // [utest->swdd~server-calculates-state-differences-for-events~1]
    #[test]
    fn utest_calculate_state_differences_no_differences_on_equal_states() {
        let old_state = Object {
            data: object::generate_test_complete_state_mapping().into(),
        };
        let new_state = &old_state;

        let changed_fields = old_state.calculate_state_differences(new_state);

        assert!(changed_fields.is_empty());
    }

    // [utest->swdd~server-calculates-state-differences-for-events~1]
    #[test]
    fn utest_calculate_state_differences_added_mapping() {
        let old_state_yaml = r#"
            key_1_1:
              key_2_1: value_2_1
        "#;

        let old_state = Object {
            data: serde_yaml::from_str(old_state_yaml).unwrap(),
        };

        let new_state_yaml = r#"
            key_1_1:
              key_2_1: value_2_1
              key_2_2: value_2_2
            key_1_2: {}
        "#;

        let new_state = Object {
            data: serde_yaml::from_str(new_state_yaml).unwrap(),
        };

        let mut changed_fields = old_state.calculate_state_differences(&new_state);
        changed_fields.sort();

        assert_eq!(
            changed_fields,
            vec![
                FieldDifference::Added(vec!["key_1_1".to_owned(), "key_2_2".to_owned()]),
                FieldDifference::Added(vec!["key_1_2".to_owned()]),
            ]
        );
    }

    // [utest->swdd~server-calculates-state-differences-for-events~1]
    #[test]
    fn utest_calculate_state_differences_updated_mapping() {
        let old_state_yaml = r#"
            key_1_1:
              key_2_1: value_2_1
            key_1_2: {}
        "#;

        let old_state = Object {
            data: serde_yaml::from_str(old_state_yaml).unwrap(),
        };

        let new_state_yaml = r#"
            key_1_1:
              key_2_1: value_2_1_updated
            key_1_2: {}
        "#;

        let new_state = Object {
            data: serde_yaml::from_str(new_state_yaml).unwrap(),
        };

        let changed_fields = old_state.calculate_state_differences(&new_state);

        assert_eq!(
            changed_fields,
            vec![FieldDifference::Updated(vec![
                "key_1_1".to_owned(),
                "key_2_1".to_owned()
            ]),]
        );
    }

    // [utest->swdd~server-calculates-state-differences-for-events~1]
    #[test]
    fn utest_calculate_state_differences_removed_mapping() {
        let old_state_yaml = r#"
            key_1_1:
              key_2_1: value_2_1
            key_1_2: {}
        "#;

        let old_state = Object {
            data: serde_yaml::from_str(old_state_yaml).unwrap(),
        };

        let new_state_yaml = r#"
            key_1_1: {}
            key_1_2: {}
        "#;

        let new_state = Object {
            data: serde_yaml::from_str(new_state_yaml).unwrap(),
        };

        let changed_fields = old_state.calculate_state_differences(&new_state);

        assert_eq!(
            changed_fields,
            vec![FieldDifference::Removed(vec![
                "key_1_1".to_owned(),
                "key_2_1".to_owned()
            ]),]
        );
    }

    // [utest->swdd~server-calculates-state-differences-for-events~1]
    #[test]
    fn utest_calculate_state_differences_removed_nested_mapping() {
        let old_state_yaml = r#"
            key_1_1:
              key_2_1: value_2_1
            key_1_2: {}
        "#;

        let old_state = Object {
            data: serde_yaml::from_str(old_state_yaml).unwrap(),
        };

        let new_state_yaml = r#"
            key_1_2: {}
        "#;

        let new_state = Object {
            data: serde_yaml::from_str(new_state_yaml).unwrap(),
        };

        let changed_fields = old_state.calculate_state_differences(&new_state);
        assert_eq!(
            changed_fields,
            vec![FieldDifference::Removed(vec!["key_1_1".to_owned(),]),]
        );
    }

    // [utest->swdd~server-calculates-state-differences-for-events~1]
    #[test]
    fn utest_calculate_state_differences_added_sequence() {
        let old_state_yaml = r#"
            key_1: []
        "#;

        let old_state = Object {
            data: serde_yaml::from_str(old_state_yaml).unwrap(),
        };

        let new_state_yaml = r#"
            key_1:
              - seq_value
        "#;

        let new_state = Object {
            data: serde_yaml::from_str(new_state_yaml).unwrap(),
        };

        let changed_fields = old_state.calculate_state_differences(&new_state);

        assert_eq!(
            changed_fields,
            vec![FieldDifference::Added(vec!["key_1".to_owned(),]),]
        );
    }

    // [utest->swdd~server-calculates-state-differences-for-events~1]
    #[test]
    fn utest_calculate_state_differences_updated_sequence() {
        let old_state_yaml = r#"
            key_1:
              - seq_value_1
        "#;

        let old_state = Object {
            data: serde_yaml::from_str(old_state_yaml).unwrap(),
        };

        let new_state_yaml = r#"
            key_1:
              - seq_value_1
              - seq_value_2
        "#;

        let new_state = Object {
            data: serde_yaml::from_str(new_state_yaml).unwrap(),
        };

        let changed_fields = old_state.calculate_state_differences(&new_state);

        assert_eq!(
            changed_fields,
            vec![FieldDifference::Updated(vec!["key_1".to_owned(),]),]
        );
    }

    // [utest->swdd~server-calculates-state-differences-for-events~1]
    #[test]
    fn utest_calculate_state_differences_removed_sequence() {
        let old_state_yaml = r#"
            key_1:
              - seq_value
        "#;

        let old_state = Object {
            data: serde_yaml::from_str(old_state_yaml).unwrap(),
        };

        let new_state_yaml = r#"
            key_1: []
        "#;

        let new_state = Object {
            data: serde_yaml::from_str(new_state_yaml).unwrap(),
        };

        let changed_fields = old_state.calculate_state_differences(&new_state);

        assert_eq!(
            changed_fields,
            vec![FieldDifference::Removed(vec!["key_1".to_owned(),]),]
        );
    }

    // [utest->swdd~server-calculates-state-differences-for-events~1]
    #[test]
    fn utest_calculate_state_differences_data_is_not_mapping() {
        // owned data is not mapping
        let old_state = Object { data: Value::Null };

        let new_state = Object {
            data: Mapping::default().into(),
        };

        let changed_fields = old_state.calculate_state_differences(&new_state);

        assert!(changed_fields.is_empty());

        // other state is not mapping
        let old_state = Object {
            data: Mapping::default().into(),
        };

        let new_state = Object { data: Value::Null };

        let changed_fields = old_state.calculate_state_differences(&new_state);

        assert!(changed_fields.is_empty());
    }

    // [utest->swdd~server-calculates-state-differences-for-events~1]
    #[test]
    fn utest_calculate_state_differences_key_is_not_string() {
        let old_state_yaml = r#"
            0: value
        "#;
        let old_state = Object {
            data: serde_yaml::from_str(old_state_yaml).unwrap(),
        };

        let new_state = Object {
            data: Mapping::default().into(),
        };

        let changed_fields = old_state.calculate_state_differences(&new_state);

        assert!(changed_fields.is_empty());
    }

    mod object {
        use serde_yaml::Value;

        use ankaios_api::CURRENT_API_VERSION;
        use ankaios_api::ank_base::ConfigHash;
        use ankaios_api::test_utils::fixtures;

        pub fn generate_test_complete_state_mapping() -> Mapping {
            let agent_name = fixtures::AGENT_NAMES[0];
            let config_hash: &dyn ConfigHash = &String::from(fixtures::RUNTIME_CONFIGS[0]);
            Mapping::default()
                .entry("desiredState", generate_test_state())
                .entry(
                    "workloadStates",
                    Mapping::default().entry(
                        agent_name,
                        Mapping::default().entry(
                            fixtures::WORKLOAD_NAMES[0],
                            Mapping::default().entry(
                                config_hash.hash_config(),
                                Mapping::default()
                                    .entry("state", "Running")
                                    .entry("subState", "Ok")
                                    .entry("additionalInfo", ""),
                            ),
                        ),
                    ),
                )
                .entry(
                    "agents",
                    Mapping::default().entry(
                        "agents",
                        Mapping::default().entry(
                            agent_name,
                            Mapping::default()
                                .entry(
                                    "status",
                                    Mapping::default()
                                        .entry("cpu_usage", 50)
                                        .entry("free_memory", 1024),
                                )
                                .entry("tags", Value::Null),
                        ),
                    ),
                )
        }

        pub fn generate_test_state() -> Mapping {
            Mapping::default()
                .entry("apiVersion", CURRENT_API_VERSION)
                .entry(
                    "workloads",
                    Mapping::default().entry(
                        fixtures::WORKLOAD_NAMES[0],
                        Mapping::default()
                            .entry("agent", fixtures::AGENT_NAMES[0])
                            .entry(
                                "tags",
                                Mapping::default()
                                    .entry("tag1", "val_1")
                                    .entry("tag2", "val_2"),
                            )
                            .entry(
                                "dependencies",
                                Mapping::default()
                                    .entry(fixtures::WORKLOAD_NAMES[1], "ADD_COND_RUNNING")
                                    .entry(fixtures::WORKLOAD_NAMES[2], "ADD_COND_SUCCEEDED"),
                            )
                            .entry("restartPolicy", "ALWAYS")
                            .entry("runtime", "runtime_A")
                            .entry("runtimeConfig", fixtures::RUNTIME_CONFIGS[0])
                            .entry(
                                "controlInterfaceAccess",
                                Mapping::default()
                                    .entry(
                                        "allowRules",
                                        vec![
                                            Mapping::default()
                                                .entry("type", "StateRule")
                                                .entry("operation", "ReadWrite")
                                                .entry("filterMasks", vec!["desiredState"]),
                                            Mapping::default().entry("type", "LogRule").entry(
                                                "workloadNames",
                                                vec![fixtures::WORKLOAD_NAMES[0]],
                                            ),
                                        ],
                                    )
                                    .entry(
                                        "denyRules",
                                        vec![
                                            Mapping::default()
                                                .entry("type", "StateRule")
                                                .entry("operation", "Write")
                                                .entry(
                                                    "filterMasks",
                                                    vec![format!(
                                                        "desiredState.workloads.{}",
                                                        fixtures::WORKLOAD_NAMES[1]
                                                    )],
                                                ),
                                        ],
                                    ),
                            )
                            .entry(
                                "configs",
                                Mapping::default()
                                    .entry("ref1", "config_1")
                                    .entry("ref2", "config_2"),
                            )
                            .entry(
                                "files",
                                vec![
                                    Mapping::default()
                                        .entry("mountPoint", fixtures::FILE_TEXT_PATH)
                                        .entry("data", fixtures::FILE_TEXT_DATA),
                                    Mapping::default()
                                        .entry("mountPoint", fixtures::FILE_BINARY_PATH)
                                        .entry("binaryData", fixtures::FILE_BINARY_DATA),
                                ],
                            ),
                    ),
                )
                .entry(
                    "configs",
                    Mapping::default()
                        .entry("config_1", "value 1")
                        .entry("config_2", "value 2")
                        .entry("config_3", "value 3"),
                )
        }

        pub fn generate_test_value_object() -> Value {
            serde_yaml::from_str(
                r#"
                A:
                 AA: aaa
                B: [bb1, bb2]
                C: 666
                42: true # integer as object key
                "#,
            )
            .unwrap()
        }

        pub fn generate_test_value_object_for_wildcards() -> Value {
            serde_yaml::from_str(
                r#"
                A:
                    a:
                        name: Anton
                        age: 42
                    b:
                        name: Berta
                        age: 36
                    c:
                        name: Caesar
                        age: 12
                B:
                    a:
                        name: Alpha
                    b:
                        name: Beta
                    c:
                        name: Charlie
                C:
                    d:
                        a: b
                        c: d
                    32: "number as key"
                    23:
                    - one
                    - two
                    - three
                "#,
            )
            .unwrap()
        }
        #[derive(Default)]
        pub struct Mapping {
            as_vec: Vec<(Value, Value)>,
        }

        impl Mapping {
            pub fn entry(mut self, key: impl Into<Value>, value: impl Into<Value>) -> Self {
                self.as_vec.push((key.into(), value.into()));
                self
            }
        }

        impl From<Mapping> for Value {
            fn from(value: Mapping) -> Self {
                Value::Mapping(value.as_vec.into_iter().collect())
            }
        }
    }
}<|MERGE_RESOLUTION|>--- conflicted
+++ resolved
@@ -480,18 +480,13 @@
 
 #[cfg(test)]
 mod tests {
-<<<<<<< HEAD
     use super::{FieldDifference, Object};
     use crate::state_manipulation::object::tests::object::Mapping;
 
-    use ankaios_api::ank_base::{CompleteStateSpec, ExecutionStateSpec, StateSpec, WorkloadNamed};
-=======
-    use super::Object;
     use ankaios_api::ank_base::{CompleteStateSpec, ExecutionStateSpec, StateSpec};
->>>>>>> 0474bfee
     use ankaios_api::test_utils::{
-        generate_test_agent_map_from_workloads, generate_test_state_from_workloads,
-        generate_test_workload_named, generate_test_workload_states_map_with_data, fixtures,
+        fixtures, generate_test_agent_map_from_workloads, generate_test_state_from_workloads,
+        generate_test_workload_named, generate_test_workload_states_map_with_data,
     };
 
     use serde_yaml::Value;
@@ -616,7 +611,8 @@
         };
         if let Value::Mapping(state) = &mut expected.data {
             if let Some(Value::Mapping(workloads)) = state.get_mut("workloads") {
-                if let Some(Value::Mapping(workload_1)) = workloads.get_mut(fixtures::WORKLOAD_NAMES[0])
+                if let Some(Value::Mapping(workload_1)) =
+                    workloads.get_mut(fixtures::WORKLOAD_NAMES[0])
                 {
                     workload_1.insert("update_strategy".into(), "AT_MOST_ONCE".into());
                 }
@@ -650,7 +646,8 @@
         };
         if let Value::Mapping(state) = &mut expected.data {
             if let Some(Value::Mapping(workloads)) = state.get_mut("workloads") {
-                if let Some(Value::Mapping(workload_1)) = workloads.get_mut(fixtures::WORKLOAD_NAMES[0])
+                if let Some(Value::Mapping(workload_1)) =
+                    workloads.get_mut(fixtures::WORKLOAD_NAMES[0])
                 {
                     workload_1.insert("new_key".into(), "new value".into());
                 }
@@ -684,7 +681,8 @@
         };
         if let Value::Mapping(state) = &mut expected.data {
             if let Some(Value::Mapping(workloads)) = state.get_mut("workloads") {
-                if let Some(Value::Mapping(workload_1)) = workloads.get_mut(fixtures::WORKLOAD_NAMES[0])
+                if let Some(Value::Mapping(workload_1)) =
+                    workloads.get_mut(fixtures::WORKLOAD_NAMES[0])
                 {
                     let new_entry = object::Mapping::default().entry("new_key", "new value");
                     workload_1.insert("new_map".into(), new_entry.into());
@@ -719,7 +717,8 @@
         };
         if let Value::Mapping(state) = &mut expected.data {
             if let Some(Value::Mapping(workloads)) = state.get_mut("workloads") {
-                if let Some(Value::Mapping(workload_1)) = workloads.get_mut(fixtures::WORKLOAD_NAMES[0])
+                if let Some(Value::Mapping(workload_1)) =
+                    workloads.get_mut(fixtures::WORKLOAD_NAMES[0])
                 {
                     workload_1.remove("access_rights");
                 }
@@ -730,8 +729,8 @@
             data: object::generate_test_state().into(),
         };
 
-        let res =
-            actual.remove(&format!("workloads.{}.access_rights", fixtures::WORKLOAD_NAMES[0]).into());
+        let res = actual
+            .remove(&format!("workloads.{}.access_rights", fixtures::WORKLOAD_NAMES[0]).into());
 
         assert!(res.is_ok());
         assert!(
@@ -753,8 +752,8 @@
             data: object::generate_test_state().into(),
         };
 
-        let res =
-            actual.remove(&format!("workloads.{}.non_existing", fixtures::WORKLOAD_NAMES[0]).into());
+        let res = actual
+            .remove(&format!("workloads.{}.non_existing", fixtures::WORKLOAD_NAMES[0]).into());
 
         assert!(res.is_ok());
         assert_eq!(actual, expected);
@@ -788,8 +787,13 @@
             data: object::generate_test_state().into(),
         };
 
-        let res = actual
-            .remove(&format!("workloads.{}.agent.not_map.key", fixtures::WORKLOAD_NAMES[0]).into());
+        let res = actual.remove(
+            &format!(
+                "workloads.{}.agent.not_map.key",
+                fixtures::WORKLOAD_NAMES[0]
+            )
+            .into(),
+        );
 
         assert!(res.is_err());
         assert_eq!(actual, expected);
@@ -819,7 +823,8 @@
             data: object::generate_test_state().into(),
         };
 
-        let res = data.get(&format!("workloads.{}.restartPolicy", fixtures::WORKLOAD_NAMES[0]).into());
+        let res =
+            data.get(&format!("workloads.{}.restartPolicy", fixtures::WORKLOAD_NAMES[0]).into());
 
         assert!(res.is_some());
         assert_eq!(res.expect(""), &serde_yaml::Value::from("ALWAYS"));
@@ -832,7 +837,8 @@
             data: object::generate_test_state().into(),
         };
 
-        let res = data.get(&format!("workloads.{}.non_existing", fixtures::WORKLOAD_NAMES[0]).into());
+        let res =
+            data.get(&format!("workloads.{}.non_existing", fixtures::WORKLOAD_NAMES[0]).into());
 
         assert!(res.is_none());
     }
@@ -844,7 +850,8 @@
             data: object::generate_test_state().into(),
         };
 
-        let res = data.get(&format!("workloads.{}.agent.not_map", fixtures::WORKLOAD_NAMES[0]).into());
+        let res =
+            data.get(&format!("workloads.{}.agent.not_map", fixtures::WORKLOAD_NAMES[0]).into());
 
         assert!(res.is_none());
     }
