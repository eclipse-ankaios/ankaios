// Copyright (c) 2023 Elektrobit Automotive GmbH
//
// This program and the accompanying materials are made available under the
// terms of the Apache License, Version 2.0 which is available at
// https://www.apache.org/licenses/LICENSE-2.0.
//
// Unless required by applicable law or agreed to in writing, software
// distributed under the License is distributed on an "AS IS" BASIS, WITHOUT
// WARRANTIES OR CONDITIONS OF ANY KIND, either express or implied. See the
// License for the specific language governing permissions and limitations
// under the License.
//
// SPDX-License-Identifier: Apache-2.0

use crate::{
    commands::{self, RequestContent},
    objects::CompleteState,
};
use async_trait::async_trait;
use std::fmt;
use tokio::sync::mpsc::error::SendError;

#[allow(clippy::large_enum_variant)]
#[derive(Debug, PartialEq, Eq, Clone)]
pub enum ToServer {
    AgentHello(commands::AgentHello),
    AgentGone(commands::AgentGone),
    Request(commands::Request),
    UpdateWorkloadState(commands::UpdateWorkloadState),
    Stop(commands::Stop),
    Goodbye(commands::Goodbye),
}

pub struct ToServerError(String);

impl From<SendError<ToServer>> for ToServerError {
    fn from(error: SendError<ToServer>) -> Self {
        ToServerError(error.to_string())
    }
}

impl fmt::Display for ToServerError {
    fn fmt(&self, f: &mut fmt::Formatter) -> fmt::Result {
        write!(f, "ToServerError: '{}'", self.0)
    }
}

// [impl->swdd~to-server-channel~1]
#[async_trait]
pub trait ToServerInterface {
    async fn agent_hello(&self, agent_name: String) -> Result<(), ToServerError>;
    async fn agent_gone(&self, agent_name: String) -> Result<(), ToServerError>;
    async fn update_state(
        &self,
        request_id: String,
        state: CompleteState,
        update_mask: Vec<String>,
    ) -> Result<(), ToServerError>;
    async fn update_workload_state(
        &self,
        workload_running: Vec<crate::objects::WorkloadState>,
    ) -> Result<(), ToServerError>;
    async fn request_complete_state(
        &self,
        request_id: String,
        request_complete_state: commands::CompleteStateRequest,
    ) -> Result<(), ToServerError>;
    async fn stop(&self) -> Result<(), ToServerError>;
}

pub type ToServerSender = tokio::sync::mpsc::Sender<ToServer>;
pub type ToServerReceiver = tokio::sync::mpsc::Receiver<ToServer>;

#[async_trait]
impl ToServerInterface for ToServerSender {
    async fn agent_hello(&self, agent_name: String) -> Result<(), ToServerError> {
        Ok(self
            .send(ToServer::AgentHello(commands::AgentHello { agent_name }))
            .await?)
    }

    async fn agent_gone(&self, agent_name: String) -> Result<(), ToServerError> {
        Ok(self
            .send(ToServer::AgentGone(commands::AgentGone { agent_name }))
            .await?)
    }

    async fn update_state(
        &self,
        request_id: String,
        state: CompleteState,
        update_mask: Vec<String>,
    ) -> Result<(), ToServerError> {
        Ok(self
            .send(ToServer::Request(commands::Request {
                request_id,
                request_content: commands::RequestContent::UpdateStateRequest(Box::new(
                    commands::UpdateStateRequest { state, update_mask },
                )),
            }))
            .await?)
    }

    async fn update_workload_state(
        &self,
        workload_running: Vec<crate::objects::WorkloadState>,
    ) -> Result<(), ToServerError> {
        Ok(self
            .send(ToServer::UpdateWorkloadState(
                commands::UpdateWorkloadState {
                    workload_states: workload_running,
                },
            ))
            .await?)
    }

    async fn request_complete_state(
        &self,
        request_id: String,
        request_complete_state: commands::CompleteStateRequest,
    ) -> Result<(), ToServerError> {
        Ok(self
            .send(ToServer::Request(commands::Request {
                request_id,
                request_content: RequestContent::CompleteStateRequest(
                    commands::CompleteStateRequest {
                        field_mask: request_complete_state.field_mask,
                    },
                ),
            }))
            .await?)
    }

    async fn stop(&self) -> Result<(), ToServerError> {
        Ok(self.send(ToServer::Stop(commands::Stop {})).await?)
    }
}

//////////////////////////////////////////////////////////////////////////////
//                 ########  #######    #########  #########                //
//                    ##     ##        ##             ##                    //
//                    ##     #####     #########      ##                    //
//                    ##     ##                ##     ##                    //
//                    ##     #######   #########      ##                    //
//////////////////////////////////////////////////////////////////////////////

#[cfg(test)]
mod tests {
    use crate::{
        commands::{self, RequestContent},
        objects::{generate_test_workload_spec, generate_test_workload_state, ExecutionState},
        test_utils::generate_test_complete_state,
        to_server_interface::{ToServer, ToServerInterface},
    };

    use super::{ToServerReceiver, ToServerSender};

    const TEST_CHANNEL_CAPA: usize = 5;
    const WORKLOAD_NAME: &str = "X";
    const AGENT_NAME: &str = "agent_A";
    const REQUEST_ID: &str = "emkw489ejf89ml";
    const FIELD_MASK: &str = "desiredState.bla_bla";

    #[tokio::test]
    async fn utest_to_server_send_agent_hello() {
        let (tx, mut rx): (ToServerSender, ToServerReceiver) =
            tokio::sync::mpsc::channel(TEST_CHANNEL_CAPA);

        assert!(tx.agent_hello(AGENT_NAME.to_string()).await.is_ok());

        assert_eq!(
            rx.recv().await.unwrap(),
            ToServer::AgentHello(commands::AgentHello {
                agent_name: AGENT_NAME.to_string()
            })
        )
    }

<<<<<<< HEAD
    #[test]
    fn utest_convert_proto_to_server_update_state() {
        let proto_request = proto::ToServer {
            to_server_enum: Some(ToServerEnum::Request(proto::Request {
                request_id: "request_id".to_owned(),
                request_content: Some(proto::request::RequestContent::UpdateStateRequest(
                    proto::UpdateStateRequest {
                        update_mask: vec!["test_update_mask_field".to_owned()],
                        new_state: Some(proto::CompleteState {
                            desired_state: Some(proto::State {
                                api_version: "v0.1".into(),
                                workloads: HashMap::from([(
                                    "test_workload".to_owned(),
                                    proto::Workload {
                                        agent: "test_agent".to_owned(),
                                        ..Default::default()
                                    },
                                )]),
                            }),
                            ..Default::default()
                        }),
                    },
                )),
            })),
        };
=======
    // [utest->swdd~to-server-channel~1]
    #[tokio::test]
    async fn utest_to_server_send_agent_gone() {
        let (tx, mut rx): (ToServerSender, ToServerReceiver) =
            tokio::sync::mpsc::channel(TEST_CHANNEL_CAPA);
>>>>>>> 5ca2d60b

        assert!(tx.agent_gone(AGENT_NAME.to_string()).await.is_ok());

        assert_eq!(
            rx.recv().await.unwrap(),
            ToServer::AgentGone(commands::AgentGone {
                agent_name: AGENT_NAME.to_string()
            })
        )
    }

    // [utest->swdd~to-server-channel~1]
    #[tokio::test]
    async fn utest_to_server_send_update_state() {
        let (tx, mut rx): (ToServerSender, ToServerReceiver) =
            tokio::sync::mpsc::channel(TEST_CHANNEL_CAPA);

        let workload1 = generate_test_workload_spec();
        let complete_state = generate_test_complete_state(vec![workload1]);
        assert!(tx
            .update_state(
                REQUEST_ID.to_string(),
                complete_state.clone(),
                vec![FIELD_MASK.to_string()]
            )
            .await
            .is_ok());

        assert_eq!(
            rx.recv().await.unwrap(),
            ToServer::Request(commands::Request {
                request_id: REQUEST_ID.to_string(),
                request_content: commands::RequestContent::UpdateStateRequest(Box::new(
                    commands::UpdateStateRequest {
                        state: complete_state,
                        update_mask: vec![FIELD_MASK.to_string()]
                    },
                )),
            })
        )
    }

    // [utest->swdd~to-server-channel~1]
    #[tokio::test]
    async fn utest_to_server_send_update_workload_state() {
        let (tx, mut rx): (ToServerSender, ToServerReceiver) =
            tokio::sync::mpsc::channel(TEST_CHANNEL_CAPA);

        let workload_state = generate_test_workload_state(WORKLOAD_NAME, ExecutionState::running());
        assert!(tx
            .update_workload_state(vec![workload_state.clone()])
            .await
            .is_ok());

        assert_eq!(
            rx.recv().await.unwrap(),
            ToServer::UpdateWorkloadState(commands::UpdateWorkloadState {
                workload_states: vec![workload_state],
            })
        )
    }

    // [utest->swdd~to-server-channel~1]
    #[tokio::test]
    async fn utest_to_server_send_request_complete_state() {
        let (tx, mut rx): (ToServerSender, ToServerReceiver) =
            tokio::sync::mpsc::channel(TEST_CHANNEL_CAPA);

        let complete_state_request = commands::CompleteStateRequest {
            field_mask: vec![FIELD_MASK.to_string()],
        };
        let request_content = RequestContent::CompleteStateRequest(complete_state_request.clone());
        assert!(tx
            .request_complete_state(REQUEST_ID.to_string(), complete_state_request)
            .await
            .is_ok());

        assert_eq!(
            rx.recv().await.unwrap(),
            ToServer::Request(commands::Request {
                request_id: REQUEST_ID.to_string(),
                request_content
            })
        )
    }
}<|MERGE_RESOLUTION|>--- conflicted
+++ resolved
@@ -176,39 +176,11 @@
         )
     }
 
-<<<<<<< HEAD
-    #[test]
-    fn utest_convert_proto_to_server_update_state() {
-        let proto_request = proto::ToServer {
-            to_server_enum: Some(ToServerEnum::Request(proto::Request {
-                request_id: "request_id".to_owned(),
-                request_content: Some(proto::request::RequestContent::UpdateStateRequest(
-                    proto::UpdateStateRequest {
-                        update_mask: vec!["test_update_mask_field".to_owned()],
-                        new_state: Some(proto::CompleteState {
-                            desired_state: Some(proto::State {
-                                api_version: "v0.1".into(),
-                                workloads: HashMap::from([(
-                                    "test_workload".to_owned(),
-                                    proto::Workload {
-                                        agent: "test_agent".to_owned(),
-                                        ..Default::default()
-                                    },
-                                )]),
-                            }),
-                            ..Default::default()
-                        }),
-                    },
-                )),
-            })),
-        };
-=======
     // [utest->swdd~to-server-channel~1]
     #[tokio::test]
     async fn utest_to_server_send_agent_gone() {
         let (tx, mut rx): (ToServerSender, ToServerReceiver) =
             tokio::sync::mpsc::channel(TEST_CHANNEL_CAPA);
->>>>>>> 5ca2d60b
 
         assert!(tx.agent_gone(AGENT_NAME.to_string()).await.is_ok());
 
