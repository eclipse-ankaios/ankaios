// Copyright (c) 2023 Elektrobit Automotive GmbH
//
// This program and the accompanying materials are made available under the
// terms of the Apache License, Version 2.0 which is available at
// https://www.apache.org/licenses/LICENSE-2.0.
//
// Unless required by applicable law or agreed to in writing, software
// distributed under the License is distributed on an "AS IS" BASIS, WITHOUT
// WARRANTIES OR CONDITIONS OF ANY KIND, either express or implied. See the
// License for the specific language governing permissions and limitations
// under the License.
//
// SPDX-License-Identifier: Apache-2.0

use serde::{Serialize, Serializer};
<<<<<<< HEAD

use crate::objects::{
    ConfigItem, DeleteCondition, DeletedWorkload, State, StoredWorkloadSpec, WorkloadInstanceName,
    WorkloadSpec, generate_test_rendered_workload_files, generate_test_runtime_config,
    generate_test_stored_workload_spec_with_config,
};

const RUNTIME_NAME: &str = "runtime";
const API_VERSION: &str = "v0.1";
const AGENT_NAME: &str = "agent";
const WORKLOAD_1_NAME: &str = "workload_name_1";
const WORKLOAD_2_NAME: &str = "workload_name_2";

pub fn generate_test_state_from_workloads(workloads: Vec<WorkloadSpec>) -> State {
    State {
        api_version: API_VERSION.into(),
        workloads: workloads
            .into_iter()
            .map(|v| {
                let name = v.instance_name.workload_name().to_owned();
                let mut w = StoredWorkloadSpec::from(v);
                w.configs = [
                    ("ref1".into(), "config_1".into()),
                    ("ref2".into(), "config_2".into()),
                ]
                .into();
                (name, w)
            })
            .collect(),
        configs: [
            ("config_1".into(), ConfigItem::String("value 1".into())),
            ("config_2".into(), ConfigItem::String("value 2".into())),
            ("config_3".into(), ConfigItem::String("value 3".into())),
        ]
        .into(),
    }
}

pub fn generate_test_complete_state_response(
    workloads: &[(&str, ank_base::Workload)],
) -> ank_base::response::ResponseContent {
    ank_base::response::ResponseContent::CompleteStateResponse(Box::new(
        ank_base::CompleteStateResponse {
            complete_state: Some(generate_test_proto_complete_state(workloads)),
            ..Default::default()
        },
    ))
}

pub fn generate_test_proto_complete_state(
    workloads: &[(&str, ank_base::Workload)],
) -> ank_base::CompleteState {
    ank_base::CompleteState {
        desired_state: Some(ank_base::State {
            api_version: API_VERSION.to_string(),
            workloads: Some(ank_base::WorkloadMap {
                workloads: workloads
                    .iter()
                    .map(|(x, y)| (x.to_string(), y.clone()))
                    .collect(),
            }),
            configs: Some(Default::default()),
        }),
        workload_states: None,
        agents: None,
    }
}

pub fn generate_test_complete_state(workloads: Vec<WorkloadSpec>) -> crate::objects::CompleteState {
    use crate::objects::{
        CompleteState, generate_test_agent_map_from_specs,
        generate_test_workload_states_map_from_specs,
    };

    let agents = generate_test_agent_map_from_specs(&workloads);
    CompleteState {
        desired_state: State {
            api_version: API_VERSION.into(),
            workloads: workloads
                .clone()
                .into_iter()
                .map(|v| (v.instance_name.workload_name().to_owned(), v.into()))
                .collect(),
            configs: HashMap::new(),
        },
        workload_states: generate_test_workload_states_map_from_specs(workloads),
        agents,
    }
}

pub fn generate_test_complete_state_with_configs(
    configs: Vec<String>,
) -> crate::objects::CompleteState {
    use crate::objects::CompleteState;
    CompleteState {
        desired_state: State {
            api_version: API_VERSION.into(),
            configs: configs
                .into_iter()
                .map(|value| (value.clone(), ConfigItem::String(String::default())))
                .collect(),
            ..Default::default()
        },
        ..Default::default()
    }
}

pub fn generate_test_state() -> State {
    let workload_name_1 = WORKLOAD_1_NAME.to_string();
    let workload_name_2 = WORKLOAD_2_NAME.to_string();

    let mut ankaios_workloads = HashMap::new();

    let mut workload_1 = generate_test_stored_workload_spec_with_config(
        AGENT_NAME.to_owned(),
        RUNTIME_NAME.to_owned(),
        generate_test_runtime_config(),
    );
    workload_1.files = generate_test_rendered_workload_files();

    let mut workload_2 = generate_test_stored_workload_spec_with_config(
        AGENT_NAME.to_owned(),
        RUNTIME_NAME.to_owned(),
        generate_test_runtime_config(),
    );
    workload_2.files = generate_test_rendered_workload_files();

    ankaios_workloads.insert(workload_name_1, workload_1);
    ankaios_workloads.insert(workload_name_2, workload_2);

    State {
        api_version: API_VERSION.into(),
        workloads: ankaios_workloads,
        configs: HashMap::new(),
    }
}

pub fn generate_test_proto_state() -> ank_base::State {
    let workload_name_1 = WORKLOAD_1_NAME.to_string();
    let workload_name_2 = WORKLOAD_2_NAME.to_string();

    let mut workloads = HashMap::new();
    workloads.insert(workload_name_1, generate_test_proto_workload());
    workloads.insert(workload_name_2, generate_test_proto_workload());
    let proto_workloads: Option<WorkloadMap> = Some(WorkloadMap { workloads });

    ank_base::State {
        api_version: API_VERSION.into(),
        workloads: proto_workloads,
        configs: Some(Default::default()),
    }
}

fn generate_test_proto_dependencies() -> Dependencies {
    Dependencies {
        dependencies: (HashMap::from([
            (
                String::from("workload_A"),
                ank_base::AddCondition::AddCondRunning.into(),
            ),
            (
                String::from("workload_C"),
                ank_base::AddCondition::AddCondSucceeded.into(),
            ),
        ])),
    }
}

fn generate_test_delete_dependencies() -> HashMap<String, DeleteCondition> {
    HashMap::from([(
        String::from("workload_A"),
        DeleteCondition::DelCondNotPendingNorRunning,
    )])
}

pub fn generate_test_proto_workload_with_param(
    agent_name: impl Into<String>,
    runtime_name: impl Into<String>,
) -> ank_base::Workload {
    ank_base::Workload {
        agent: Some(agent_name.into()),
        dependencies: Some(generate_test_proto_dependencies()),
        restart_policy: Some(ank_base::RestartPolicy::Always.into()),
        runtime: Some(runtime_name.into()),
        runtime_config: Some("generalOptions: [\"--version\"]\ncommandOptions: [\"--network=host\"]\nimage: alpine:latest\ncommandArgs: [\"bash\"]\n"
            .to_string()),
        tags: Some(Tags{tags:vec![ank_base::Tag {
            key: "key".into(),
            value: "value".into(),
        }]}),
        control_interface_access: Default::default(),
        configs: Some(ConfigMappings{configs: [
            ("ref1".into(), "config_1".into()),
            ("ref2".into(), "config_2".into()),
        ].into()}),
        files: Some(generate_test_proto_workload_files()),
    }
}

pub fn generate_test_proto_workload() -> ank_base::Workload {
    ank_base::Workload {
        agent: Some(String::from(AGENT_NAME)),
        dependencies: Some(generate_test_proto_dependencies()),
        restart_policy: Some(ank_base::RestartPolicy::Always.into()),
        runtime: Some(String::from(RUNTIME_NAME)),
        runtime_config: Some("generalOptions: [\"--version\"]\ncommandOptions: [\"--network=host\"]\nimage: alpine:latest\ncommandArgs: [\"bash\"]\n"
            .to_string()),
        tags: Some(Tags{tags:vec![ank_base::Tag {
            key: "key".into(),
            value: "value".into(),
        }]}),
        control_interface_access: Default::default(),
        configs: Some(ConfigMappings{configs: [
            ("ref1".into(), "config_1".into()),
            ("ref2".into(), "config_2".into()),
        ].into()}),
        files: Some(generate_test_proto_workload_files()),
    }
}

pub fn generate_test_proto_workload_files() -> ank_base::Files {
    ank_base::Files {
        files: vec![
            ank_base::File {
                mount_point: "/file.json".into(),
                file_content: Some(ank_base::file::FileContent::Data("text data".into())),
            },
            ank_base::File {
                mount_point: "/binary_file".into(),
                file_content: Some(ank_base::file::FileContent::BinaryData(
                    "base64_data".into(),
                )),
            },
        ],
    }
}

pub fn generate_test_deleted_workload(
    agent: String,
    name: String,
) -> crate::objects::DeletedWorkload {
    let instance_name = WorkloadInstanceName::builder()
        .agent_name(agent)
        .workload_name(name)
        .config(&String::from("config"))
        .build();
    DeletedWorkload {
        instance_name,
        dependencies: generate_test_delete_dependencies(),
    }
}

pub fn generate_test_deleted_workload_with_dependencies(
    agent: String,
    name: String,
    dependencies: HashMap<String, DeleteCondition>,
) -> crate::objects::DeletedWorkload {
    let mut deleted_workload = generate_test_deleted_workload(agent, name);
    deleted_workload.dependencies = dependencies;
    deleted_workload
}
=======
use std::collections::HashMap;
>>>>>>> a2550e39

pub struct MockAllContextSync {
    mutex_tokio: tokio::sync::Mutex<()>,
    mutex_std: std::sync::Mutex<()>,
}

impl MockAllContextSync {
    pub fn new() -> Self {
        Self {
            mutex_tokio: tokio::sync::Mutex::new(()),
            mutex_std: std::sync::Mutex::new(()),
        }
    }
    pub async fn get_lock_async(&self) -> tokio::sync::MutexGuard<()> {
        self.mutex_tokio.lock().await
    }

    pub fn get_lock(&self) -> std::sync::MutexGuard<()> {
        match self.mutex_std.lock() {
            Ok(guard) => guard,
            Err(poisoned) => poisoned.into_inner(),
        }
    }
}

impl Default for MockAllContextSync {
    fn default() -> Self {
        Self::new()
    }
}

pub fn serialize_as_map<A, B, S>(x: &[(A, B)], s: S) -> Result<S::Ok, S::Error>
where
    S: Serializer,
    A: Clone + Serialize + Eq + std::hash::Hash,
    B: Clone + Serialize,
{
    let x: HashMap<A, B> = x.iter().cloned().collect();
    x.serialize(s)
}<|MERGE_RESOLUTION|>--- conflicted
+++ resolved
@@ -13,271 +13,7 @@
 // SPDX-License-Identifier: Apache-2.0
 
 use serde::{Serialize, Serializer};
-<<<<<<< HEAD
-
-use crate::objects::{
-    ConfigItem, DeleteCondition, DeletedWorkload, State, StoredWorkloadSpec, WorkloadInstanceName,
-    WorkloadSpec, generate_test_rendered_workload_files, generate_test_runtime_config,
-    generate_test_stored_workload_spec_with_config,
-};
-
-const RUNTIME_NAME: &str = "runtime";
-const API_VERSION: &str = "v0.1";
-const AGENT_NAME: &str = "agent";
-const WORKLOAD_1_NAME: &str = "workload_name_1";
-const WORKLOAD_2_NAME: &str = "workload_name_2";
-
-pub fn generate_test_state_from_workloads(workloads: Vec<WorkloadSpec>) -> State {
-    State {
-        api_version: API_VERSION.into(),
-        workloads: workloads
-            .into_iter()
-            .map(|v| {
-                let name = v.instance_name.workload_name().to_owned();
-                let mut w = StoredWorkloadSpec::from(v);
-                w.configs = [
-                    ("ref1".into(), "config_1".into()),
-                    ("ref2".into(), "config_2".into()),
-                ]
-                .into();
-                (name, w)
-            })
-            .collect(),
-        configs: [
-            ("config_1".into(), ConfigItem::String("value 1".into())),
-            ("config_2".into(), ConfigItem::String("value 2".into())),
-            ("config_3".into(), ConfigItem::String("value 3".into())),
-        ]
-        .into(),
-    }
-}
-
-pub fn generate_test_complete_state_response(
-    workloads: &[(&str, ank_base::Workload)],
-) -> ank_base::response::ResponseContent {
-    ank_base::response::ResponseContent::CompleteStateResponse(Box::new(
-        ank_base::CompleteStateResponse {
-            complete_state: Some(generate_test_proto_complete_state(workloads)),
-            ..Default::default()
-        },
-    ))
-}
-
-pub fn generate_test_proto_complete_state(
-    workloads: &[(&str, ank_base::Workload)],
-) -> ank_base::CompleteState {
-    ank_base::CompleteState {
-        desired_state: Some(ank_base::State {
-            api_version: API_VERSION.to_string(),
-            workloads: Some(ank_base::WorkloadMap {
-                workloads: workloads
-                    .iter()
-                    .map(|(x, y)| (x.to_string(), y.clone()))
-                    .collect(),
-            }),
-            configs: Some(Default::default()),
-        }),
-        workload_states: None,
-        agents: None,
-    }
-}
-
-pub fn generate_test_complete_state(workloads: Vec<WorkloadSpec>) -> crate::objects::CompleteState {
-    use crate::objects::{
-        CompleteState, generate_test_agent_map_from_specs,
-        generate_test_workload_states_map_from_specs,
-    };
-
-    let agents = generate_test_agent_map_from_specs(&workloads);
-    CompleteState {
-        desired_state: State {
-            api_version: API_VERSION.into(),
-            workloads: workloads
-                .clone()
-                .into_iter()
-                .map(|v| (v.instance_name.workload_name().to_owned(), v.into()))
-                .collect(),
-            configs: HashMap::new(),
-        },
-        workload_states: generate_test_workload_states_map_from_specs(workloads),
-        agents,
-    }
-}
-
-pub fn generate_test_complete_state_with_configs(
-    configs: Vec<String>,
-) -> crate::objects::CompleteState {
-    use crate::objects::CompleteState;
-    CompleteState {
-        desired_state: State {
-            api_version: API_VERSION.into(),
-            configs: configs
-                .into_iter()
-                .map(|value| (value.clone(), ConfigItem::String(String::default())))
-                .collect(),
-            ..Default::default()
-        },
-        ..Default::default()
-    }
-}
-
-pub fn generate_test_state() -> State {
-    let workload_name_1 = WORKLOAD_1_NAME.to_string();
-    let workload_name_2 = WORKLOAD_2_NAME.to_string();
-
-    let mut ankaios_workloads = HashMap::new();
-
-    let mut workload_1 = generate_test_stored_workload_spec_with_config(
-        AGENT_NAME.to_owned(),
-        RUNTIME_NAME.to_owned(),
-        generate_test_runtime_config(),
-    );
-    workload_1.files = generate_test_rendered_workload_files();
-
-    let mut workload_2 = generate_test_stored_workload_spec_with_config(
-        AGENT_NAME.to_owned(),
-        RUNTIME_NAME.to_owned(),
-        generate_test_runtime_config(),
-    );
-    workload_2.files = generate_test_rendered_workload_files();
-
-    ankaios_workloads.insert(workload_name_1, workload_1);
-    ankaios_workloads.insert(workload_name_2, workload_2);
-
-    State {
-        api_version: API_VERSION.into(),
-        workloads: ankaios_workloads,
-        configs: HashMap::new(),
-    }
-}
-
-pub fn generate_test_proto_state() -> ank_base::State {
-    let workload_name_1 = WORKLOAD_1_NAME.to_string();
-    let workload_name_2 = WORKLOAD_2_NAME.to_string();
-
-    let mut workloads = HashMap::new();
-    workloads.insert(workload_name_1, generate_test_proto_workload());
-    workloads.insert(workload_name_2, generate_test_proto_workload());
-    let proto_workloads: Option<WorkloadMap> = Some(WorkloadMap { workloads });
-
-    ank_base::State {
-        api_version: API_VERSION.into(),
-        workloads: proto_workloads,
-        configs: Some(Default::default()),
-    }
-}
-
-fn generate_test_proto_dependencies() -> Dependencies {
-    Dependencies {
-        dependencies: (HashMap::from([
-            (
-                String::from("workload_A"),
-                ank_base::AddCondition::AddCondRunning.into(),
-            ),
-            (
-                String::from("workload_C"),
-                ank_base::AddCondition::AddCondSucceeded.into(),
-            ),
-        ])),
-    }
-}
-
-fn generate_test_delete_dependencies() -> HashMap<String, DeleteCondition> {
-    HashMap::from([(
-        String::from("workload_A"),
-        DeleteCondition::DelCondNotPendingNorRunning,
-    )])
-}
-
-pub fn generate_test_proto_workload_with_param(
-    agent_name: impl Into<String>,
-    runtime_name: impl Into<String>,
-) -> ank_base::Workload {
-    ank_base::Workload {
-        agent: Some(agent_name.into()),
-        dependencies: Some(generate_test_proto_dependencies()),
-        restart_policy: Some(ank_base::RestartPolicy::Always.into()),
-        runtime: Some(runtime_name.into()),
-        runtime_config: Some("generalOptions: [\"--version\"]\ncommandOptions: [\"--network=host\"]\nimage: alpine:latest\ncommandArgs: [\"bash\"]\n"
-            .to_string()),
-        tags: Some(Tags{tags:vec![ank_base::Tag {
-            key: "key".into(),
-            value: "value".into(),
-        }]}),
-        control_interface_access: Default::default(),
-        configs: Some(ConfigMappings{configs: [
-            ("ref1".into(), "config_1".into()),
-            ("ref2".into(), "config_2".into()),
-        ].into()}),
-        files: Some(generate_test_proto_workload_files()),
-    }
-}
-
-pub fn generate_test_proto_workload() -> ank_base::Workload {
-    ank_base::Workload {
-        agent: Some(String::from(AGENT_NAME)),
-        dependencies: Some(generate_test_proto_dependencies()),
-        restart_policy: Some(ank_base::RestartPolicy::Always.into()),
-        runtime: Some(String::from(RUNTIME_NAME)),
-        runtime_config: Some("generalOptions: [\"--version\"]\ncommandOptions: [\"--network=host\"]\nimage: alpine:latest\ncommandArgs: [\"bash\"]\n"
-            .to_string()),
-        tags: Some(Tags{tags:vec![ank_base::Tag {
-            key: "key".into(),
-            value: "value".into(),
-        }]}),
-        control_interface_access: Default::default(),
-        configs: Some(ConfigMappings{configs: [
-            ("ref1".into(), "config_1".into()),
-            ("ref2".into(), "config_2".into()),
-        ].into()}),
-        files: Some(generate_test_proto_workload_files()),
-    }
-}
-
-pub fn generate_test_proto_workload_files() -> ank_base::Files {
-    ank_base::Files {
-        files: vec![
-            ank_base::File {
-                mount_point: "/file.json".into(),
-                file_content: Some(ank_base::file::FileContent::Data("text data".into())),
-            },
-            ank_base::File {
-                mount_point: "/binary_file".into(),
-                file_content: Some(ank_base::file::FileContent::BinaryData(
-                    "base64_data".into(),
-                )),
-            },
-        ],
-    }
-}
-
-pub fn generate_test_deleted_workload(
-    agent: String,
-    name: String,
-) -> crate::objects::DeletedWorkload {
-    let instance_name = WorkloadInstanceName::builder()
-        .agent_name(agent)
-        .workload_name(name)
-        .config(&String::from("config"))
-        .build();
-    DeletedWorkload {
-        instance_name,
-        dependencies: generate_test_delete_dependencies(),
-    }
-}
-
-pub fn generate_test_deleted_workload_with_dependencies(
-    agent: String,
-    name: String,
-    dependencies: HashMap<String, DeleteCondition>,
-) -> crate::objects::DeletedWorkload {
-    let mut deleted_workload = generate_test_deleted_workload(agent, name);
-    deleted_workload.dependencies = dependencies;
-    deleted_workload
-}
-=======
 use std::collections::HashMap;
->>>>>>> a2550e39
 
 pub struct MockAllContextSync {
     mutex_tokio: tokio::sync::Mutex<()>,
