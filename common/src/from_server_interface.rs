// Copyright (c) 2023 Elektrobit Automotive GmbH
//
// This program and the accompanying materials are made available under the
// terms of the Apache License, Version 2.0 which is available at
// https://www.apache.org/licenses/LICENSE-2.0.
//
// Unless required by applicable law or agreed to in writing, software
// distributed under the License is distributed on an "AS IS" BASIS, WITHOUT
// WARRANTIES OR CONDITIONS OF ANY KIND, either express or implied. See the
// License for the specific language governing permissions and limitations
// under the License.
//
// SPDX-License-Identifier: Apache-2.0

use crate::{commands, std_extensions::UnreachableResult};
use ankaios_api::ank_base::{
    CompleteState, CompleteStateResponse, DeletedWorkload, Error, EventsCancelAccepted,
    LogEntriesResponse, LogsCancelAccepted, LogsRequest, LogsRequestAccepted, LogsRequestSpec,
    LogsStopResponse, Response, ResponseContent, UpdateStateSuccess, WorkloadNamed,
    WorkloadStateSpec,
};

use async_trait::async_trait;
use std::fmt;
use tokio::sync::mpsc::{self, error::SendError};

#[derive(Debug)]
pub struct FromServerInterfaceError(String);

impl fmt::Display for FromServerInterfaceError {
    fn fmt(&self, f: &mut fmt::Formatter) -> fmt::Result {
        write!(f, "FromServerInterfaceError: '{}'", self.0)
    }
}

impl From<SendError<FromServer>> for FromServerInterfaceError {
    fn from(error: SendError<FromServer>) -> Self {
        FromServerInterfaceError(error.to_string())
    }
}

#[derive(Debug, Clone, PartialEq)]
pub enum FromServer {
    ServerHello(commands::ServerHello),
    UpdateWorkload(commands::UpdateWorkload),
    UpdateWorkloadState(commands::UpdateWorkloadState),
    Response(Response),
    Stop(commands::Stop),
    LogsRequest(String, LogsRequestSpec),
    LogsCancelRequest(String),
    ServerGone,
}

// [impl->swdd~from-server-channel~1]
#[async_trait]
pub trait FromServerInterface {
    async fn server_hello(
        &self,
        agent_name: Option<String>,
        added_workloads: Vec<WorkloadNamed>,
    ) -> Result<(), FromServerInterfaceError>;
    async fn update_workload(
        &self,
        added_workloads: Vec<WorkloadNamed>,
        deleted_workloads: Vec<DeletedWorkload>,
    ) -> Result<(), FromServerInterfaceError>;
    async fn update_workload_state(
        &self,
        workload_running: Vec<WorkloadStateSpec>,
    ) -> Result<(), FromServerInterfaceError>;
    async fn response(&self, response: Response) -> Result<(), FromServerInterfaceError>;
    async fn complete_state(
        &self,
        request_id: String,
<<<<<<< HEAD
        complete_state: ank_base::CompleteState,
        altered_fields: Option<ank_base::AlteredFields>,
=======
        complete_state: CompleteState,
>>>>>>> c80a9fbb
    ) -> Result<(), FromServerInterfaceError>;
    async fn update_state_success(
        &self,
        request_id: String,
        added_workloads: Vec<String>,
        deleted_workloads: Vec<String>,
    ) -> Result<(), FromServerInterfaceError>;
    async fn logs_request(
        &self,
        request_id: String,
        logs_request: LogsRequest,
    ) -> Result<(), FromServerInterfaceError>;
    async fn logs_request_accepted(
        &self,
        request_id: String,
        logs_request: LogsRequest,
    ) -> Result<(), FromServerInterfaceError>;
    async fn log_entries_response(
        &self,
        request_id: String,
        logs_response: LogEntriesResponse,
    ) -> Result<(), FromServerInterfaceError>;
    async fn logs_stop_response(
        &self,
        request_id: String,
        logs_stop_response: LogsStopResponse,
    ) -> Result<(), FromServerInterfaceError>;
    async fn logs_cancel_request(&self, request_id: String)
    -> Result<(), FromServerInterfaceError>;
    async fn logs_cancel_request_accepted(
        &self,
        request_id: String,
    ) -> Result<(), FromServerInterfaceError>;
    async fn event_cancel_request_accepted(
        &self,
        request_id: String,
    ) -> Result<(), FromServerInterfaceError>;
    async fn error(
        &self,
        request_id: String,
        message: String,
    ) -> Result<(), FromServerInterfaceError>;
    async fn stop(&self) -> Result<(), FromServerInterfaceError>;
}

pub type FromServerSender = mpsc::Sender<FromServer>;
pub type FromServerReceiver = mpsc::Receiver<FromServer>;

#[async_trait]
impl FromServerInterface for FromServerSender {
    async fn server_hello(
        &self,
        // This is a workaround for not having a request-response model dedicated for the communication middleware
        agent_name: Option<String>,
        added_workloads: Vec<WorkloadNamed>,
    ) -> Result<(), FromServerInterfaceError> {
        Ok(self
            .send(FromServer::ServerHello(commands::ServerHello {
                agent_name,
                added_workloads,
            }))
            .await?)
    }

    async fn update_workload(
        &self,
        added_workloads: Vec<WorkloadNamed>,
        deleted_workloads: Vec<DeletedWorkload>,
    ) -> Result<(), FromServerInterfaceError> {
        Ok(self
            .send(FromServer::UpdateWorkload(commands::UpdateWorkload {
                added_workloads,
                deleted_workloads,
            }))
            .await?)
    }

    async fn update_workload_state(
        &self,
        workload_states: Vec<WorkloadStateSpec>,
    ) -> Result<(), FromServerInterfaceError> {
        Ok(self
            .send(FromServer::UpdateWorkloadState(
                commands::UpdateWorkloadState { workload_states },
            ))
            .await?)
    }

    async fn response(&self, response: Response) -> Result<(), FromServerInterfaceError> {
        Ok(self.send(FromServer::Response(response)).await?)
    }

    async fn complete_state(
        &self,
        request_id: String,
<<<<<<< HEAD
        complete_state: api::ank_base::CompleteState,
        altered_fields: Option<api::ank_base::AlteredFields>,
=======
        complete_state: CompleteState,
>>>>>>> c80a9fbb
    ) -> Result<(), FromServerInterfaceError> {
        Ok(self
            .send(FromServer::Response(Response {
                request_id,
                response_content: ResponseContent::CompleteStateResponse(Box::new(
                    CompleteStateResponse {
                        complete_state: Some(complete_state),
<<<<<<< HEAD
                        altered_fields,
                    }),
                )
=======
                        altered_fields: Default::default(),
                    },
                ))
>>>>>>> c80a9fbb
                .into(),
            }))
            .await?)
    }

    async fn update_state_success(
        &self,
        request_id: String,
        added_workloads: Vec<String>,
        deleted_workloads: Vec<String>,
    ) -> Result<(), FromServerInterfaceError> {
        Ok(self
            .send(FromServer::Response(Response {
                request_id,
                response_content: ResponseContent::UpdateStateSuccess(UpdateStateSuccess {
                    added_workloads,
                    deleted_workloads,
                })
                .into(),
            }))
            .await?)
    }

    async fn logs_request(
        &self,
        request_id: String,
        logs_request: LogsRequest,
    ) -> Result<(), FromServerInterfaceError> {
        self.send(FromServer::LogsRequest(
            request_id,
            logs_request.try_into().unwrap_or_unreachable(),
        ))
        .await?;
        Ok(())
    }

    async fn logs_request_accepted(
        &self,
        request_id: String,
        logs_request: LogsRequest,
    ) -> Result<(), FromServerInterfaceError> {
        self.send(FromServer::Response(Response {
            request_id,
            response_content: ResponseContent::LogsRequestAccepted(LogsRequestAccepted {
                workload_names: logs_request.workload_names,
            })
            .into(),
        }))
        .await?;
        Ok(())
    }

    async fn log_entries_response(
        &self,
        request_id: String,
        logs_response: LogEntriesResponse,
    ) -> Result<(), FromServerInterfaceError> {
        self.send(FromServer::Response(Response {
            request_id,
            response_content: ResponseContent::LogEntriesResponse(logs_response).into(),
        }))
        .await?;
        Ok(())
    }

    async fn logs_stop_response(
        &self,
        request_id: String,
        logs_stop_response: LogsStopResponse,
    ) -> Result<(), FromServerInterfaceError> {
        self.send(FromServer::Response(Response {
            request_id,
            response_content: ResponseContent::LogsStopResponse(logs_stop_response).into(),
        }))
        .await?;
        Ok(())
    }

    async fn logs_cancel_request(
        &self,
        request_id: String,
    ) -> Result<(), FromServerInterfaceError> {
        self.send(FromServer::LogsCancelRequest(request_id)).await?;
        Ok(())
    }

    async fn logs_cancel_request_accepted(
        &self,
        request_id: String,
    ) -> Result<(), FromServerInterfaceError> {
        self.send(FromServer::Response(Response {
            request_id,
            response_content: ResponseContent::LogsCancelAccepted(LogsCancelAccepted {}).into(),
        }))
        .await?;
        Ok(())
    }

    async fn event_cancel_request_accepted(
        &self,
        request_id: String,
    ) -> Result<(), FromServerInterfaceError> {
        self.send(FromServer::Response(Response {
            request_id,
            response_content: ResponseContent::EventsCancelAccepted(EventsCancelAccepted {}).into(),
        }))
        .await?;
        Ok(())
    }

    async fn error(
        &self,
        request_id: String,
        message: String,
    ) -> Result<(), FromServerInterfaceError> {
        Ok(self
            .send(FromServer::Response(Response {
                request_id,
                response_content: ResponseContent::Error(Error { message }).into(),
            }))
            .await?)
    }

    async fn stop(&self) -> Result<(), FromServerInterfaceError> {
        Ok(self.send(FromServer::Stop(commands::Stop {})).await?)
    }
}

//////////////////////////////////////////////////////////////////////////////
//                 ########  #######    #########  #########                //
//                    ##     ##        ##             ##                    //
//                    ##     #####     #########      ##                    //
//                    ##     ##                ##     ##                    //
//                    ##     #######   #########      ##                    //
//////////////////////////////////////////////////////////////////////////////

#[cfg(test)]
mod tests {
    use super::{FromServerReceiver, FromServerSender};
    use crate::{
        commands,
        from_server_interface::{FromServer, FromServerInterface},
    };

    use ankaios_api::ank_base::{
        CompleteState, CompleteStateResponse, Error, ExecutionStateSpec, LogEntriesResponse,
        LogEntry, LogsRequest, LogsRequestSpec, LogsStopResponse, Response, ResponseContent,
        UpdateStateSuccess, WorkloadInstanceName, WorkloadInstanceNameSpec,
    };
    use ankaios_api::test_utils::{
        generate_test_complete_state, generate_test_deleted_workload, generate_test_workload,
        generate_test_workload_state,
    };

    use tokio::sync::mpsc;

    const TEST_CHANNEL_CAP: usize = 5;
    const WORKLOAD_NAME_1: &str = "X";
    const WORKLOAD_NAME_2: &str = "Y";
    const AGENT_NAME: &str = "agent_A";
    const REQUEST_ID: &str = "emkw489ejf89ml";

    // [utest->swdd~from-server-channel~1]
    #[tokio::test]
    async fn utest_to_server_send_update_workload() {
        let (tx, mut rx): (FromServerSender, FromServerReceiver) = mpsc::channel(TEST_CHANNEL_CAP);

        let added_workloads = vec![generate_test_workload()];
        let deleted_workloads = vec![generate_test_deleted_workload(
            AGENT_NAME.to_string(),
            WORKLOAD_NAME_1.to_string(),
        )];
        assert!(
            tx.update_workload(added_workloads.clone(), deleted_workloads.clone())
                .await
                .is_ok()
        );

        assert_eq!(
            rx.recv().await.unwrap(),
            FromServer::UpdateWorkload(commands::UpdateWorkload {
                added_workloads,
                deleted_workloads,
            })
        )
    }

    // [utest->swdd~from-server-channel~1]
    #[tokio::test]
    async fn utest_to_server_send_update_workload_state() {
        let (tx, mut rx): (FromServerSender, FromServerReceiver) = mpsc::channel(TEST_CHANNEL_CAP);

        let workload_state =
            generate_test_workload_state(WORKLOAD_NAME_1, ExecutionStateSpec::running());
        assert!(
            tx.update_workload_state(vec![workload_state.clone()])
                .await
                .is_ok()
        );

        assert_eq!(
            rx.recv().await.unwrap(),
            FromServer::UpdateWorkloadState(commands::UpdateWorkloadState {
                workload_states: vec![workload_state],
            })
        )
    }

    // [utest->swdd~from-server-channel~1]
    #[tokio::test]
    async fn utest_to_server_send_complete_state() {
        let (tx, mut rx): (FromServerSender, FromServerReceiver) = mpsc::channel(TEST_CHANNEL_CAP);

        let complete_state: CompleteState =
            generate_test_complete_state(vec![generate_test_workload()]).into();
        assert!(
            tx.complete_state(REQUEST_ID.to_string(), complete_state.clone(), None,)
                .await
                .is_ok()
        );

        assert_eq!(
            rx.recv().await.unwrap(),
            FromServer::Response(Response {
                request_id: REQUEST_ID.to_string(),
                response_content: Some(ResponseContent::CompleteStateResponse(Box::new(
                    CompleteStateResponse {
                        complete_state: Some(complete_state.clone()),
                        altered_fields: Default::default(),
                    }
                ))),
            })
        )
    }

    // [utest->swdd~from-server-channel~1]
    #[tokio::test]
    async fn utest_to_server_send_update_state_success() {
        let (tx, mut rx): (FromServerSender, FromServerReceiver) = mpsc::channel(TEST_CHANNEL_CAP);

        let added_workloads = vec!["some_name".to_string(), "some_other_name".to_string()];
        let deleted_workloads = vec!["some_name_1".to_string(), "some_other_name_1".to_string()];
        assert!(
            tx.update_state_success(
                REQUEST_ID.to_string(),
                added_workloads.clone(),
                deleted_workloads.clone()
            )
            .await
            .is_ok()
        );

        assert_eq!(
            rx.recv().await.unwrap(),
            FromServer::Response(Response {
                request_id: REQUEST_ID.to_string(),
                response_content: Some(ResponseContent::UpdateStateSuccess(UpdateStateSuccess {
                    added_workloads,
                    deleted_workloads,
                },)),
            })
        )
    }

    // [utest->swdd~from-server-channel~1]
    #[tokio::test]
    async fn utest_to_server_send_error() {
        let (tx, mut rx): (FromServerSender, FromServerReceiver) = mpsc::channel(TEST_CHANNEL_CAP);

        let error = Error {
            message: "error".to_string(),
        };
        assert!(
            tx.error(REQUEST_ID.to_string(), error.message.clone())
                .await
                .is_ok()
        );

        assert_eq!(
            rx.recv().await.unwrap(),
            FromServer::Response(Response {
                request_id: REQUEST_ID.to_string(),
                response_content: Some(ResponseContent::Error(error)),
            })
        )
    }

    #[tokio::test]
    async fn utest_logs_request_success() {
        let (tx, mut rx): (FromServerSender, FromServerReceiver) = mpsc::channel(TEST_CHANNEL_CAP);

        assert!(
            tx.logs_request(
                REQUEST_ID.to_string(),
                LogsRequest {
                    workload_names: vec![
                        WorkloadInstanceName {
                            workload_name: WORKLOAD_NAME_1.into(),
                            agent_name: AGENT_NAME.into(),
                            id: "1".into()
                        },
                        WorkloadInstanceName {
                            workload_name: WORKLOAD_NAME_2.into(),
                            agent_name: AGENT_NAME.into(),
                            id: "2".into()
                        }
                    ],
                    follow: Some(true),
                    tail: Some(10),
                    since: None,
                    until: None
                }
            )
            .await
            .is_ok()
        );

        assert_eq!(
            rx.recv().await.unwrap(),
            FromServer::LogsRequest(
                REQUEST_ID.into(),
                LogsRequestSpec {
                    workload_names: vec![
                        WorkloadInstanceNameSpec::new(AGENT_NAME, WORKLOAD_NAME_1, "1"),
                        WorkloadInstanceNameSpec::new(AGENT_NAME, WORKLOAD_NAME_2, "2")
                    ],
                    follow: true,
                    tail: 10,
                    since: None,
                    until: None
                }
            )
        )
    }

    #[tokio::test]
    async fn utest_logs_request_fail() {
        let (tx, _): (FromServerSender, FromServerReceiver) = mpsc::channel(TEST_CHANNEL_CAP);

        assert!(
            tx.logs_request(
                REQUEST_ID.to_string(),
                LogsRequest {
                    workload_names: vec![WorkloadInstanceName {
                        workload_name: WORKLOAD_NAME_1.into(),
                        agent_name: AGENT_NAME.into(),
                        id: "1".into()
                    }],
                    follow: Some(true),
                    tail: Some(10),
                    since: None,
                    until: None
                }
            )
            .await
            .is_err()
        );
    }

    #[tokio::test]
    async fn utest_logs_response_success() {
        let (tx, mut rx): (FromServerSender, FromServerReceiver) = mpsc::channel(TEST_CHANNEL_CAP);

        assert!(
            tx.log_entries_response(
                REQUEST_ID.into(),
                LogEntriesResponse {
                    log_entries: vec![
                        LogEntry {
                            workload_name: Some(WorkloadInstanceName {
                                workload_name: WORKLOAD_NAME_1.into(),
                                agent_name: AGENT_NAME.into(),
                                id: "1".into()
                            }),
                            message: "message_1".into()
                        },
                        LogEntry {
                            workload_name: Some(WorkloadInstanceName {
                                workload_name: WORKLOAD_NAME_2.into(),
                                agent_name: AGENT_NAME.into(),
                                id: "2".into()
                            }),
                            message: "message_2".into()
                        }
                    ]
                }
            )
            .await
            .is_ok()
        );

        assert_eq!(
            rx.recv().await.unwrap(),
            FromServer::Response(Response {
                request_id: REQUEST_ID.into(),
                response_content: Some(ResponseContent::LogEntriesResponse(LogEntriesResponse {
                    log_entries: vec![
                        LogEntry {
                            workload_name: Some(WorkloadInstanceName {
                                workload_name: WORKLOAD_NAME_1.into(),
                                agent_name: AGENT_NAME.into(),
                                id: "1".into()
                            }),
                            message: "message_1".into()
                        },
                        LogEntry {
                            workload_name: Some(WorkloadInstanceName {
                                workload_name: WORKLOAD_NAME_2.into(),
                                agent_name: AGENT_NAME.into(),
                                id: "2".into()
                            }),
                            message: "message_2".into()
                        }
                    ]
                }))
            })
        )
    }

    #[tokio::test]
    async fn utest_logs_response_fail() {
        let (tx, _): (FromServerSender, FromServerReceiver) = mpsc::channel(TEST_CHANNEL_CAP);

        assert!(
            tx.log_entries_response(
                REQUEST_ID.into(),
                LogEntriesResponse {
                    log_entries: vec![LogEntry {
                        workload_name: Some(WorkloadInstanceName {
                            workload_name: WORKLOAD_NAME_1.into(),
                            agent_name: AGENT_NAME.into(),
                            id: "1".into()
                        }),
                        message: "message_1".into()
                    }]
                }
            )
            .await
            .is_err()
        );
    }

    // [utest->swdd~from-server-channel~1]
    #[tokio::test]
    async fn utest_logs_stop_response_success() {
        let (tx, mut rx): (FromServerSender, FromServerReceiver) = mpsc::channel(TEST_CHANNEL_CAP);

        let workload_instance_name = WorkloadInstanceName {
            workload_name: WORKLOAD_NAME_1.into(),
            agent_name: AGENT_NAME.into(),
            id: "1".into(),
        };

        assert!(
            tx.logs_stop_response(
                REQUEST_ID.to_string(),
                LogsStopResponse {
                    workload_name: Some(workload_instance_name.clone()),
                }
            )
            .await
            .is_ok()
        );

        assert_eq!(
            rx.recv().await,
            Some(FromServer::Response(Response {
                request_id: REQUEST_ID.to_string(),
                response_content: Some(ResponseContent::LogsStopResponse(LogsStopResponse {
                    workload_name: Some(workload_instance_name),
                })),
            }))
        );
    }

    // [utest->swdd~from-server-channel~1]
    #[tokio::test]
    async fn utest_logs_stop_response_fail() {
        let (tx, mut rx): (FromServerSender, FromServerReceiver) = mpsc::channel(TEST_CHANNEL_CAP);

        rx.close();

        assert!(
            tx.logs_stop_response(
                REQUEST_ID.to_string(),
                LogsStopResponse {
                    workload_name: Some(WorkloadInstanceName {
                        workload_name: WORKLOAD_NAME_1.into(),
                        agent_name: AGENT_NAME.into(),
                        id: "1".into(),
                    }),
                }
            )
            .await
            .is_err()
        );
    }
}<|MERGE_RESOLUTION|>--- conflicted
+++ resolved
@@ -14,10 +14,10 @@
 
 use crate::{commands, std_extensions::UnreachableResult};
 use ankaios_api::ank_base::{
-    CompleteState, CompleteStateResponse, DeletedWorkload, Error, EventsCancelAccepted,
-    LogEntriesResponse, LogsCancelAccepted, LogsRequest, LogsRequestAccepted, LogsRequestSpec,
-    LogsStopResponse, Response, ResponseContent, UpdateStateSuccess, WorkloadNamed,
-    WorkloadStateSpec,
+    AlteredFields, CompleteState, CompleteStateResponse, DeletedWorkload, Error,
+    EventsCancelAccepted, LogEntriesResponse, LogsCancelAccepted, LogsRequest, LogsRequestAccepted,
+    LogsRequestSpec, LogsStopResponse, Response, ResponseContent, UpdateStateSuccess,
+    WorkloadNamed, WorkloadStateSpec,
 };
 
 use async_trait::async_trait;
@@ -72,12 +72,8 @@
     async fn complete_state(
         &self,
         request_id: String,
-<<<<<<< HEAD
-        complete_state: ank_base::CompleteState,
-        altered_fields: Option<ank_base::AlteredFields>,
-=======
         complete_state: CompleteState,
->>>>>>> c80a9fbb
+        altered_fields: Option<AlteredFields>,
     ) -> Result<(), FromServerInterfaceError>;
     async fn update_state_success(
         &self,
@@ -173,12 +169,8 @@
     async fn complete_state(
         &self,
         request_id: String,
-<<<<<<< HEAD
-        complete_state: api::ank_base::CompleteState,
-        altered_fields: Option<api::ank_base::AlteredFields>,
-=======
         complete_state: CompleteState,
->>>>>>> c80a9fbb
+        altered_fields: Option<AlteredFields>,
     ) -> Result<(), FromServerInterfaceError> {
         Ok(self
             .send(FromServer::Response(Response {
@@ -186,15 +178,9 @@
                 response_content: ResponseContent::CompleteStateResponse(Box::new(
                     CompleteStateResponse {
                         complete_state: Some(complete_state),
-<<<<<<< HEAD
                         altered_fields,
-                    }),
-                )
-=======
-                        altered_fields: Default::default(),
                     },
                 ))
->>>>>>> c80a9fbb
                 .into(),
             }))
             .await?)
