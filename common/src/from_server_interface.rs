// Copyright (c) 2023 Elektrobit Automotive GmbH
//
// This program and the accompanying materials are made available under the
// terms of the Apache License, Version 2.0 which is available at
// https://www.apache.org/licenses/LICENSE-2.0.
//
// Unless required by applicable law or agreed to in writing, software
// distributed under the License is distributed on an "AS IS" BASIS, WITHOUT
// WARRANTIES OR CONDITIONS OF ANY KIND, either express or implied. See the
// License for the specific language governing permissions and limitations
// under the License.
//
// SPDX-License-Identifier: Apache-2.0

use crate::commands;
use crate::objects::{CompleteState, DeletedWorkload, WorkloadSpec, WorkloadState};
use async_trait::async_trait;
use std::fmt;
use tokio::sync::mpsc::error::SendError;
#[derive(Debug)]
pub struct FromServerInterfaceError(String);

impl fmt::Display for FromServerInterfaceError {
    fn fmt(&self, f: &mut fmt::Formatter) -> fmt::Result {
        write!(f, "FromServerInterfaceError: '{}'", self.0)
    }
}

impl From<SendError<FromServer>> for FromServerInterfaceError {
    fn from(error: SendError<FromServer>) -> Self {
        FromServerInterfaceError(error.to_string())
    }
}

#[derive(Debug, Clone, PartialEq, Eq)]
pub enum FromServer {
    UpdateWorkload(commands::UpdateWorkload),
    UpdateWorkloadState(commands::UpdateWorkloadState),
    Response(commands::Response),
    Stop(commands::Stop),
}

// [impl->swdd~from-server-channel~1]
#[async_trait]
pub trait FromServerInterface {
    async fn update_workload(
        &self,
        added_workloads: Vec<WorkloadSpec>,
        deleted_workloads: Vec<DeletedWorkload>,
    ) -> Result<(), FromServerInterfaceError>;
    async fn update_workload_state(
        &self,
        workload_running: Vec<WorkloadState>,
    ) -> Result<(), FromServerInterfaceError>;
    async fn response(&self, response: commands::Response) -> Result<(), FromServerInterfaceError>;
    async fn complete_state(
        &self,
        request_id: String,
        complete_state: CompleteState,
    ) -> Result<(), FromServerInterfaceError>;
    async fn update_state_success(
        &self,
        request_id: String,
        added_workloads: Vec<String>,
        deleted_workloads: Vec<String>,
    ) -> Result<(), FromServerInterfaceError>;
    async fn error(
        &self,
        request_id: String,
        error: commands::Error,
    ) -> Result<(), FromServerInterfaceError>;
    async fn stop(&self) -> Result<(), FromServerInterfaceError>;
}

pub type FromServerSender = tokio::sync::mpsc::Sender<FromServer>;
pub type FromServerReceiver = tokio::sync::mpsc::Receiver<FromServer>;

#[async_trait]
impl FromServerInterface for FromServerSender {
    async fn update_workload(
        &self,
        added_workloads: Vec<WorkloadSpec>,
        deleted_workloads: Vec<DeletedWorkload>,
    ) -> Result<(), FromServerInterfaceError> {
        Ok(self
            .send(FromServer::UpdateWorkload(commands::UpdateWorkload {
                added_workloads,
                deleted_workloads,
            }))
            .await?)
    }

    async fn update_workload_state(
        &self,
        workload_states: Vec<WorkloadState>,
    ) -> Result<(), FromServerInterfaceError> {
        Ok(self
            .send(FromServer::UpdateWorkloadState(
                commands::UpdateWorkloadState { workload_states },
            ))
            .await?)
    }

    async fn response(&self, response: commands::Response) -> Result<(), FromServerInterfaceError> {
        Ok(self.send(FromServer::Response(response)).await?)
    }

    async fn complete_state(
        &self,
        request_id: String,
        complete_state: CompleteState,
    ) -> Result<(), FromServerInterfaceError> {
        Ok(self
            .send(FromServer::Response(commands::Response {
                request_id,
                response_content: commands::ResponseContent::CompleteState(Box::new(
                    complete_state,
                )),
            }))
            .await?)
    }

    async fn update_state_success(
        &self,
        request_id: String,
        added_workloads: Vec<String>,
        deleted_workloads: Vec<String>,
    ) -> Result<(), FromServerInterfaceError> {
        Ok(self
            .send(FromServer::Response(commands::Response {
                request_id,
                response_content: commands::ResponseContent::UpdateStateSuccess(
                    commands::UpdateStateSuccess {
                        added_workloads,
                        deleted_workloads,
                    },
                ),
            }))
            .await?)
    }

    async fn error(
        &self,
        request_id: String,
        error: commands::Error,
    ) -> Result<(), FromServerInterfaceError> {
        Ok(self
            .send(FromServer::Response(commands::Response {
                request_id,
                response_content: commands::ResponseContent::Error(error),
            }))
            .await?)
    }

    async fn stop(&self) -> Result<(), FromServerInterfaceError> {
        Ok(self.send(FromServer::Stop(commands::Stop {})).await?)
    }
}

//////////////////////////////////////////////////////////////////////////////
//                 ########  #######    #########  #########                //
//                    ##     ##        ##             ##                    //
//                    ##     #####     #########      ##                    //
//                    ##     ##                ##     ##                    //
//                    ##     #######   #########      ##                    //
//////////////////////////////////////////////////////////////////////////////

#[cfg(test)]
mod tests {

    use crate::{
        commands,
        from_server_interface::{FromServer, FromServerInterface},
        objects::{generate_test_workload_spec, generate_test_workload_state, ExecutionState},
        test_utils::{generate_test_complete_state, generate_test_deleted_workload},
    };

    use super::{FromServerReceiver, FromServerSender};

    const TEST_CHANNEL_CAPA: usize = 5;
    const WORKLOAD_NAME: &str = "X";
    const AGENT_NAME: &str = "agent_A";
    const REQUEST_ID: &str = "emkw489ejf89ml";

    // [utest->swdd~from-server-channel~1]
    #[tokio::test]
    async fn utest_to_server_send_update_workload() {
        let (tx, mut rx): (FromServerSender, FromServerReceiver) =
            tokio::sync::mpsc::channel(TEST_CHANNEL_CAPA);

        let added_workloads = vec![generate_test_workload_spec()];
        let deleted_workloads = vec![generate_test_deleted_workload(
            AGENT_NAME.to_string(),
            WORKLOAD_NAME.to_string(),
        )];
        assert!(tx
            .update_workload(added_workloads.clone(), deleted_workloads.clone())
            .await
            .is_ok());

        assert_eq!(
            rx.recv().await.unwrap(),
            FromServer::UpdateWorkload(commands::UpdateWorkload {
                added_workloads,
                deleted_workloads,
            })
        )
    }

    // [utest->swdd~from-server-channel~1]
    #[tokio::test]
    async fn utest_to_server_send_update_workload_state() {
        let (tx, mut rx): (FromServerSender, FromServerReceiver) =
            tokio::sync::mpsc::channel(TEST_CHANNEL_CAPA);

        let workload_state = generate_test_workload_state(WORKLOAD_NAME, ExecutionState::running());
        assert!(tx
            .update_workload_state(vec![workload_state.clone()])
            .await
            .is_ok());

        assert_eq!(
            rx.recv().await.unwrap(),
            FromServer::UpdateWorkloadState(commands::UpdateWorkloadState {
                workload_states: vec![workload_state],
            })
        )
    }

    // [utest->swdd~from-server-channel~1]
    #[tokio::test]
    async fn utest_to_server_send_complete_state() {
        let (tx, mut rx): (FromServerSender, FromServerReceiver) =
            tokio::sync::mpsc::channel(TEST_CHANNEL_CAPA);

        let complete_state = generate_test_complete_state(vec![generate_test_workload_spec()]);
        assert!(tx
            .complete_state(REQUEST_ID.to_string(), complete_state.clone())
            .await
            .is_ok());

        assert_eq!(
            rx.recv().await.unwrap(),
            FromServer::Response(commands::Response {
                request_id: REQUEST_ID.to_string(),
                response_content: commands::ResponseContent::CompleteState(Box::new(
                    complete_state,
                )),
            })
        )
    }

    // [utest->swdd~from-server-channel~1]
    #[tokio::test]
    async fn utest_to_server_send_update_state_success() {
        let (tx, mut rx): (FromServerSender, FromServerReceiver) =
            tokio::sync::mpsc::channel(TEST_CHANNEL_CAPA);

        let added_workloads = vec!["some_name".to_string(), "some_other_name".to_string()];
        let deleted_workloads = vec!["some_name_1".to_string(), "some_other_name_1".to_string()];
        assert!(tx
            .update_state_success(
                REQUEST_ID.to_string(),
                added_workloads.clone(),
                deleted_workloads.clone()
            )
            .await
            .is_ok());

        assert_eq!(
            rx.recv().await.unwrap(),
            FromServer::Response(commands::Response {
                request_id: REQUEST_ID.to_string(),
                response_content: commands::ResponseContent::UpdateStateSuccess(
                    commands::UpdateStateSuccess {
                        added_workloads,
                        deleted_workloads,
                    },
                ),
            })
        )
    }

<<<<<<< HEAD
    #[test]
    fn utest_convert_from_server_to_proto_complete_state() {
        let test_ex_com = FromServer::Response(commands::Response {
            request_id: "req_id".to_owned(),
            response_content: commands::ResponseContent::CompleteState(Box::default()),
        });

        let expected_ex_com = Ok(proto::FromServer {
            from_server_enum: Some(proto::from_server::FromServerEnum::Response(
                proto::Response {
                    request_id: "req_id".to_owned(),
                    response_content: Some(proto::response::ResponseContent::CompleteState(
                        proto::CompleteState {
                            desired_state: Some(api::proto::State {
                                api_version: "v0.1".into(),
                                ..Default::default()
                            }),
                            workload_states: vec![],
                        },
                    )),
                },
            )),
        });

        assert_eq!(proto::FromServer::try_from(test_ex_com), expected_ex_com);
=======
    // [utest->swdd~from-server-channel~1]
    #[tokio::test]
    async fn utest_to_server_send_error() {
        let (tx, mut rx): (FromServerSender, FromServerReceiver) =
            tokio::sync::mpsc::channel(TEST_CHANNEL_CAPA);

        let error = commands::Error {
            message: "error".to_string(),
        };
        assert!(tx
            .error(REQUEST_ID.to_string(), error.clone())
            .await
            .is_ok());

        assert_eq!(
            rx.recv().await.unwrap(),
            FromServer::Response(commands::Response {
                request_id: REQUEST_ID.to_string(),
                response_content: commands::ResponseContent::Error(error),
            })
        )
>>>>>>> 5ca2d60b
    }
}<|MERGE_RESOLUTION|>--- conflicted
+++ resolved
@@ -281,33 +281,6 @@
         )
     }
 
-<<<<<<< HEAD
-    #[test]
-    fn utest_convert_from_server_to_proto_complete_state() {
-        let test_ex_com = FromServer::Response(commands::Response {
-            request_id: "req_id".to_owned(),
-            response_content: commands::ResponseContent::CompleteState(Box::default()),
-        });
-
-        let expected_ex_com = Ok(proto::FromServer {
-            from_server_enum: Some(proto::from_server::FromServerEnum::Response(
-                proto::Response {
-                    request_id: "req_id".to_owned(),
-                    response_content: Some(proto::response::ResponseContent::CompleteState(
-                        proto::CompleteState {
-                            desired_state: Some(api::proto::State {
-                                api_version: "v0.1".into(),
-                                ..Default::default()
-                            }),
-                            workload_states: vec![],
-                        },
-                    )),
-                },
-            )),
-        });
-
-        assert_eq!(proto::FromServer::try_from(test_ex_com), expected_ex_com);
-=======
     // [utest->swdd~from-server-channel~1]
     #[tokio::test]
     async fn utest_to_server_send_error() {
@@ -329,6 +302,5 @@
                 response_content: commands::ResponseContent::Error(error),
             })
         )
->>>>>>> 5ca2d60b
     }
 }