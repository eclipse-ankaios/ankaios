--- conflicted
+++ resolved
@@ -14,12 +14,8 @@
 
 pub const CHANNEL_CAPACITY: usize = 20;
 pub const DEFAULT_SOCKET_ADDRESS: &str = "127.0.0.1:25551";
-<<<<<<< HEAD
 pub const DEFAULT_SERVER_ADDRESS: &str = "http[s]://127.0.0.1:25551";
-=======
-pub const DEFAULT_SERVER_ADDRESS: &str = "http://127.0.0.1:25551";
 pub const PATH_SEPARATOR: char = '.';
->>>>>>> f09cb683
 
 pub mod commands;
 pub mod communications_client;
