// Copyright (c) 2023 Elektrobit Automotive GmbH
//
// This program and the accompanying materials are made available under the
// terms of the Apache License, Version 2.0 which is available at
// https://www.apache.org/licenses/LICENSE-2.0.
//
// Unless required by applicable law or agreed to in writing, software
// distributed under the License is distributed on an "AS IS" BASIS, WITHOUT
// WARRANTIES OR CONDITIONS OF ANY KIND, either express or implied. See the
// License for the specific language governing permissions and limitations
// under the License.
//
// SPDX-License-Identifier: Apache-2.0

use std::fmt::Display;

use serde::{Deserialize, Serialize};

use api::proto;

use crate::std_extensions::UnreachableOption;

use super::WorkloadInstanceName;
<<<<<<< HEAD
=======

const TRIGGERED_MSG: &str = "Triggered at runtime.";
const NO_MORE_RETRIES_MSG: &str = "No more retries.";
>>>>>>> 674c28d0

#[derive(Debug, Clone, Serialize, Deserialize, PartialEq, Eq)]
pub enum PendingSubstate {
    Initial = 0,
    WaitingToStart = 1,
    Starting = 2,
    StartingFailed = 8,
}

impl From<i32> for PendingSubstate {
    fn from(x: i32) -> Self {
        match x {
            x if x == PendingSubstate::Initial as i32 => PendingSubstate::Initial,
            x if x == PendingSubstate::WaitingToStart as i32 => PendingSubstate::WaitingToStart,
            x if x == PendingSubstate::Starting as i32 => PendingSubstate::Starting,
            _ => PendingSubstate::StartingFailed,
        }
    }
}

impl Display for PendingSubstate {
    fn fmt(&self, f: &mut std::fmt::Formatter<'_>) -> std::fmt::Result {
        match self {
            PendingSubstate::Initial => write!(f, "Initial"),
            PendingSubstate::WaitingToStart => write!(f, "WaitingToStart"),
            PendingSubstate::Starting => write!(f, "Starting"),
            PendingSubstate::StartingFailed => write!(f, "StartingFailed"),
        }
    }
}

#[derive(Debug, Clone, Serialize, Deserialize, PartialEq, Eq)]
pub enum RunningSubstate {
    Ok = 0,
<<<<<<< HEAD
=======
}

impl From<i32> for RunningSubstate {
    fn from(_x: i32) -> Self {
        RunningSubstate::Ok
    }
}

impl Display for RunningSubstate {
    fn fmt(&self, f: &mut std::fmt::Formatter<'_>) -> std::fmt::Result {
        match self {
            RunningSubstate::Ok => write!(f, "Ok"),
        }
    }
}

#[derive(Debug, Clone, Serialize, Deserialize, PartialEq, Eq)]
pub enum StoppingSubstate {
    Stopping = 0,
    WaitingToStop = 1,
>>>>>>> 674c28d0
    DeleteFailed = 8,
}

impl From<i32> for StoppingSubstate {
    fn from(x: i32) -> Self {
        match x {
<<<<<<< HEAD
            x if x == RunningSubstate::Ok as i32 => RunningSubstate::Ok,
            _ => RunningSubstate::DeleteFailed,
=======
            x if x == StoppingSubstate::WaitingToStop as i32 => StoppingSubstate::WaitingToStop,
            x if x == StoppingSubstate::DeleteFailed as i32 => StoppingSubstate::DeleteFailed,
            _ => StoppingSubstate::Stopping,
>>>>>>> 674c28d0
        }
    }
}

impl Display for StoppingSubstate {
    fn fmt(&self, f: &mut std::fmt::Formatter<'_>) -> std::fmt::Result {
        match self {
<<<<<<< HEAD
            RunningSubstate::Ok => write!(f, "Ok"),
            RunningSubstate::DeleteFailed => write!(f, "DeleteFailed"),
=======
            StoppingSubstate::Stopping => write!(f, "Stopping"),
            StoppingSubstate::WaitingToStop => write!(f, "WaitingToStop"),
            StoppingSubstate::DeleteFailed => write!(f, "DeleteFailed"),
>>>>>>> 674c28d0
        }
    }
}

#[derive(Debug, Clone, Serialize, Deserialize, PartialEq, Eq)]
pub enum StoppingSubstate {
    Stopping = 0,
    WaitingToStop = 1,
}

impl From<i32> for StoppingSubstate {
    fn from(x: i32) -> Self {
        match x {
            x if x == StoppingSubstate::WaitingToStop as i32 => StoppingSubstate::WaitingToStop,
            _ => StoppingSubstate::Stopping,
        }
    }
}

impl Display for StoppingSubstate {
    fn fmt(&self, f: &mut std::fmt::Formatter<'_>) -> std::fmt::Result {
        match self {
            StoppingSubstate::Stopping => write!(f, "Stopping"),
            StoppingSubstate::WaitingToStop => write!(f, "WaitingToStop"),
        }
    }
}

#[derive(Debug, Clone, Serialize, Deserialize, PartialEq, Eq)]
pub enum SucceededSubstate {
    Ok = 0,
}

impl From<i32> for SucceededSubstate {
    fn from(_x: i32) -> Self {
        SucceededSubstate::Ok
    }
}

impl Display for SucceededSubstate {
    fn fmt(&self, f: &mut std::fmt::Formatter<'_>) -> std::fmt::Result {
        match self {
            SucceededSubstate::Ok => write!(f, "Ok"),
        }
    }
}

#[derive(Debug, Clone, Serialize, Deserialize, PartialEq, Eq)]
pub enum FailedSubstate {
    ExecFailed = 0,
    Unknown = 1,
    Lost = 2,
}

impl From<i32> for FailedSubstate {
    fn from(x: i32) -> Self {
        match x {
            x if x == FailedSubstate::ExecFailed as i32 => FailedSubstate::ExecFailed,
            x if x == FailedSubstate::Unknown as i32 => FailedSubstate::Unknown,
            x if x == FailedSubstate::Lost as i32 => FailedSubstate::Lost,
            _ => FailedSubstate::Unknown,
        }
    }
}

impl Display for FailedSubstate {
    fn fmt(&self, f: &mut std::fmt::Formatter<'_>) -> std::fmt::Result {
        match self {
            FailedSubstate::ExecFailed => write!(f, "ExecFailed"),
            FailedSubstate::Unknown => write!(f, "Unknown"),
            FailedSubstate::Lost => write!(f, "Lost"),
        }
    }
}

#[derive(Default, Debug, Clone, Serialize, Deserialize, PartialEq, Eq)]
#[serde(tag = "state", content = "subState")]
pub enum ExecutionStateEnum {
    AgentDisconnected,
    Pending(PendingSubstate),
    Running(RunningSubstate),
    Stopping(StoppingSubstate),
    Succeeded(SucceededSubstate),
    Failed(FailedSubstate),
    #[default]
    NotScheduled,
    Removed,
}

// [impl->swdd~common-workload-state-transitions~1]
impl ExecutionState {
    pub fn transition(&self, incoming: ExecutionState) -> ExecutionState {
        match (&self.state, &incoming.state) {
            (
                ExecutionStateEnum::Stopping(StoppingSubstate::Stopping)
                | ExecutionStateEnum::Stopping(StoppingSubstate::WaitingToStop),
                ExecutionStateEnum::Running(RunningSubstate::Ok)
                | ExecutionStateEnum::Succeeded(SucceededSubstate::Ok)
                | ExecutionStateEnum::Failed(FailedSubstate::ExecFailed)
                | ExecutionStateEnum::Failed(FailedSubstate::Lost)
                | ExecutionStateEnum::Failed(FailedSubstate::Unknown),
            ) => {
                log::trace!(
                    "Skipping transition from '{}' to '{}' state.",
                    self,
                    incoming
                );
                self.clone()
            }
            _ => incoming,
        }
    }
}

impl From<ExecutionStateEnum> for proto::execution_state::ExecutionStateEnum {
    fn from(item: ExecutionStateEnum) -> Self {
        match item {
            ExecutionStateEnum::AgentDisconnected => {
                proto::execution_state::ExecutionStateEnum::AgentDisconnected(
                    proto::AgentDisconnected::AgentDisconnected as i32,
                )
            }
            ExecutionStateEnum::Pending(value) => {
                proto::execution_state::ExecutionStateEnum::Pending(value as i32)
            }
            ExecutionStateEnum::Running(value) => {
                proto::execution_state::ExecutionStateEnum::Running(value as i32)
            }
            ExecutionStateEnum::Succeeded(value) => {
                proto::execution_state::ExecutionStateEnum::Succeeded(value as i32)
            }
            ExecutionStateEnum::Failed(value) => {
                proto::execution_state::ExecutionStateEnum::Failed(value as i32)
            }
            ExecutionStateEnum::NotScheduled => {
                proto::execution_state::ExecutionStateEnum::NotScheduled(
                    proto::NotScheduled::NotScheduled as i32,
                )
            }
            ExecutionStateEnum::Removed => {
                proto::execution_state::ExecutionStateEnum::Removed(proto::Removed::Removed as i32)
            }
            ExecutionStateEnum::Stopping(value) => {
                proto::execution_state::ExecutionStateEnum::Stopping(value as i32)
            }
        }
    }
}

impl From<proto::execution_state::ExecutionStateEnum> for ExecutionStateEnum {
    fn from(item: proto::execution_state::ExecutionStateEnum) -> Self {
        match item {
            proto::execution_state::ExecutionStateEnum::AgentDisconnected(_) => {
                ExecutionStateEnum::AgentDisconnected
            }
            proto::execution_state::ExecutionStateEnum::Pending(value) => {
                ExecutionStateEnum::Pending(value.into())
            }
            proto::execution_state::ExecutionStateEnum::Running(value) => {
                ExecutionStateEnum::Running(value.into())
            }
            proto::execution_state::ExecutionStateEnum::Stopping(value) => {
                ExecutionStateEnum::Stopping(value.into())
            }
            proto::execution_state::ExecutionStateEnum::Succeeded(value) => {
                ExecutionStateEnum::Succeeded(value.into())
            }
            proto::execution_state::ExecutionStateEnum::Failed(value) => {
                ExecutionStateEnum::Failed(value.into())
            }
            proto::execution_state::ExecutionStateEnum::NotScheduled(_) => {
                ExecutionStateEnum::NotScheduled
            }
            proto::execution_state::ExecutionStateEnum::Removed(_) => ExecutionStateEnum::Removed,
        }
    }
}

// [impl->swdd~common-workload-states-supported-states~1]
#[derive(Default, Debug, Clone, Serialize, Deserialize, PartialEq, Eq)]
#[serde(default, rename_all = "camelCase")]
pub struct ExecutionState {
    #[serde(flatten)]
    pub state: ExecutionStateEnum,
    // [impl->swdd~common-workload-state-additional-information~1]
    pub additional_info: String,
}

impl ExecutionState {
    pub fn is_removed(&self) -> bool {
        ExecutionStateEnum::Removed == self.state
    }

    pub fn is_pending(&self) -> bool {
        matches!(self.state, ExecutionStateEnum::Pending(_))
    }

    pub fn is_running(&self) -> bool {
        ExecutionStateEnum::Running(RunningSubstate::Ok) == self.state
    }

    pub fn is_succeeded(&self) -> bool {
        ExecutionStateEnum::Succeeded(SucceededSubstate::Ok) == self.state
    }

    pub fn is_failed(&self) -> bool {
        ExecutionStateEnum::Failed(FailedSubstate::ExecFailed) == self.state
    }

    pub fn is_not_pending_nor_running(&self) -> bool {
        !self.is_pending() && !self.is_running()
    }

    pub fn is_waiting_to_start(&self) -> bool {
        ExecutionStateEnum::Pending(PendingSubstate::WaitingToStart) == self.state
    }

    pub fn is_waiting_to_stop(&self) -> bool {
        ExecutionStateEnum::Stopping(StoppingSubstate::WaitingToStop) == self.state
    }

    pub fn agent_disconnected() -> Self {
        ExecutionState {
            state: ExecutionStateEnum::AgentDisconnected,
            ..Default::default()
        }
    }

    pub fn starting_failed(additional_info: impl ToString) -> Self {
        ExecutionState {
            state: ExecutionStateEnum::Pending(PendingSubstate::StartingFailed),
            additional_info: additional_info.to_string(),
        }
    }

    pub fn restart_failed_no_retry() -> Self {
        ExecutionState {
            state: ExecutionStateEnum::Pending(PendingSubstate::StartingFailed),
            additional_info: NO_MORE_RETRIES_MSG.to_string(),
        }
    }

    pub fn removed() -> Self {
        ExecutionState {
            state: ExecutionStateEnum::Removed,
            ..Default::default()
        }
    }

    pub fn unknown(additional_info: impl ToString) -> Self {
        ExecutionState {
            state: ExecutionStateEnum::Failed(FailedSubstate::Unknown),
            additional_info: additional_info.to_string(),
        }
    }

    pub fn starting(additional_info: impl ToString) -> Self {
        ExecutionState {
            state: ExecutionStateEnum::Pending(PendingSubstate::Starting),
            additional_info: additional_info.to_string(),
        }
    }

    pub fn starting_triggered() -> Self {
        ExecutionState {
            state: ExecutionStateEnum::Pending(PendingSubstate::Starting),
            additional_info: TRIGGERED_MSG.to_string(),
        }
    }

    pub fn failed(additional_info: impl ToString) -> Self {
        ExecutionState {
            state: ExecutionStateEnum::Failed(FailedSubstate::ExecFailed),
            additional_info: additional_info.to_string(),
        }
    }

    pub fn succeeded() -> Self {
        ExecutionState {
            state: ExecutionStateEnum::Succeeded(SucceededSubstate::Ok),
            ..Default::default()
        }
    }

    pub fn running() -> Self {
        ExecutionState {
            state: ExecutionStateEnum::Running(RunningSubstate::Ok),
            ..Default::default()
        }
    }

    pub fn stopping(additional_info: impl ToString) -> Self {
        ExecutionState {
            state: ExecutionStateEnum::Stopping(StoppingSubstate::Stopping),
<<<<<<< HEAD
=======
            additional_info: additional_info.to_string(),
        }
    }

    pub fn stopping_triggered() -> Self {
        ExecutionState {
            state: ExecutionStateEnum::Stopping(StoppingSubstate::Stopping),
            additional_info: TRIGGERED_MSG.to_string(),
        }
    }

    pub fn delete_failed(additional_info: impl ToString) -> Self {
        ExecutionState {
            state: ExecutionStateEnum::Stopping(StoppingSubstate::DeleteFailed),
>>>>>>> 674c28d0
            additional_info: additional_info.to_string(),
        }
    }

    pub fn lost() -> Self {
        ExecutionState {
            state: ExecutionStateEnum::Failed(FailedSubstate::Lost),
            ..Default::default()
        }
    }

    pub fn waiting_to_start() -> Self {
        ExecutionState {
            state: ExecutionStateEnum::Pending(PendingSubstate::WaitingToStart),
            ..Default::default()
        }
    }

    pub fn waiting_to_stop() -> Self {
        ExecutionState {
            state: ExecutionStateEnum::Stopping(StoppingSubstate::WaitingToStop),
            ..Default::default()
        }
    }
<<<<<<< HEAD
=======

    pub fn initial() -> Self {
        ExecutionState {
            state: ExecutionStateEnum::Pending(PendingSubstate::Initial),
            ..Default::default()
        }
    }

    pub fn not_scheduled() -> Self {
        ExecutionState {
            state: ExecutionStateEnum::NotScheduled,
            ..Default::default()
        }
    }
>>>>>>> 674c28d0
}

impl From<ExecutionState> for proto::ExecutionState {
    fn from(item: ExecutionState) -> Self {
        proto::ExecutionState {
            additional_info: item.additional_info,
            execution_state_enum: Some(item.state.into()),
        }
    }
}

impl From<proto::ExecutionState> for ExecutionState {
    fn from(item: proto::ExecutionState) -> Self {
        ExecutionState {
            additional_info: item.additional_info,
            state: item
                .execution_state_enum
                .unwrap_or(proto::execution_state::ExecutionStateEnum::Failed(
                    proto::Failed::Unknown as i32,
                ))
                .into(),
        }
    }
}

impl Display for ExecutionStateEnum {
    fn fmt(&self, f: &mut std::fmt::Formatter<'_>) -> std::fmt::Result {
        match &self {
            ExecutionStateEnum::AgentDisconnected => write!(f, "AgentDisconnected"),
            ExecutionStateEnum::Pending(substate) => write!(f, "Pending({substate})"),
            ExecutionStateEnum::Running(substate) => write!(f, "Running({substate})"),
            ExecutionStateEnum::Stopping(substate) => write!(f, "Stopping({substate})"),
            ExecutionStateEnum::Succeeded(substate) => {
                write!(f, "Succeeded({substate})")
            }
            ExecutionStateEnum::Failed(substate) => write!(f, "Failed({substate})"),
            ExecutionStateEnum::NotScheduled => write!(f, "NotScheduled"),
            ExecutionStateEnum::Removed => write!(f, "Removed"),
        }
    }
}

impl Display for ExecutionState {
    fn fmt(&self, f: &mut std::fmt::Formatter<'_>) -> std::fmt::Result {
        if !self.additional_info.is_empty() {
            write!(f, "{}: '{}'", self.state, self.additional_info)
        } else {
            write!(f, "{}", self.state)
        }
    }
}

#[derive(Default, Debug, Clone, Serialize, Deserialize, PartialEq, Eq)]
#[serde(default, rename_all = "camelCase")]
pub struct WorkloadState {
    // [impl->swdd~common-workload-state-identification~1s]
    pub instance_name: WorkloadInstanceName,
    pub execution_state: ExecutionState,
}

impl From<WorkloadState> for proto::WorkloadState {
    fn from(item: WorkloadState) -> Self {
        proto::WorkloadState {
            instance_name: Some(item.instance_name.into()),
            execution_state: Some(item.execution_state.into()),
        }
    }
}

impl From<proto::WorkloadState> for WorkloadState {
    fn from(item: proto::WorkloadState) -> Self {
        WorkloadState {
            instance_name: item.instance_name.unwrap_or_unreachable().into(),
            execution_state: item
                .execution_state
                .unwrap_or(proto::ExecutionState {
                    additional_info: "Cannot covert, proceeding with unknown".to_owned(),
                    execution_state_enum: Some(proto::execution_state::ExecutionStateEnum::Failed(
                        proto::Failed::Unknown as i32,
                    )),
                })
                .into(),
        }
    }
}

//////////////////////////////////////////////////////////////////////////////
//                 ########  #######    #########  #########                //
//                    ##     ##        ##             ##                    //
//                    ##     #####     #########      ##                    //
//                    ##     ##                ##     ##                    //
//                    ##     #######   #########      ##                    //
//////////////////////////////////////////////////////////////////////////////

#[cfg(any(feature = "test_utils", test))]
pub fn generate_test_workload_state_with_agent(
    workload_name: &str,
    agent_name: &str,
    execution_state: ExecutionState,
) -> WorkloadState {
    WorkloadState {
        instance_name: WorkloadInstanceName::builder()
            .workload_name(workload_name)
            .agent_name(agent_name)
            .config(&"config".to_string())
            .build(),
        execution_state,
    }
}
#[cfg(any(feature = "test_utils", test))]
pub fn generate_test_workload_state_with_workload_spec(
    workload_spec: &super::WorkloadSpec,
    execution_state: ExecutionState,
) -> WorkloadState {
    WorkloadState {
        instance_name: workload_spec.instance_name.clone(),
        execution_state,
    }
}

#[cfg(any(feature = "test_utils", test))]
pub fn generate_test_workload_state(
    workload_name: &str,
    execution_state: ExecutionState,
) -> WorkloadState {
    generate_test_workload_state_with_agent(workload_name, "agent_name", execution_state)
}

// [utest->swdd~common-conversions-between-ankaios-and-proto~1]
// [utest->swdd~common-object-representation~1]
#[cfg(test)]
mod tests {
    use api::proto::{self};

<<<<<<< HEAD
    use crate::objects::{ExecutionState, WorkloadInstanceName, WorkloadState};
=======
    use crate::objects::{
        workload_state::NO_MORE_RETRIES_MSG, ExecutionState, WorkloadInstanceName, WorkloadState,
    };

    // [utest->swdd~common-workload-state-transitions~1]
    #[test]
    fn utest_execution_state_transition_hysteresis() {
        assert_eq!(
            ExecutionState::waiting_to_stop().transition(ExecutionState::running()),
            ExecutionState::waiting_to_stop()
        );
        assert_eq!(
            ExecutionState::stopping_triggered().transition(ExecutionState::running()),
            ExecutionState::stopping_triggered()
        );
        assert_eq!(
            ExecutionState::stopping_triggered().transition(ExecutionState::succeeded()),
            ExecutionState::stopping_triggered()
        );
        assert_eq!(
            ExecutionState::stopping_triggered()
                .transition(ExecutionState::failed("failed for some reason")),
            ExecutionState::stopping_triggered()
        );
        assert_eq!(
            ExecutionState::stopping_triggered().transition(ExecutionState::lost()),
            ExecutionState::stopping_triggered()
        );
        assert_eq!(
            ExecutionState::stopping_triggered()
                .transition(ExecutionState::unknown("I lost the thing")),
            ExecutionState::stopping_triggered()
        );
        assert_eq!(
            ExecutionState::stopping_triggered().transition(ExecutionState::delete_failed(
                "mi mi mi, I could not delete it..."
            )),
            ExecutionState::delete_failed("mi mi mi, I could not delete it...")
        );
        assert_eq!(
            ExecutionState::delete_failed("mi mi mi, I could not delete it...")
                .transition(ExecutionState::running()),
            ExecutionState::running()
        );
        assert_eq!(
            ExecutionState::running().transition(ExecutionState::failed("crashed")),
            ExecutionState::failed("crashed")
        );
    }
>>>>>>> 674c28d0

    // [utest->swdd~common-workload-state-identification~1]
    #[test]
    fn utest_converts_to_proto_workload_state() {
        let additional_info = "some additional info";
        let ankaios_wl_state = WorkloadState {
            execution_state: ExecutionState::starting(additional_info),
            instance_name: WorkloadInstanceName::builder()
                .workload_name("john")
                .agent_name("strange")
                .build(),
        };

        let proto_wl_state = proto::WorkloadState {
            execution_state: Some(proto::ExecutionState {
                additional_info: additional_info.to_string(),
                execution_state_enum: Some(proto::execution_state::ExecutionStateEnum::Pending(
                    proto::Pending::Starting.into(),
                )),
            }),
            instance_name: Some(proto::WorkloadInstanceName {
                workload_name: "john".to_string(),
                agent_name: "strange".to_string(),
                ..Default::default()
            }),
        };

        assert_eq!(proto::WorkloadState::from(ankaios_wl_state), proto_wl_state);
    }

    // [utest->swdd~common-workload-state-identification~1]
    #[test]
    fn utest_converts_to_ankaios_workload_state() {
        let ankaios_wl_state = WorkloadState {
            execution_state: ExecutionState::running(),
            instance_name: WorkloadInstanceName::builder()
                .workload_name("john")
                .agent_name("strange")
                .build(),
        };

        let proto_wl_state = proto::WorkloadState {
            execution_state: Some(proto::ExecutionState {
                additional_info: "".to_string(),
                execution_state_enum: Some(proto::execution_state::ExecutionStateEnum::Running(
                    proto::Running::Ok.into(),
                )),
            }),
            instance_name: Some(proto::WorkloadInstanceName {
                workload_name: "john".to_string(),
                agent_name: "strange".to_string(),
                ..Default::default()
            }),
        };

        assert_eq!(WorkloadState::from(proto_wl_state), ankaios_wl_state);
    }

    // [utest->swdd~common-workload-state-additional-information~1]
    // [utest->swdd~common-workload-states-supported-states~1]
    #[test]
    fn utest_execution_state_to_proto_mapping() {
        let additional_info = "some additional info";

        assert_eq!(
            proto::ExecutionState {
                additional_info: "".to_string(),
                execution_state_enum: Some(
                    proto::execution_state::ExecutionStateEnum::AgentDisconnected(
                        proto::AgentDisconnected::AgentDisconnected.into(),
                    )
                ),
            },
            ExecutionState::agent_disconnected().into(),
        );
        assert_eq!(
            proto::ExecutionState {
                additional_info: NO_MORE_RETRIES_MSG.to_string(),
                execution_state_enum: Some(proto::execution_state::ExecutionStateEnum::Pending(
                    proto::Pending::StartingFailed.into(),
                )),
            },
            ExecutionState::restart_failed_no_retry().into(),
        );
        assert_eq!(
            proto::ExecutionState {
                additional_info: "".to_string(),
                execution_state_enum: Some(proto::execution_state::ExecutionStateEnum::Removed(
                    proto::Removed::Removed.into(),
                )),
            },
            ExecutionState::removed().into(),
        );

        assert_eq!(
            proto::ExecutionState {
                additional_info: additional_info.to_string(),
                execution_state_enum: Some(proto::execution_state::ExecutionStateEnum::Failed(
                    proto::Failed::Unknown.into(),
                )),
            },
            ExecutionState::unknown(additional_info).into(),
        );
        assert_eq!(
            proto::ExecutionState {
                additional_info: additional_info.to_string(),
                execution_state_enum: Some(proto::execution_state::ExecutionStateEnum::Pending(
                    proto::Pending::Starting.into(),
                )),
            },
            ExecutionState::starting(additional_info).into(),
        );
        assert_eq!(
            proto::ExecutionState {
                additional_info: additional_info.to_string(),
                execution_state_enum: Some(proto::execution_state::ExecutionStateEnum::Failed(
                    proto::Failed::ExecFailed.into(),
                )),
            },
            ExecutionState::failed(additional_info).into(),
        );
        assert_eq!(
            proto::ExecutionState {
                additional_info: "".to_string(),
                execution_state_enum: Some(proto::execution_state::ExecutionStateEnum::Succeeded(
                    proto::Succeeded::Ok.into(),
                )),
            },
            ExecutionState::succeeded().into(),
        );
        assert_eq!(
            proto::ExecutionState {
                additional_info: "".to_string(),
                execution_state_enum: Some(proto::execution_state::ExecutionStateEnum::Running(
                    proto::Running::Ok.into(),
                )),
            },
            ExecutionState::running().into(),
        );
        assert_eq!(
            proto::ExecutionState {
                additional_info: additional_info.to_string(),
                execution_state_enum: Some(proto::execution_state::ExecutionStateEnum::Stopping(
                    proto::Stopping::Stopping.into(),
                )),
            },
            ExecutionState::stopping(additional_info).into(),
        );
        assert_eq!(
            proto::ExecutionState {
                additional_info: "".to_string(),
                execution_state_enum: Some(proto::execution_state::ExecutionStateEnum::Failed(
                    proto::Failed::Lost.into(),
                )),
            },
            ExecutionState::lost().into(),
        );
    }

    // [utest->swdd~common-workload-state-additional-information~1]
    // [utest->swdd~common-workload-states-supported-states~1]
    #[test]
    fn utest_execution_state_from_proto_mapping() {
        let additional_info = "some additional info";

        assert_eq!(
            ExecutionState::agent_disconnected(),
            proto::ExecutionState {
                additional_info: "".to_string(),
                execution_state_enum: Some(
                    proto::execution_state::ExecutionStateEnum::AgentDisconnected(
                        proto::AgentDisconnected::AgentDisconnected.into(),
                    )
                ),
            }
            .into(),
        );
        assert_eq!(
            ExecutionState::restart_failed_no_retry(),
            proto::ExecutionState {
                additional_info: NO_MORE_RETRIES_MSG.to_string(),
                execution_state_enum: Some(proto::execution_state::ExecutionStateEnum::Pending(
                    proto::Pending::StartingFailed.into(),
                )),
            }
            .into(),
        );
        assert_eq!(
            ExecutionState::removed(),
            proto::ExecutionState {
                additional_info: "".to_string(),
                execution_state_enum: Some(proto::execution_state::ExecutionStateEnum::Removed(
                    proto::Removed::Removed.into(),
                )),
            }
            .into(),
        );

        assert_eq!(
            ExecutionState::unknown(additional_info),
            proto::ExecutionState {
                additional_info: additional_info.to_string(),
                execution_state_enum: Some(proto::execution_state::ExecutionStateEnum::Failed(
                    proto::Failed::Unknown.into(),
                )),
            }
            .into(),
        );
        assert_eq!(
            ExecutionState::starting(additional_info),
            proto::ExecutionState {
                additional_info: additional_info.to_string(),
                execution_state_enum: Some(proto::execution_state::ExecutionStateEnum::Pending(
                    proto::Pending::Starting.into(),
                )),
            }
            .into(),
        );
        assert_eq!(
            ExecutionState::failed(additional_info),
            proto::ExecutionState {
                additional_info: additional_info.to_string(),
                execution_state_enum: Some(proto::execution_state::ExecutionStateEnum::Failed(
                    proto::Failed::ExecFailed.into(),
                )),
            }
            .into(),
        );
        assert_eq!(
            ExecutionState::succeeded(),
            proto::ExecutionState {
                additional_info: "".to_string(),
                execution_state_enum: Some(proto::execution_state::ExecutionStateEnum::Succeeded(
                    proto::Succeeded::Ok.into(),
                )),
            }
            .into(),
        );
        assert_eq!(
            ExecutionState::running(),
            proto::ExecutionState {
                additional_info: "".to_string(),
                execution_state_enum: Some(proto::execution_state::ExecutionStateEnum::Running(
                    proto::Running::Ok.into(),
                )),
            }
            .into(),
        );
        assert_eq!(
            ExecutionState::stopping(additional_info),
            proto::ExecutionState {
                additional_info: additional_info.to_string(),
                execution_state_enum: Some(proto::execution_state::ExecutionStateEnum::Stopping(
                    proto::Stopping::Stopping.into(),
                )),
            }
            .into(),
        );
        assert_eq!(
            ExecutionState::lost(),
            proto::ExecutionState {
                additional_info: "".to_string(),
                execution_state_enum: Some(proto::execution_state::ExecutionStateEnum::Failed(
                    proto::Failed::Lost.into(),
                )),
            }
            .into(),
        );
    }

    // [utest->swdd~common-workload-state-additional-information~1]
    // [utest->swdd~common-workload-states-supported-states~1]
    #[test]
    fn utest_execution_state_to_string_basic_mapping() {
        let additional_info = "some additional info";

        assert_eq!(
            ExecutionState::agent_disconnected().to_string(),
            String::from("AgentDisconnected")
        );
        assert_eq!(
            ExecutionState::restart_failed_no_retry().to_string(),
            format!("Pending(StartingFailed): '{}'", NO_MORE_RETRIES_MSG)
        );
        assert_eq!(
            ExecutionState::removed().to_string(),
            String::from("Removed")
        );
        assert_eq!(
            ExecutionState::unknown(additional_info).to_string(),
            format!("Failed(Unknown): '{additional_info}'")
        );
        assert_eq!(
            ExecutionState::starting(additional_info).to_string(),
            format!("Pending(Starting): '{additional_info}'")
        );
        assert_eq!(
            ExecutionState::failed(additional_info).to_string(),
            format!("Failed(ExecFailed): '{additional_info}'")
        );
        assert_eq!(
            ExecutionState::succeeded().to_string(),
            String::from("Succeeded(Ok)")
        );
        assert_eq!(
            ExecutionState::running().to_string(),
            String::from("Running(Ok)")
        );
        assert_eq!(
            ExecutionState::stopping(additional_info).to_string(),
            format!("Stopping(Stopping): '{additional_info}'")
        );
        assert_eq!(
            ExecutionState::lost().to_string(),
            String::from("Failed(Lost)")
        );
    }
}<|MERGE_RESOLUTION|>--- conflicted
+++ resolved
@@ -21,12 +21,9 @@
 use crate::std_extensions::UnreachableOption;
 
 use super::WorkloadInstanceName;
-<<<<<<< HEAD
-=======
 
 const TRIGGERED_MSG: &str = "Triggered at runtime.";
 const NO_MORE_RETRIES_MSG: &str = "No more retries.";
->>>>>>> 674c28d0
 
 #[derive(Debug, Clone, Serialize, Deserialize, PartialEq, Eq)]
 pub enum PendingSubstate {
@@ -61,8 +58,6 @@
 #[derive(Debug, Clone, Serialize, Deserialize, PartialEq, Eq)]
 pub enum RunningSubstate {
     Ok = 0,
-<<<<<<< HEAD
-=======
 }
 
 impl From<i32> for RunningSubstate {
@@ -83,50 +78,14 @@
 pub enum StoppingSubstate {
     Stopping = 0,
     WaitingToStop = 1,
->>>>>>> 674c28d0
     DeleteFailed = 8,
-}
-
-impl From<i32> for StoppingSubstate {
-    fn from(x: i32) -> Self {
-        match x {
-<<<<<<< HEAD
-            x if x == RunningSubstate::Ok as i32 => RunningSubstate::Ok,
-            _ => RunningSubstate::DeleteFailed,
-=======
-            x if x == StoppingSubstate::WaitingToStop as i32 => StoppingSubstate::WaitingToStop,
-            x if x == StoppingSubstate::DeleteFailed as i32 => StoppingSubstate::DeleteFailed,
-            _ => StoppingSubstate::Stopping,
->>>>>>> 674c28d0
-        }
-    }
-}
-
-impl Display for StoppingSubstate {
-    fn fmt(&self, f: &mut std::fmt::Formatter<'_>) -> std::fmt::Result {
-        match self {
-<<<<<<< HEAD
-            RunningSubstate::Ok => write!(f, "Ok"),
-            RunningSubstate::DeleteFailed => write!(f, "DeleteFailed"),
-=======
-            StoppingSubstate::Stopping => write!(f, "Stopping"),
-            StoppingSubstate::WaitingToStop => write!(f, "WaitingToStop"),
-            StoppingSubstate::DeleteFailed => write!(f, "DeleteFailed"),
->>>>>>> 674c28d0
-        }
-    }
-}
-
-#[derive(Debug, Clone, Serialize, Deserialize, PartialEq, Eq)]
-pub enum StoppingSubstate {
-    Stopping = 0,
-    WaitingToStop = 1,
 }
 
 impl From<i32> for StoppingSubstate {
     fn from(x: i32) -> Self {
         match x {
             x if x == StoppingSubstate::WaitingToStop as i32 => StoppingSubstate::WaitingToStop,
+            x if x == StoppingSubstate::DeleteFailed as i32 => StoppingSubstate::DeleteFailed,
             _ => StoppingSubstate::Stopping,
         }
     }
@@ -137,6 +96,7 @@
         match self {
             StoppingSubstate::Stopping => write!(f, "Stopping"),
             StoppingSubstate::WaitingToStop => write!(f, "WaitingToStop"),
+            StoppingSubstate::DeleteFailed => write!(f, "DeleteFailed"),
         }
     }
 }
@@ -407,8 +367,6 @@
     pub fn stopping(additional_info: impl ToString) -> Self {
         ExecutionState {
             state: ExecutionStateEnum::Stopping(StoppingSubstate::Stopping),
-<<<<<<< HEAD
-=======
             additional_info: additional_info.to_string(),
         }
     }
@@ -423,7 +381,6 @@
     pub fn delete_failed(additional_info: impl ToString) -> Self {
         ExecutionState {
             state: ExecutionStateEnum::Stopping(StoppingSubstate::DeleteFailed),
->>>>>>> 674c28d0
             additional_info: additional_info.to_string(),
         }
     }
@@ -448,8 +405,6 @@
             ..Default::default()
         }
     }
-<<<<<<< HEAD
-=======
 
     pub fn initial() -> Self {
         ExecutionState {
@@ -464,7 +419,6 @@
             ..Default::default()
         }
     }
->>>>>>> 674c28d0
 }
 
 impl From<ExecutionState> for proto::ExecutionState {
@@ -599,9 +553,6 @@
 mod tests {
     use api::proto::{self};
 
-<<<<<<< HEAD
-    use crate::objects::{ExecutionState, WorkloadInstanceName, WorkloadState};
-=======
     use crate::objects::{
         workload_state::NO_MORE_RETRIES_MSG, ExecutionState, WorkloadInstanceName, WorkloadState,
     };
@@ -651,7 +602,6 @@
             ExecutionState::failed("crashed")
         );
     }
->>>>>>> 674c28d0
 
     // [utest->swdd~common-workload-state-identification~1]
     #[test]
