// Copyright (c) 2023 Elektrobit Automotive GmbH
//
// This program and the accompanying materials are made available under the
// terms of the Apache License, Version 2.0 which is available at
// https://www.apache.org/licenses/LICENSE-2.0.
//
// Unless required by applicable law or agreed to in writing, software
// distributed under the License is distributed on an "AS IS" BASIS, WITHOUT
// WARRANTIES OR CONDITIONS OF ANY KIND, either express or implied. See the
// License for the specific language governing permissions and limitations
// under the License.
//
// SPDX-License-Identifier: Apache-2.0

use serde::{Deserialize, Serialize};
use std::collections::HashMap;

use api::proto;

use crate::helpers::serialize_to_ordered_map;
use crate::objects::Tag;

use super::ExecutionState;
use super::WorkloadInstanceName;

pub type WorkloadCollection = Vec<WorkloadSpec>;
pub type DeletedWorkloadCollection = Vec<DeletedWorkload>;
// [impl->swdd~common-object-serialization~1]
#[derive(Debug, Clone, Serialize, Deserialize, PartialEq, Eq, Default)]
pub struct DeletedWorkload {
    pub instance_name: WorkloadInstanceName,
    #[serde(serialize_with = "serialize_to_ordered_map")]
    pub dependencies: HashMap<String, DeleteCondition>,
}

impl TryFrom<proto::DeletedWorkload> for DeletedWorkload {
    type Error = String;

    fn try_from(deleted_workload: proto::DeletedWorkload) -> Result<Self, Self::Error> {
        Ok(DeletedWorkload {
            instance_name: deleted_workload
                .instance_name
                .ok_or("No instance name")?
                .into(),
            dependencies: deleted_workload
                .dependencies
                .into_iter()
                .map(|(k, v)| Ok((k, v.try_into()?)))
                .collect::<Result<HashMap<String, DeleteCondition>, String>>()?,
        })
    }
}

impl From<DeletedWorkload> for proto::DeletedWorkload {
    fn from(value: DeletedWorkload) -> Self {
        proto::DeletedWorkload {
            instance_name: proto::WorkloadInstanceName::from(value.instance_name).into(),
            dependencies: value
                .dependencies
                .into_iter()
                .map(|(k, v)| (k, v as i32))
                .collect(),
        }
    }
}

// [impl->swdd~common-object-serialization~1]
#[derive(Debug, Clone, Serialize, Deserialize, PartialEq, Eq, Default)]
#[serde(default, rename_all = "camelCase")]
pub struct WorkloadSpec {
    pub instance_name: WorkloadInstanceName,
    pub tags: Vec<Tag>,
    #[serde(serialize_with = "serialize_to_ordered_map")]
    pub dependencies: HashMap<String, AddCondition>,
    pub restart: bool,
    pub runtime: String,
    pub runtime_config: String,
}

impl TryFrom<proto::AddedWorkload> for WorkloadSpec {
    type Error = String;

    fn try_from(workload: proto::AddedWorkload) -> Result<Self, String> {
        Ok(WorkloadSpec {
            dependencies: workload
                .dependencies
                .into_iter()
                .map(|(k, v)| Ok((k, v.try_into()?)))
                .collect::<Result<HashMap<String, AddCondition>, String>>()?,
            restart: workload.restart,
            runtime: workload.runtime,
            instance_name: workload.instance_name.ok_or("No instance name")?.into(),
            tags: workload.tags.into_iter().map(|x| x.into()).collect(),
            runtime_config: workload.runtime_config,
        })
    }
}

impl From<WorkloadSpec> for proto::AddedWorkload {
    fn from(workload: WorkloadSpec) -> Self {
        proto::AddedWorkload {
            instance_name: proto::WorkloadInstanceName::from(workload.instance_name).into(),
            dependencies: workload
                .dependencies
                .into_iter()
                .map(|(k, v)| (k, v as i32))
                .collect(),
            restart: workload.restart,
            runtime: workload.runtime,
            runtime_config: workload.runtime_config,
            tags: workload.tags.into_iter().map(|x| x.into()).collect(),
        }
    }
}

pub type AgentWorkloadMap = HashMap<String, (WorkloadCollection, DeletedWorkloadCollection)>;

pub fn get_workloads_per_agent(
    added_workloads: WorkloadCollection,
    deleted_workloads: DeletedWorkloadCollection,
) -> AgentWorkloadMap {
    let mut agent_workloads: AgentWorkloadMap = HashMap::new();

    for added_workload in added_workloads {
        if let Some((added_workload_vector, _)) =
            agent_workloads.get_mut(added_workload.instance_name.agent_name())
        {
            added_workload_vector.push(added_workload);
<<<<<<< HEAD
        } else {
=======
        } else if !added_workload.instance_name.agent_name().is_empty() {
>>>>>>> 674c28d0
            agent_workloads.insert(
                added_workload.instance_name.agent_name().to_owned(),
                (vec![added_workload], vec![]),
            );
        }
    }

    for deleted_workload in deleted_workloads {
        if let Some((_, deleted_workload_vector)) =
            agent_workloads.get_mut(deleted_workload.instance_name.agent_name())
        {
            deleted_workload_vector.push(deleted_workload);
        } else {
            agent_workloads.insert(
                deleted_workload.instance_name.agent_name().to_owned(),
                (vec![], vec![deleted_workload]),
            );
        }
    }

    agent_workloads
}

pub trait FulfilledBy<T> {
    fn fulfilled_by(&self, other: &T) -> bool;
}

// [impl->swdd~workload-add-conditions-for-dependencies~1]
#[derive(Debug, Clone, Copy, Serialize, Deserialize, PartialEq, Eq)]
#[serde(rename_all = "SCREAMING_SNAKE_CASE")]
pub enum AddCondition {
    AddCondRunning = 0,
    AddCondSucceeded = 1,
    AddCondFailed = 2,
}

impl FulfilledBy<ExecutionState> for AddCondition {
<<<<<<< HEAD
    // [impl->swdd~execution-states-of-workload-dependencies-fulfill-add-conditions~1]
=======
>>>>>>> 674c28d0
    fn fulfilled_by(&self, other: &ExecutionState) -> bool {
        match self {
            AddCondition::AddCondRunning => (*other).is_running(),
            AddCondition::AddCondSucceeded => (*other).is_succeeded(),
            AddCondition::AddCondFailed => (*other).is_failed(),
        }
    }
}

impl TryFrom<i32> for AddCondition {
    type Error = String;

    fn try_from(value: i32) -> Result<Self, Self::Error> {
        match value {
            x if x == AddCondition::AddCondRunning as i32 => Ok(AddCondition::AddCondRunning),
            x if x == AddCondition::AddCondSucceeded as i32 => Ok(AddCondition::AddCondSucceeded),
            x if x == AddCondition::AddCondFailed as i32 => Ok(AddCondition::AddCondFailed),
            _ => Err(format!(
                "Received an unknown value '{value}' as AddCondition."
            )),
        }
    }
}

// [impl->swdd~workload-delete-conditions-for-dependencies~1]
#[derive(Debug, Clone, Copy, Serialize, Deserialize, PartialEq, Eq)]
#[serde(rename_all = "SCREAMING_SNAKE_CASE")]
pub enum DeleteCondition {
    DelCondRunning = 0,
    DelCondNotPendingNorRunning = 1,
}

impl FulfilledBy<ExecutionState> for DeleteCondition {
<<<<<<< HEAD
    // [impl->swdd~execution-states-of-workload-dependencies-fulfill-delete-conditions~1]
=======
>>>>>>> 674c28d0
    fn fulfilled_by(&self, other: &ExecutionState) -> bool {
        if other.is_waiting_to_start() {
            return true;
        }

        match self {
            DeleteCondition::DelCondNotPendingNorRunning => (*other).is_not_pending_nor_running(),
            DeleteCondition::DelCondRunning => (*other).is_running(),
        }
    }
}

impl TryFrom<i32> for DeleteCondition {
    type Error = String;

    fn try_from(value: i32) -> Result<Self, Self::Error> {
        match value {
            x if x == DeleteCondition::DelCondRunning as i32 => Ok(DeleteCondition::DelCondRunning),
            x if x == DeleteCondition::DelCondNotPendingNorRunning as i32 => {
                Ok(DeleteCondition::DelCondNotPendingNorRunning)
            }
            _ => Err(format!(
                "Received an unknown value '{value}' as DeleteCondition."
            )),
        }
    }
}

//////////////////////////////////////////////////////////////////////////////
//                 ########  #######    #########  #########                //
//                    ##     ##        ##             ##                    //
//                    ##     #####     #########      ##                    //
//                    ##     ##                ##     ##                    //
//                    ##     #######   #########      ##                    //
//////////////////////////////////////////////////////////////////////////////

#[cfg(any(feature = "test_utils", test))]
fn generate_test_dependencies() -> HashMap<String, AddCondition> {
    HashMap::from([
        (String::from("workload A"), AddCondition::AddCondRunning),
        (String::from("workload C"), AddCondition::AddCondSucceeded),
    ])
}

#[cfg(any(feature = "test_utils", test))]
pub fn generate_test_workload_spec_with_param(
    agent_name: String,
    workload_name: String,
    runtime_name: String,
) -> crate::objects::WorkloadSpec {
    let runtime_config =
        "generalOptions: [\"--version\"]\ncommandOptions: [\"--network=host\"]\nimage: alpine:latest\ncommandArgs: [\"bash\"]\n"
        .to_owned();

    generate_test_workload_spec_with_runtime_config(
        agent_name,
        workload_name,
        runtime_name,
        runtime_config,
    )
}

#[cfg(any(feature = "test_utils", test))]
pub fn generate_test_workload_spec_with_runtime_config(
    agent_name: String,
    workload_name: String,
    runtime_name: String,
    runtime_config: String,
) -> crate::objects::WorkloadSpec {
    let instance_name = WorkloadInstanceName::builder()
        .agent_name(agent_name)
        .workload_name(workload_name)
        .config(&runtime_config)
        .build();

    WorkloadSpec {
        instance_name,
        dependencies: generate_test_dependencies(),
        restart: true,
        runtime: runtime_name,
        tags: vec![Tag {
            key: "key".into(),
            value: "value".into(),
        }],
        runtime_config,
    }
}

#[cfg(any(feature = "test_utils", test))]
pub fn generate_test_workload_spec() -> WorkloadSpec {
    generate_test_workload_spec_with_param(
        "agent".to_string(),
        "name".to_string(),
        "runtime".to_string(),
    )
}

#[cfg(any(feature = "test_utils", test))]
pub fn generate_test_workload_spec_with_dependencies(
    agent_name: &str,
    workload_name: &str,
    runtime_name: &str,
    dependencies: HashMap<String, AddCondition>,
) -> WorkloadSpec {
    let mut workload_spec = generate_test_workload_spec_with_param(
        agent_name.to_owned(),
        workload_name.to_owned(),
        runtime_name.to_owned(),
    );
    workload_spec.dependencies = dependencies;
    workload_spec
}

// [utest->swdd~common-conversions-between-ankaios-and-proto~1]
// [utest->swdd~common-object-representation~1]
// [utest->swdd~common-object-serialization~1]
#[cfg(test)]
mod tests {
    use api::proto;
    use std::collections::HashMap;

    use crate::objects::*;
    use crate::test_utils::*;

    #[test]
    fn utest_converts_to_proto_deleted_workload() {
        let proto_workload = generate_test_proto_deleted_workload();
        let workload =
            generate_test_deleted_workload("agent".to_string(), "workload X".to_string());

        assert_eq!(proto::DeletedWorkload::from(workload), proto_workload);
    }

    #[test]
    fn utest_converts_to_ankaios_deleted_workload() {
        let proto_workload = generate_test_proto_deleted_workload();
        let workload =
            generate_test_deleted_workload("agent".to_string(), "workload X".to_string());

        assert_eq!(DeletedWorkload::try_from(proto_workload), Ok(workload));
    }

    #[test]
    fn utest_converts_to_ankaios_deleted_workload_fails() {
        let mut proto_workload = generate_test_proto_deleted_workload();
        proto_workload.dependencies.insert("workload B".into(), -1);

        assert!(DeletedWorkload::try_from(proto_workload).is_err());
    }

    #[test]
    fn utest_converts_to_proto_added_workload() {
        let workload_spec = generate_test_workload_spec();

        let proto_workload = proto::AddedWorkload {
            instance_name: Some(proto::WorkloadInstanceName {
                workload_name: "name".to_string(),
                agent_name: "agent".to_string(),
                id: workload_spec.runtime_config.hash_config(),
            }),
            dependencies: HashMap::from([
                (
                    String::from("workload A"),
                    proto::AddCondition::AddCondRunning.into(),
                ),
                (
                    String::from("workload C"),
                    proto::AddCondition::AddCondSucceeded.into(),
                ),
            ]),
            restart: true,
            runtime: String::from("runtime"),
            runtime_config: workload_spec.runtime_config.clone(),
            tags: vec![proto::Tag {
                key: "key".into(),
                value: "value".into(),
            }],
        };

        assert_eq!(proto::AddedWorkload::from(workload_spec), proto_workload);
    }

    #[test]
    fn utest_converts_to_ankaios_added_workload() {
        let workload = WorkloadSpec {
            dependencies: HashMap::from([
                (String::from("workload A"), AddCondition::AddCondRunning),
                (String::from("workload C"), AddCondition::AddCondSucceeded),
            ]),
            restart: true,
            runtime: String::from("runtime"),
            instance_name: WorkloadInstanceName::builder()
                .agent_name("agent")
                .workload_name("name")
                .build(),
            tags: vec![],
            runtime_config: String::from("some config"),
        };

        let proto_workload = proto::AddedWorkload {
            instance_name: Some(proto::WorkloadInstanceName {
                workload_name: "name".to_string(),
                agent_name: "agent".to_string(),
                ..Default::default()
            }),
            dependencies: HashMap::from([
                (
                    String::from("workload A"),
                    proto::AddCondition::AddCondRunning.into(),
                ),
                (
                    String::from("workload C"),
                    proto::AddCondition::AddCondSucceeded.into(),
                ),
            ]),
            restart: true,
            runtime: String::from("runtime"),
            runtime_config: String::from("some config"),
            tags: vec![],
        };

        assert_eq!(WorkloadSpec::try_from(proto_workload), Ok(workload));
    }

    #[test]
    fn utest_converts_to_ankaios_added_workload_fails() {
        let proto_workload = proto::AddedWorkload {
            instance_name: Some(proto::WorkloadInstanceName {
                workload_name: "name".to_string(),
                ..Default::default()
            }),
            dependencies: HashMap::from([
                (
                    String::from("workload A"),
                    proto::AddCondition::AddCondRunning.into(),
                ),
                (String::from("workload B"), -1),
                (
                    String::from("workload C"),
                    proto::AddCondition::AddCondSucceeded.into(),
                ),
            ]),
            restart: true,
            runtime: String::from("runtime"),
            runtime_config: String::from("some config"),
            tags: vec![],
        };

        assert!(WorkloadSpec::try_from(proto_workload).is_err());
    }

    #[test]
    fn utest_get_workloads_per_agent_one_agent_one_workload() {
        let added_workloads = vec![
            generate_test_workload_spec_with_param(
                "agent1".to_string(),
                "name 1".to_string(),
                "runtime1".to_string(),
            ),
            generate_test_workload_spec_with_param(
                "agent1".to_string(),
                "name 2".to_string(),
                "runtime2".to_string(),
            ),
            generate_test_workload_spec_with_param(
                "agent2".to_string(),
                "name 3".to_string(),
                "runtime3".to_string(),
            ),
        ];

        let deleted_workloads = vec![
            generate_test_deleted_workload("agent1".to_string(), "workload 8".to_string()),
            generate_test_deleted_workload("agent4".to_string(), "workload 9".to_string()),
        ];

        let workload_map = get_workloads_per_agent(added_workloads, deleted_workloads);
        assert_eq!(workload_map.len(), 3);

        let (agent1_added_workloads, agent1_deleted_workloads) =
            workload_map.get("agent1").unwrap();
        assert_eq!(agent1_added_workloads.len(), 2);
        assert_eq!(agent1_deleted_workloads.len(), 1);

        let workload1 = &agent1_added_workloads[0];
        let workload2 = &agent1_added_workloads[1];
        assert_eq!(workload1.instance_name.agent_name(), "agent1");
        assert_eq!(workload1.runtime, "runtime1");
        assert_eq!(workload2.instance_name.agent_name(), "agent1");
        assert_eq!(workload2.runtime, "runtime2");

        let deleted_workload1 = &agent1_deleted_workloads[0];
        assert_eq!(deleted_workload1.instance_name.agent_name(), "agent1");
        assert_eq!(
            deleted_workload1.instance_name.workload_name(),
            "workload 8"
        );

        let (agent2_added_workloads, agent2_deleted_workloads) =
            workload_map.get("agent2").unwrap();
        assert_eq!(agent2_added_workloads.len(), 1);
        assert_eq!(agent2_deleted_workloads.len(), 0);

        let workload3 = &agent2_added_workloads[0];
        assert_eq!(workload3.instance_name.agent_name(), "agent2");
        assert_eq!(workload3.runtime, "runtime3");

        assert!(workload_map.get("agent3").is_none());

        let (agent4_added_workloads, agent4_deleted_workloads) =
            workload_map.get("agent4").unwrap();
        assert_eq!(agent4_added_workloads.len(), 0);
        assert_eq!(agent4_deleted_workloads.len(), 1);

        let workload3 = &agent4_deleted_workloads[0];
        assert_eq!(workload3.instance_name.agent_name(), "agent4");
        assert_eq!(workload3.instance_name.workload_name(), "workload 9");
    }

    // [utest->swdd~workload-add-conditions-for-dependencies~1]
    #[test]
    fn utest_add_condition_from_int() {
        assert_eq!(
            AddCondition::try_from(0).unwrap(),
            AddCondition::AddCondRunning
        );
        assert_eq!(
            AddCondition::try_from(1).unwrap(),
            AddCondition::AddCondSucceeded
        );
        assert_eq!(
            AddCondition::try_from(2).unwrap(),
            AddCondition::AddCondFailed
        );
        assert_eq!(
            AddCondition::try_from(100),
            Err::<AddCondition, String>(
                "Received an unknown value '100' as AddCondition.".to_string()
            )
        );
    }

    // [utest->swdd~workload-delete-conditions-for-dependencies~1]
    #[test]
    fn utest_delete_condition_from_int() {
        assert_eq!(
            DeleteCondition::try_from(0).unwrap(),
            DeleteCondition::DelCondRunning
        );
        assert_eq!(
            DeleteCondition::try_from(1).unwrap(),
            DeleteCondition::DelCondNotPendingNorRunning
        );
        assert_eq!(
            DeleteCondition::try_from(100),
            Err::<DeleteCondition, String>(
                "Received an unknown value '100' as DeleteCondition.".to_string()
            )
        );
    }

    #[test]
    fn utest_serialize_deleted_workload_into_ordered_output() {
        let mut deleted_workload =
            generate_test_deleted_workload("agent X".to_string(), "workload X".to_string());

        deleted_workload.dependencies.insert(
            "workload C".to_string(),
            DeleteCondition::DelCondNotPendingNorRunning,
        );

        let serialized_deleted_workload = serde_yaml::to_string(&deleted_workload).unwrap();
        let indices = [
            serialized_deleted_workload.find("workload A").unwrap(),
            serialized_deleted_workload.find("workload C").unwrap(),
        ];
        assert!(
            indices.windows(2).all(|window| window[0] < window[1]),
            "expected ordered dependencies."
        );
    }

<<<<<<< HEAD
    // [utest->swdd~execution-states-of-workload-dependencies-fulfill-add-conditions~1]
=======
>>>>>>> 674c28d0
    #[test]
    fn utest_add_condition_fulfilled_by_fulfilled() {
        let add_condition = AddCondition::AddCondRunning;
        assert!(add_condition.fulfilled_by(&ExecutionState::running()));

        let add_condition = AddCondition::AddCondSucceeded;
        assert!(add_condition.fulfilled_by(&ExecutionState::succeeded()));

        let add_condition = AddCondition::AddCondFailed;
        assert!(add_condition.fulfilled_by(&ExecutionState::failed("some failure".to_string())));
    }

<<<<<<< HEAD
    // [utest->swdd~execution-states-of-workload-dependencies-fulfill-delete-conditions~1]
=======
>>>>>>> 674c28d0
    #[test]
    fn utest_delete_condition_fulfilled_by() {
        let delete_condition = DeleteCondition::DelCondNotPendingNorRunning;
        assert!(delete_condition.fulfilled_by(&ExecutionState::succeeded()));

        let delete_condition = DeleteCondition::DelCondRunning;
        assert!(delete_condition.fulfilled_by(&ExecutionState::running()));

        let delete_condition = DeleteCondition::DelCondNotPendingNorRunning;
        assert!(delete_condition.fulfilled_by(&ExecutionState::waiting_to_start()));
    }
}<|MERGE_RESOLUTION|>--- conflicted
+++ resolved
@@ -126,11 +126,7 @@
             agent_workloads.get_mut(added_workload.instance_name.agent_name())
         {
             added_workload_vector.push(added_workload);
-<<<<<<< HEAD
-        } else {
-=======
         } else if !added_workload.instance_name.agent_name().is_empty() {
->>>>>>> 674c28d0
             agent_workloads.insert(
                 added_workload.instance_name.agent_name().to_owned(),
                 (vec![added_workload], vec![]),
@@ -168,10 +164,7 @@
 }
 
 impl FulfilledBy<ExecutionState> for AddCondition {
-<<<<<<< HEAD
     // [impl->swdd~execution-states-of-workload-dependencies-fulfill-add-conditions~1]
-=======
->>>>>>> 674c28d0
     fn fulfilled_by(&self, other: &ExecutionState) -> bool {
         match self {
             AddCondition::AddCondRunning => (*other).is_running(),
@@ -205,10 +198,7 @@
 }
 
 impl FulfilledBy<ExecutionState> for DeleteCondition {
-<<<<<<< HEAD
     // [impl->swdd~execution-states-of-workload-dependencies-fulfill-delete-conditions~1]
-=======
->>>>>>> 674c28d0
     fn fulfilled_by(&self, other: &ExecutionState) -> bool {
         if other.is_waiting_to_start() {
             return true;
@@ -591,10 +581,7 @@
         );
     }
 
-<<<<<<< HEAD
     // [utest->swdd~execution-states-of-workload-dependencies-fulfill-add-conditions~1]
-=======
->>>>>>> 674c28d0
     #[test]
     fn utest_add_condition_fulfilled_by_fulfilled() {
         let add_condition = AddCondition::AddCondRunning;
@@ -607,10 +594,7 @@
         assert!(add_condition.fulfilled_by(&ExecutionState::failed("some failure".to_string())));
     }
 
-<<<<<<< HEAD
     // [utest->swdd~execution-states-of-workload-dependencies-fulfill-delete-conditions~1]
-=======
->>>>>>> 674c28d0
     #[test]
     fn utest_delete_condition_fulfilled_by() {
         let delete_condition = DeleteCondition::DelCondNotPendingNorRunning;
