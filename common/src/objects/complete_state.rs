--- conflicted
+++ resolved
@@ -26,18 +26,10 @@
     pub workload_states: Vec<WorkloadState>,
 }
 
-<<<<<<< HEAD
-impl From<CompleteState> for proto::CompleteState {
-    fn from(item: CompleteState) -> proto::CompleteState {
-        proto::CompleteState {
-            desired_state: Some(proto::State::from(item.desired_state)),
-=======
 impl From<CompleteState> for ank_base::CompleteState {
     fn from(item: CompleteState) -> ank_base::CompleteState {
         ank_base::CompleteState {
-            startup_state: Some(ank_base::State::from(item.startup_state)),
             desired_state: Some(ank_base::State::from(item.desired_state)),
->>>>>>> 5ca2d60b
             workload_states: item.workload_states.into_iter().map(|x| x.into()).collect(),
         }
     }
