// Copyright (c) 2024 Elektrobit Automotive GmbH
//
// This program and the accompanying materials are made available under the
// terms of the Apache License, Version 2.0 which is available at
// https://www.apache.org/licenses/LICENSE-2.0.
//
// Unless required by applicable law or agreed to in writing, software
// distributed under the License is distributed on an "AS IS" BASIS, WITHOUT
// WARRANTIES OR CONDITIONS OF ANY KIND, either express or implied. See the
// License for the specific language governing permissions and limitations
// under the License.
//
// SPDX-License-Identifier: Apache-2.0

use serde::{Deserialize, Serialize};

use std::collections::HashMap;

use crate::helpers::serialize_to_ordered_map;
<<<<<<< HEAD
use crate::objects::Cronjob;
use crate::objects::StoredWorkloadSpec;
=======
use crate::objects::WorkloadSpec;
>>>>>>> 2db8ef4c
use api::proto;

// [impl->swdd~common-object-representation~1]#[accessible_by_field_name]
// [impl->swdd~common-object-serialization~1]
#[derive(Debug, Clone, Default, Eq, PartialEq, Serialize, Deserialize)]
#[serde(default, rename_all = "camelCase")]
pub struct State {
    #[serde(serialize_with = "serialize_to_ordered_map")]
<<<<<<< HEAD
    pub workloads: HashMap<String, StoredWorkloadSpec>,
    #[serde(serialize_with = "serialize_to_ordered_map")]
    pub configs: HashMap<String, String>,
    #[serde(serialize_with = "serialize_to_ordered_map")]
    pub cron_jobs: HashMap<String, Cronjob>,
=======
    pub workloads: HashMap<String, WorkloadSpec>,
>>>>>>> 2db8ef4c
}

impl From<State> for proto::State {
    fn from(item: State) -> Self {
        proto::State {
            workloads: item
                .workloads
                .into_iter()
                .map(|(k, v)| (k, v.into()))
                .collect(),
        }
    }
}

impl TryFrom<proto::State> for State {
    type Error = String;

    fn try_from(item: proto::State) -> Result<Self, Self::Error> {
        Ok(State {
            workloads: item
                .workloads
                .into_iter()
<<<<<<< HEAD
                .map(|(k, v)| Ok((k.to_owned(), v.try_into()?)))
                .collect::<Result<HashMap<String, StoredWorkloadSpec>, String>>()?,
            configs: item.configs,
            cron_jobs: item
                .cronjobs
                .into_iter()
                .map(|(k, v)| (k, v.into()))
                .collect(),
=======
                .map(|(k, v)| Ok((k.to_owned(), (k, v).try_into()?)))
                .collect::<Result<HashMap<String, WorkloadSpec>, String>>()?,
>>>>>>> 2db8ef4c
        })
    }
}

//////////////////////////////////////////////////////////////////////////////
//                 ########  #######    #########  #########                //
//                    ##     ##        ##             ##                    //
//                    ##     #####     #########      ##                    //
//                    ##     ##                ##     ##                    //
//                    ##     #######   #########      ##                    //
//////////////////////////////////////////////////////////////////////////////

// [utest->swdd~common-conversions-between-ankaios-and-proto~1]
// [utest->swdd~common-object-representation~1]
// [utest->swdd~common-object-serialization~1]
#[cfg(test)]
mod tests {

    use api::proto;

    use crate::{
        objects::State,
        test_utils::{generate_test_proto_state, generate_test_state},
    };

    #[test]
    fn utest_converts_to_proto_state() {
        let ankaios_state = generate_test_state();
        let proto_state = generate_test_proto_state();

        assert_eq!(proto::State::from(ankaios_state), proto_state);
    }

    #[test]
    fn utest_converts_to_ankaios_state() {
        let ankaios_state = generate_test_state();
        let proto_state = generate_test_proto_state();

        assert_eq!(State::try_from(proto_state), Ok(ankaios_state));
    }
<<<<<<< HEAD
=======

    #[test]
    fn utest_serialize_state_into_ordered_output() {
        // input: random sorted state
        let ankaios_state = generate_test_state();

        // serialize to sorted output
        let sorted_state_string = serde_yaml::to_string(&ankaios_state).unwrap();

        let index_workload1 = sorted_state_string.find("workload_name_1").unwrap();
        let index_workload2 = sorted_state_string.find("workload_name_2").unwrap();
        assert!(
            index_workload1 < index_workload2,
            "expected sorted workloads."
        );
    }
>>>>>>> 2db8ef4c
}<|MERGE_RESOLUTION|>--- conflicted
+++ resolved
@@ -17,12 +17,8 @@
 use std::collections::HashMap;
 
 use crate::helpers::serialize_to_ordered_map;
-<<<<<<< HEAD
-use crate::objects::Cronjob;
 use crate::objects::StoredWorkloadSpec;
-=======
-use crate::objects::WorkloadSpec;
->>>>>>> 2db8ef4c
+
 use api::proto;
 
 // [impl->swdd~common-object-representation~1]#[accessible_by_field_name]
@@ -31,15 +27,7 @@
 #[serde(default, rename_all = "camelCase")]
 pub struct State {
     #[serde(serialize_with = "serialize_to_ordered_map")]
-<<<<<<< HEAD
     pub workloads: HashMap<String, StoredWorkloadSpec>,
-    #[serde(serialize_with = "serialize_to_ordered_map")]
-    pub configs: HashMap<String, String>,
-    #[serde(serialize_with = "serialize_to_ordered_map")]
-    pub cron_jobs: HashMap<String, Cronjob>,
-=======
-    pub workloads: HashMap<String, WorkloadSpec>,
->>>>>>> 2db8ef4c
 }
 
 impl From<State> for proto::State {
@@ -62,19 +50,9 @@
             workloads: item
                 .workloads
                 .into_iter()
-<<<<<<< HEAD
                 .map(|(k, v)| Ok((k.to_owned(), v.try_into()?)))
                 .collect::<Result<HashMap<String, StoredWorkloadSpec>, String>>()?,
-            configs: item.configs,
-            cron_jobs: item
-                .cronjobs
-                .into_iter()
-                .map(|(k, v)| (k, v.into()))
-                .collect(),
-=======
-                .map(|(k, v)| Ok((k.to_owned(), (k, v).try_into()?)))
-                .collect::<Result<HashMap<String, WorkloadSpec>, String>>()?,
->>>>>>> 2db8ef4c
+
         })
     }
 }
@@ -115,8 +93,6 @@
 
         assert_eq!(State::try_from(proto_state), Ok(ankaios_state));
     }
-<<<<<<< HEAD
-=======
 
     #[test]
     fn utest_serialize_state_into_ordered_output() {
@@ -133,5 +109,4 @@
             "expected sorted workloads."
         );
     }
->>>>>>> 2db8ef4c
 }