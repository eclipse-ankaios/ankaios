// Copyright (c) 2023 Elektrobit Automotive GmbH
//
// This program and the accompanying materials are made available under the
// terms of the Apache License, Version 2.0 which is available at
// https://www.apache.org/licenses/LICENSE-2.0.
//
// Unless required by applicable law or agreed to in writing, software
// distributed under the License is distributed on an "AS IS" BASIS, WITHOUT
// WARRANTIES OR CONDITIONS OF ANY KIND, either express or implied. See the
// License for the specific language governing permissions and limitations
// under the License.
//
// SPDX-License-Identifier: Apache-2.0

use crate::objects::CompleteState;
use api::ank_base;
use api::ank_base::{DeletedWorkload, WorkloadInstanceNameInternal, WorkloadInternal};
use serde::{Deserialize, Serialize};

#[derive(Debug, PartialEq, Eq, Clone)]
pub struct AgentHello {
    pub agent_name: String,
}

#[derive(Debug, PartialEq, Eq, Clone)]
pub struct AgentGone {
    pub agent_name: String,
}

#[derive(Debug, Serialize, Deserialize, Clone, PartialEq, Eq)]
pub struct UpdateWorkloadState {
    pub workload_states: Vec<crate::objects::WorkloadState>,
}

#[derive(Debug, Clone, PartialEq, Eq)]
pub struct Request {
    pub request_id: String,
    pub request_content: RequestContent,
}

impl From<Request> for ank_base::Request {
    fn from(value: Request) -> Self {
        Self {
            request_id: value.request_id,
            request_content: Some(value.request_content.into()),
        }
    }
}

impl Request {
    pub fn prefix_id(prefix: &str, request_id: &String) -> String {
        format!("{prefix}{request_id}")
    }
    pub fn prefix_request_id(&mut self, prefix: &str) {
        self.request_id = Self::prefix_id(prefix, &self.request_id);
    }
}

impl TryFrom<ank_base::Request> for Request {
    type Error = String;
    fn try_from(value: ank_base::Request) -> Result<Request, Self::Error> {
        Ok(Request {
            request_id: value.request_id,
            request_content: value
                .request_content
                .ok_or_else(|| "Request has no content".to_string())?
                .try_into()?,
        })
    }
}

#[derive(Debug, Clone, PartialEq, Eq)]
pub enum RequestContent {
    CompleteStateRequest(CompleteStateRequest),
    UpdateStateRequest(Box<UpdateStateRequest>),
    LogsRequest(LogsRequest),
    LogsCancelRequest,
}

impl From<RequestContent> for ank_base::request::RequestContent {
    fn from(value: RequestContent) -> Self {
        match value {
            RequestContent::CompleteStateRequest(content) => {
                ank_base::request::RequestContent::CompleteStateRequest(content.into())
            }
            RequestContent::UpdateStateRequest(content) => {
                ank_base::request::RequestContent::UpdateStateRequest(Box::new((*content).into()))
            }
            // TODO: tests are missing for the next two cases
            RequestContent::LogsRequest(logs_request) => {
                ank_base::request::RequestContent::LogsRequest(logs_request.into())
            }
            RequestContent::LogsCancelRequest => {
                ank_base::request::RequestContent::LogsCancelRequest(ank_base::LogsCancelRequest {})
            }
        }
    }
}

impl TryFrom<ank_base::request::RequestContent> for RequestContent {
    type Error = String;
    fn try_from(value: ank_base::request::RequestContent) -> Result<Self, Self::Error> {
        Ok(match value {
            ank_base::request::RequestContent::UpdateStateRequest(value) => {
                RequestContent::UpdateStateRequest(Box::new((*value).try_into()?))
            }
            ank_base::request::RequestContent::CompleteStateRequest(value) => {
                RequestContent::CompleteStateRequest(value.into())
            }
            // TODO: tests are missing for the next two cases
            ank_base::request::RequestContent::LogsRequest(logs_request) => {
                RequestContent::LogsRequest(logs_request.into())
            }
            ank_base::request::RequestContent::LogsCancelRequest(_logs_stop_request) => {
                RequestContent::LogsCancelRequest
            }
        })
    }
}

#[derive(Debug, Clone, PartialEq, Eq)]
pub struct LogsRequest {
    pub workload_names: Vec<WorkloadInstanceNameInternal>,
    pub follow: bool,
    pub tail: i32,
    pub since: Option<String>,
    pub until: Option<String>,
}

#[derive(Debug, Clone, PartialEq, Eq)]
pub struct LogsCancelRequest {}

// TODO: add tests
impl From<LogsRequest> for ank_base::LogsRequest {
    fn from(item: LogsRequest) -> Self {
        ank_base::LogsRequest {
            workload_names: item
                .workload_names
                .into_iter()
                .map(|name| name.into())
                .collect(),
            follow: if !item.follow { None } else { Some(true) },
            tail: if -1 == item.tail {
                None
            } else {
                Some(item.tail)
            },
            since: item.since,
            until: item.until,
        }
    }
}

// TODO: add tests
impl From<ank_base::LogsRequest> for LogsRequest {
    fn from(value: ank_base::LogsRequest) -> Self {
        LogsRequest {
            workload_names: value
                .workload_names
                .into_iter()
                .map(|name: ank_base::WorkloadInstanceName| name.try_into().unwrap())
                .collect(),
            follow: value.follow.unwrap_or(false),
            tail: value.tail.unwrap_or(-1),
            since: value.since,
            until: value.until,
        }
    }
}

impl From<LogsCancelRequest> for ank_base::LogsCancelRequest {
    fn from(_logs_cancel_request: LogsCancelRequest) -> Self {
        ank_base::LogsCancelRequest {}
    }
}

impl From<ank_base::LogsCancelRequest> for LogsCancelRequest {
    fn from(_logs_cancel_request: ank_base::LogsCancelRequest) -> Self {
        LogsCancelRequest {}
    }
}

#[derive(Debug, Clone, PartialEq, Eq)]
pub struct CompleteStateRequest {
    pub field_mask: Vec<String>,
}

impl From<CompleteStateRequest> for ank_base::CompleteStateRequest {
    fn from(item: CompleteStateRequest) -> Self {
        ank_base::CompleteStateRequest {
            field_mask: item.field_mask,
        }
    }
}

impl From<ank_base::CompleteStateRequest> for CompleteStateRequest {
    fn from(item: ank_base::CompleteStateRequest) -> Self {
        CompleteStateRequest {
            field_mask: item.field_mask,
        }
    }
}

#[derive(Debug, PartialEq, Eq, Clone)]
pub struct UpdateStateRequest {
    pub state: CompleteState,
    pub update_mask: Vec<String>,
}

impl From<UpdateStateRequest> for ank_base::UpdateStateRequest {
    fn from(value: UpdateStateRequest) -> Self {
        Self {
            new_state: Some(value.state.into()),
            update_mask: value.update_mask,
        }
    }
}

impl TryFrom<ank_base::UpdateStateRequest> for UpdateStateRequest {
    type Error = String;

    fn try_from(item: ank_base::UpdateStateRequest) -> Result<Self, Self::Error> {
        Ok(UpdateStateRequest {
            state: item.new_state.unwrap_or_default().try_into()?,
            update_mask: item.update_mask,
        })
    }
}

#[derive(Debug, Serialize, Deserialize, Clone, PartialEq, Eq)]
pub struct ServerHello {
    pub agent_name: Option<String>,
    pub added_workloads: Vec<WorkloadInternal>,
}

#[derive(Debug, Serialize, Deserialize, Clone, PartialEq, Eq)]
pub struct UpdateWorkload {
    pub added_workloads: Vec<WorkloadInternal>,
    pub deleted_workloads: Vec<DeletedWorkload>,
}

#[derive(Debug, Serialize, Deserialize, Clone, PartialEq, Eq)]
pub struct Goodbye {
    pub connection_name: String,
}

#[derive(Debug, Serialize, Deserialize, Clone, PartialEq, Eq)]
pub struct Stop {}

//////////////////////////////////////////////////////////////////////////////
//                 ########  #######    #########  #########                //
//                    ##     ##        ##             ##                    //
//                    ##     #####     #########      ##                    //
//                    ##     ##                ##     ##                    //
//                    ##     #######   #########      ##                    //
//////////////////////////////////////////////////////////////////////////////

#[cfg(test)]
mod tests {
<<<<<<< HEAD
    use api::test_utils::generate_test_proto_workload_files;
=======
    use crate::objects::CURRENT_API_VERSION;
    use crate::test_utils::generate_test_proto_workload_files;
>>>>>>> a8dbda4c
    use std::collections::HashMap;

    mod ank_base {
        pub use api::ank_base::{
            CompleteState, CompleteStateRequest, ConfigMappings, Dependencies, LogsCancelRequest,
<<<<<<< HEAD
            LogsRequest, Request, RequestContent, RestartPolicy, State, Tag, Tags,
            UpdateStateRequest, Workload, WorkloadInstanceName, WorkloadMap,
=======
            LogsRequest, Request, RestartPolicy, State, UpdateStateRequest, Workload,
            WorkloadInstanceName, WorkloadMap, request::RequestContent,
>>>>>>> a8dbda4c
        };
    }

    mod ankaios {
        pub use crate::{
            commands::{
                CompleteStateRequest, LogsCancelRequest, LogsRequest, Request, RequestContent,
                UpdateStateRequest,
            },
<<<<<<< HEAD
            objects::{CompleteState, State, generate_test_workload_states_map_with_data},
        };
        pub use api::ank_base::{
            ExecutionStateInternal, FileContentInternal, FileInternal, RestartPolicy,
            WorkloadInstanceNameBuilder, WorkloadInstanceNameInternal, WorkloadInternal,
=======
            objects::{
                Base64Data, CompleteState, Data, ExecutionState, File, FileContent, RestartPolicy,
                State, StoredWorkloadSpec, WorkloadInstanceName, generate_test_agent_map,
                generate_test_workload_states_map_with_data,
            },
>>>>>>> a8dbda4c
        };
        pub use api::test_utils::generate_test_agent_map;
    }

    const REQUEST_ID: &str = "request_id";
    const FIELD_1: &str = "field_1";
    const FIELD_2: &str = "field_2";
    const AGENT_NAME: &str = "agent_1";
    const WORKLOAD_NAME_1: &str = "workload_name_1";
    const WORKLOAD_NAME_2: &str = "workload_name_2";
    const INSTANCE_ID_1: &str = "instance_id_1";
    const INSTANCE_ID_2: &str = "instance_id_2";
    const RUNTIME: &str = "my_favorite_runtime";
    const RUNTIME_CONFIG: &str = "generalOptions: [\"--version\"]\ncommandOptions: [\"--network=host\"]\nimage: alpine:latest\ncommandArgs: [\"bash\"]\n";
    const HASH: &str = "hash_1";

    macro_rules! complete_state_request {
        ($expression:ident) => {{
            $expression::Request {
                request_id: REQUEST_ID.into(),
                request_content: $expression::RequestContent::CompleteStateRequest(
                    $expression::CompleteStateRequest {
                        field_mask: vec![FIELD_1.into(), FIELD_2.into()],
                    },
                )
                .into(),
            }
        }};
    }

    macro_rules! update_state_request {
        ($expression:ident) => {{
            $expression::Request {
                request_id: REQUEST_ID.into(),
                request_content: update_state_request_enum!($expression).into(),
            }
        }};
    }

    macro_rules! update_state_request_enum {
        (ank_base) => {
            ank_base::RequestContent::UpdateStateRequest(Box::new(ank_base::UpdateStateRequest {
                new_state: complete_state!(ank_base).into(),
                update_mask: vec![FIELD_1.into(), FIELD_2.into()],
            }))
        };
        (ankaios) => {
            ankaios::RequestContent::UpdateStateRequest(Box::new(ankaios::UpdateStateRequest {
                state: complete_state!(ankaios),
                update_mask: vec![FIELD_1.into(), FIELD_2.into()],
            }))
        };
    }

    macro_rules! logs_request {
        ($expression:ident) => {{
            $expression::Request {
                request_id: REQUEST_ID.into(),
                request_content: $expression::RequestContent::LogsRequest(
                    $expression::LogsRequest {
                        workload_names: vec![
                            workload_instance_name!($expression, 1),
                            workload_instance_name!($expression, 2),
                        ],
                        follow: true.into(),
                        tail: 10.into(),
                        since: None,
                        until: None,
                    },
                )
                .into(),
            }
        }};
    }

    macro_rules! workload_instance_name {
        (ank_base, $number:expr) => {
            ank_base::WorkloadInstanceName {
                agent_name: AGENT_NAME.into(),
                workload_name: workload_name!($number).into(),
                id: instance_id!($number).into(),
            }
        };
        (ankaios, $number:expr) => {
            ankaios::WorkloadInstanceNameInternal {
                workload_name: workload_name!($number).to_owned(),
                agent_name: AGENT_NAME.to_owned(),
                id: instance_id!($number).to_owned(),
            }
        };
    }

    macro_rules! workload_name {
        ($number:literal) => {
            [WORKLOAD_NAME_1, WORKLOAD_NAME_2][$number - 1]
        };
    }

    macro_rules! instance_id {
        ($number:literal) => {
            [INSTANCE_ID_1, INSTANCE_ID_2][$number - 1]
        };
    }

    macro_rules! logs_cancel_request {
        (ank_base) => {
            ank_base::Request {
                request_id: REQUEST_ID.into(),
                request_content: ank_base::RequestContent::LogsCancelRequest(
                    api::ank_base::LogsCancelRequest {},
                )
                .into(),
            }
        };
        (ankaios) => {
            ankaios::Request {
                request_id: REQUEST_ID.into(),
                request_content: ankaios::RequestContent::LogsCancelRequest,
            }
        };
    }

    macro_rules! complete_state {
        (ankaios) => {
            ankaios::CompleteState {
                desired_state: ankaios::State {
<<<<<<< HEAD
                    api_version: "v0.1".into(),
                    workloads: HashMap::from([("workload_name".into(), workload!(ankaios))]),
=======
                    api_version: CURRENT_API_VERSION.into(),
                    workloads: HashMap::from([("desired".into(), workload!(ankaios))]),
>>>>>>> a8dbda4c
                    configs: HashMap::new(),
                }
                .into(),
                workload_states: workload_states_map!(ankaios),
                agents: agent_map!(ankaios),
            }
        };
        (ank_base) => {
            ank_base::CompleteState {
                desired_state: Some(ank_base::State {
                    api_version: CURRENT_API_VERSION.into(),
                    workloads: Some(ank_base::WorkloadMap {
                        workloads: HashMap::from([("workload_name".to_string(), workload!(ank_base))]),
                    }),
                    configs: Some(Default::default()),
                }),
                workload_states: workload_states_map!(ank_base),
                agents: agent_map!(ank_base),
            }
        };
    }

    macro_rules! workload {
        (ank_base) => {
            ank_base::Workload {
                agent: Some(AGENT_NAME.to_string()),
                dependencies: None,
                restart_policy: Some(ank_base::RestartPolicy::Always.into()),
                runtime: Some(RUNTIME.to_string()),
                runtime_config: Some(RUNTIME_CONFIG.to_string()),
                tags: Some(api::ank_base::Tags {
                    tags: HashMap::from([("key".into(), "value".into())]),
                }),
                control_interface_access: Default::default(),
                configs: Some(ank_base::ConfigMappings {
                    configs: [
                        ("ref1".into(), "config_1".into()),
                        ("ref2".into(), "config_2".into()),
                    ]
                    .into(),
                }),
                files: Some(generate_test_proto_workload_files()),
            }
        };
        (ankaios) => {
            ankaios::WorkloadInternal {
                agent: AGENT_NAME.to_string(),
<<<<<<< HEAD
                instance_name: ankaios::WorkloadInstanceNameBuilder::default()
                    .workload_name("workload_name")
                    .config(&RUNTIME_CONFIG.to_owned())
                    .agent_name(AGENT_NAME)
                    .build(),
                tags: [
                    ("key".into(), "value".into()),
                ]
                .into(),
                dependencies: Default::default(),
=======
                tags: HashMap::from([("key".into(), "value".into())]),
                dependencies: HashMap::new(),
>>>>>>> a8dbda4c
                restart_policy: ankaios::RestartPolicy::Always,
                runtime: RUNTIME.to_string(),
                runtime_config: RUNTIME_CONFIG.to_string(),
                control_interface_access: Default::default(),
                configs: [
                    ("ref1".into(), "config_1".into()),
                    ("ref2".into(), "config_2".into()),
                ]
                .into(),
                files: vec![
                    ankaios::FileInternal {
                        mount_point: "/file.json".to_string(),
                        file_content: ankaios::FileContentInternal::Data {
                            data: "text data".into(),
                        },
                    },
                    ankaios::FileInternal {
                        mount_point: "/binary_file".to_string(),
                        file_content: ankaios::FileContentInternal::BinaryData {
                            binary_data: "base64_data".into(),
                        },
                    },
                ]
                .into(),
            }
        };
    }

    macro_rules! workload_states_map {
        (ankaios) => {{
            ankaios::generate_test_workload_states_map_with_data(
                AGENT_NAME,
                WORKLOAD_NAME_1,
                HASH,
                ankaios::ExecutionStateInternal::running(),
            )
        }};
        (ank_base) => {
            ankaios::generate_test_workload_states_map_with_data(
                AGENT_NAME,
                WORKLOAD_NAME_1,
                HASH,
                ankaios::ExecutionStateInternal::running(),
            )
            .into()
        };
    }

    macro_rules! agent_map {
        (ankaios) => {{ ankaios::generate_test_agent_map(AGENT_NAME) }};
        (ank_base) => {
            Some(ankaios::generate_test_agent_map(AGENT_NAME).into())
        };
    }

    #[test]
    fn utest_converts_from_proto_complete_state_request() {
        let proto_request_complete_state = complete_state_request!(ank_base);
        let ankaios_request_complete_state = complete_state_request!(ankaios);

        assert_eq!(
            ankaios::Request::try_from(proto_request_complete_state).unwrap(),
            ankaios_request_complete_state
        );
    }

    #[test]
    fn utest_converts_from_proto_update_state_request() {
        let proto_request_complete_state = update_state_request!(ank_base);
        let ankaios_request_complete_state = update_state_request!(ankaios);

        assert_eq!(
            ankaios::Request::try_from(proto_request_complete_state).unwrap(),
            ankaios_request_complete_state
        );
    }

    #[test]
    fn utest_converts_from_proto_update_state_request_with_empty_states() {
        let mut proto_request_complete_state = update_state_request!(ank_base);
        let mut ankaios_request_complete_state = update_state_request!(ankaios);

        let ank_base::RequestContent::UpdateStateRequest(proto_request_content) =
            proto_request_complete_state
                .request_content
                .as_mut()
                .unwrap()
        else {
            unreachable!()
        };
        proto_request_content.new_state = Some(ank_base::CompleteState {
            desired_state: Some(ank_base::State {
                api_version: CURRENT_API_VERSION.into(),
                workloads: Some(ank_base::WorkloadMap {
                    workloads: HashMap::new(),
                }),
                configs: Some(Default::default()),
            }),
            ..Default::default()
        });

        let ankaios::RequestContent::UpdateStateRequest(ankaios_request_content) =
            &mut ankaios_request_complete_state.request_content
        else {
            unreachable!()
        };
        ankaios_request_content.state = ankaios::CompleteState {
            ..Default::default()
        };

        assert_eq!(
            ankaios::Request::try_from(proto_request_complete_state).unwrap(),
            ankaios_request_complete_state
        );
    }

    #[test]
    fn utest_converts_from_proto_update_state_request_inner_state_with_empty_states() {
        let mut proto_request_complete_state = update_state_request!(ank_base);
        let mut ankaios_request_complete_state = update_state_request!(ankaios);

        let ank_base::RequestContent::UpdateStateRequest(proto_request_content) =
            proto_request_complete_state
                .request_content
                .as_mut()
                .unwrap()
        else {
            unreachable!()
        };
        proto_request_content
            .new_state
            .as_mut()
            .unwrap()
            .desired_state = Some(ank_base::State {
            api_version: CURRENT_API_VERSION.into(),
            workloads: Some(ank_base::WorkloadMap {
                workloads: HashMap::new(),
            }),
            configs: Some(Default::default()),
        });

        let ankaios::RequestContent::UpdateStateRequest(ankaios_request_content) =
            &mut ankaios_request_complete_state.request_content
        else {
            unreachable!()
        };
        ankaios_request_content.state.desired_state = Default::default();

        assert_eq!(
            ankaios::Request::try_from(proto_request_complete_state).unwrap(),
            ankaios_request_complete_state
        );
    }

    #[test]
    fn utest_converts_from_proto_update_state_request_fails_invalid_current_state() {
        let mut proto_request_complete_state = update_state_request!(ank_base);

        let ank_base::RequestContent::UpdateStateRequest(proto_request_content) =
            proto_request_complete_state
                .request_content
                .as_mut()
                .unwrap()
        else {
            unreachable!()
        };
        proto_request_content
            .new_state
            .as_mut()
            .unwrap()
            .desired_state
            .as_mut()
            .unwrap()
            .workloads
            .as_mut()
            .unwrap()
            .workloads
            .insert(
                WORKLOAD_NAME_1.into(),
                ank_base::Workload {
                    dependencies: Some(ank_base::Dependencies {
                        dependencies: HashMap::from([("dependency".into(), -1)]),
                    }),
                    ..Default::default()
                },
            );

        assert!(ankaios::Request::try_from(proto_request_complete_state).is_err());
    }

    #[test]
    fn utest_converts_from_proto_logs_request() {
        let proto_logs_request = logs_request!(ank_base);
        let ankaios_logs_request = logs_request!(ankaios);
        assert_eq!(
            ankaios::Request::try_from(proto_logs_request).unwrap(),
            ankaios_logs_request
        );
    }

    trait AsLogsRequest {
        type LogsRequest;
        fn as_logs_request(&mut self) -> &mut Self::LogsRequest;
    }

    impl AsLogsRequest for Option<ank_base::RequestContent> {
        type LogsRequest = ank_base::LogsRequest;

        fn as_logs_request(&mut self) -> &mut Self::LogsRequest {
            if let Some(ank_base::RequestContent::LogsRequest(x)) = self {
                x
            } else {
                panic!("Not an LogsRequest")
            }
        }
    }

    impl AsLogsRequest for ankaios::RequestContent {
        type LogsRequest = ankaios::LogsRequest;

        fn as_logs_request(&mut self) -> &mut ankaios::LogsRequest {
            if let ankaios::RequestContent::LogsRequest(x) = self {
                x
            } else {
                panic!("Not an LogsRequest")
            }
        }
    }

    #[test]
    fn utest_converts_from_proto_logs_request_with_no_tail_option() {
        let mut proto_logs_request = logs_request!(ank_base);
        proto_logs_request.request_content.as_logs_request().tail = None;
        let mut ankaios_logs_request = logs_request!(ankaios);
        ankaios_logs_request.request_content.as_logs_request().tail = -1;

        assert_eq!(
            ankaios::Request::try_from(proto_logs_request).unwrap(),
            ankaios_logs_request
        );
    }

    #[test]
    fn utest_converts_to_proto_logs_request() {
        let proto_logs_request = logs_request!(ank_base);
        let ankaios_logs_request = logs_request!(ankaios);
        assert_eq!(
            ank_base::Request::from(ankaios_logs_request),
            proto_logs_request
        );
    }

    #[test]
    fn utest_converts_to_proto_logs_request_with_no_tail_optio() {
        let mut proto_logs_request = logs_request!(ank_base);
        proto_logs_request.request_content.as_logs_request().tail = None;
        let mut ankaios_logs_request = logs_request!(ankaios);
        ankaios_logs_request.request_content.as_logs_request().tail = -1;
        assert_eq!(
            ank_base::Request::from(ankaios_logs_request),
            proto_logs_request
        );
    }

    #[test]
    fn utest_converts_from_proto_logs_cancel_request() {
        let proto_logs_cancel_request = logs_cancel_request!(ank_base);
        let ankaios_logs_cancel_request = logs_cancel_request!(ankaios);
        assert_eq!(
            ankaios::Request::try_from(proto_logs_cancel_request).unwrap(),
            ankaios_logs_cancel_request
        );
    }

    #[test]
    fn utest_converts_to_proto_logs_cancel_request() {
        let proto_logs_cancel_request = logs_cancel_request!(ank_base);
        let ankaios_logs_cancel_request = logs_cancel_request!(ankaios);
        assert_eq!(
            ank_base::Request::from(ankaios_logs_cancel_request),
            proto_logs_cancel_request
        );
    }

    #[test]
    fn utest_converts_from_proto_request_fails_empty_request_content() {
        let proto_request = ank_base::Request {
            request_id: REQUEST_ID.into(),
            request_content: None,
        };

        assert_eq!(
            ankaios::Request::try_from(proto_request).unwrap_err(),
            "Request has no content"
        );
    }

    #[test]
    fn utest_prefix_id() {
        let request_id = "42".to_string();
        let prefix = "prefix@";
        let prefixed_request_id = ankaios::Request::prefix_id(prefix, &request_id);

        assert_eq!("prefix@42", prefixed_request_id);
    }

    #[test]
    fn utest_request_complete_state_prefix_request_id() {
        let mut ankaios_request_complete_state = ankaios::Request {
            request_id: "42".to_string(),
            request_content: ankaios::RequestContent::CompleteStateRequest(
                ankaios::CompleteStateRequest {
                    field_mask: vec!["1".to_string(), "2".to_string()],
                },
            ),
        };

        ankaios_request_complete_state.prefix_request_id("prefix@");

        assert_eq!("prefix@42", ankaios_request_complete_state.request_id);
    }

    #[test]
    fn utest_ank_base_log_cancel_request() {
        let ank_base_log_cancel_request = ank_base::LogsCancelRequest {};

        assert_eq!(
            ank_base_log_cancel_request.clone(),
            ank_base::LogsCancelRequest::from(ankaios::LogsCancelRequest::from(
                ank_base_log_cancel_request
            ))
        );
    }
}<|MERGE_RESOLUTION|>--- conflicted
+++ resolved
@@ -257,24 +257,15 @@
 
 #[cfg(test)]
 mod tests {
-<<<<<<< HEAD
+    use crate::objects::CURRENT_API_VERSION;
     use api::test_utils::generate_test_proto_workload_files;
-=======
-    use crate::objects::CURRENT_API_VERSION;
-    use crate::test_utils::generate_test_proto_workload_files;
->>>>>>> a8dbda4c
     use std::collections::HashMap;
 
     mod ank_base {
         pub use api::ank_base::{
             CompleteState, CompleteStateRequest, ConfigMappings, Dependencies, LogsCancelRequest,
-<<<<<<< HEAD
-            LogsRequest, Request, RequestContent, RestartPolicy, State, Tag, Tags,
-            UpdateStateRequest, Workload, WorkloadInstanceName, WorkloadMap,
-=======
-            LogsRequest, Request, RestartPolicy, State, UpdateStateRequest, Workload,
-            WorkloadInstanceName, WorkloadMap, request::RequestContent,
->>>>>>> a8dbda4c
+            LogsRequest, Request, RequestContent, RestartPolicy, State, UpdateStateRequest,
+            Workload, WorkloadInstanceName, WorkloadMap,
         };
     }
 
@@ -284,19 +275,11 @@
                 CompleteStateRequest, LogsCancelRequest, LogsRequest, Request, RequestContent,
                 UpdateStateRequest,
             },
-<<<<<<< HEAD
             objects::{CompleteState, State, generate_test_workload_states_map_with_data},
         };
         pub use api::ank_base::{
-            ExecutionStateInternal, FileContentInternal, FileInternal, RestartPolicy,
+            ExecutionStateInternal, FileContentInternal, FileInternal, RestartPolicy, TagsInternal,
             WorkloadInstanceNameBuilder, WorkloadInstanceNameInternal, WorkloadInternal,
-=======
-            objects::{
-                Base64Data, CompleteState, Data, ExecutionState, File, FileContent, RestartPolicy,
-                State, StoredWorkloadSpec, WorkloadInstanceName, generate_test_agent_map,
-                generate_test_workload_states_map_with_data,
-            },
->>>>>>> a8dbda4c
         };
         pub use api::test_utils::generate_test_agent_map;
     }
@@ -423,13 +406,8 @@
         (ankaios) => {
             ankaios::CompleteState {
                 desired_state: ankaios::State {
-<<<<<<< HEAD
-                    api_version: "v0.1".into(),
+                    api_version: CURRENT_API_VERSION.into(),
                     workloads: HashMap::from([("workload_name".into(), workload!(ankaios))]),
-=======
-                    api_version: CURRENT_API_VERSION.into(),
-                    workloads: HashMap::from([("desired".into(), workload!(ankaios))]),
->>>>>>> a8dbda4c
                     configs: HashMap::new(),
                 }
                 .into(),
@@ -442,7 +420,10 @@
                 desired_state: Some(ank_base::State {
                     api_version: CURRENT_API_VERSION.into(),
                     workloads: Some(ank_base::WorkloadMap {
-                        workloads: HashMap::from([("workload_name".to_string(), workload!(ank_base))]),
+                        workloads: HashMap::from([(
+                            "workload_name".to_string(),
+                            workload!(ank_base),
+                        )]),
                     }),
                     configs: Some(Default::default()),
                 }),
@@ -477,21 +458,15 @@
         (ankaios) => {
             ankaios::WorkloadInternal {
                 agent: AGENT_NAME.to_string(),
-<<<<<<< HEAD
                 instance_name: ankaios::WorkloadInstanceNameBuilder::default()
                     .workload_name("workload_name")
                     .config(&RUNTIME_CONFIG.to_owned())
                     .agent_name(AGENT_NAME)
                     .build(),
-                tags: [
-                    ("key".into(), "value".into()),
-                ]
-                .into(),
+                tags: ankaios::TagsInternal {
+                    tags: HashMap::from([("key".into(), "value".into())]),
+                },
                 dependencies: Default::default(),
-=======
-                tags: HashMap::from([("key".into(), "value".into())]),
-                dependencies: HashMap::new(),
->>>>>>> a8dbda4c
                 restart_policy: ankaios::RestartPolicy::Always,
                 runtime: RUNTIME.to_string(),
                 runtime_config: RUNTIME_CONFIG.to_string(),
@@ -745,7 +720,7 @@
     }
 
     #[test]
-    fn utest_converts_to_proto_logs_request_with_no_tail_optio() {
+    fn utest_converts_to_proto_logs_request_with_no_tail_option() {
         let mut proto_logs_request = logs_request!(ank_base);
         proto_logs_request.request_content.as_logs_request().tail = None;
         let mut ankaios_logs_request = logs_request!(ankaios);
