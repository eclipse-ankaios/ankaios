--- conflicted
+++ resolved
@@ -19,11 +19,7 @@
     name: Build and run system tests Linux amd64
     runs-on: ubuntu-latest
     container:
-<<<<<<< HEAD
-      image: ghcr.io/eclipse-ankaios/devcontainer-base:0.9.3
-=======
       image: ghcr.io/eclipse-ankaios/devcontainer-base:0.10.1
->>>>>>> 31209624
       options: --privileged
     steps:
       - uses: actions/checkout@v4.1.1
@@ -54,11 +50,7 @@
     name: Run unit tests Linux amd64
     runs-on: ubuntu-latest
     container:
-<<<<<<< HEAD
-      image: ghcr.io/eclipse-ankaios/devcontainer-base:0.9.3
-=======
       image: ghcr.io/eclipse-ankaios/devcontainer-base:0.10.1
->>>>>>> 31209624
       options: --privileged
     steps:
       - uses: actions/checkout@v4.1.1
@@ -86,11 +78,7 @@
     name: Create code coverage report
     runs-on: ubuntu-latest
     container:
-<<<<<<< HEAD
-      image: ghcr.io/eclipse-ankaios/devcontainer-base:0.9.3
-=======
       image: ghcr.io/eclipse-ankaios/devcontainer-base:0.10.1
->>>>>>> 31209624
       options: --privileged
     steps:
       - uses: actions/checkout@v4.1.1
@@ -108,11 +96,7 @@
     name: Build Linux amd64 debian package
     runs-on: ubuntu-latest
     container:
-<<<<<<< HEAD
-      image: ghcr.io/eclipse-ankaios/devcontainer-base:0.9.3
-=======
       image: ghcr.io/eclipse-ankaios/devcontainer-base:0.10.1
->>>>>>> 31209624
       options: --privileged
     steps:
       - uses: actions/checkout@v4.1.1
@@ -143,11 +127,7 @@
     name: Build Linux arm64 debian package
     runs-on: ubuntu-latest
     container:
-<<<<<<< HEAD
-      image: ghcr.io/eclipse-ankaios/devcontainer-base:0.9.3
-=======
       image: ghcr.io/eclipse-ankaios/devcontainer-base:0.10.1
->>>>>>> 31209624
       options: --user root
     steps:
       - uses: actions/checkout@v4.1.1
@@ -174,11 +154,7 @@
     name: Build requirements tracing
     runs-on: ubuntu-latest
     container:
-<<<<<<< HEAD
-      image: ghcr.io/eclipse-ankaios/devcontainer-base:0.9.3
-=======
       image: ghcr.io/eclipse-ankaios/devcontainer-base:0.10.1
->>>>>>> 31209624
       options: --user root
     steps:
       - uses: actions/checkout@v4.1.1
