--- conflicted
+++ resolved
@@ -60,13 +60,9 @@
       - name: Run clippy code checks
         run: cargo clippy --all-targets --no-deps --all-features -- -D warnings
       - name: Prevent docker.io images in test
-<<<<<<< HEAD
-        run: make check-test-images
+        run: just check-test-images
       - name: Check copyright headers
-        run: make check-copyright-headers
-=======
-        run: just check-test-images
->>>>>>> 6cdad0ef
+        run: just check-copyright-headers
         # If the next step fails, then a license used by a new dependency is currently
         # not part of the whitelist in deny.toml. If the new license fits to the project
         # then it should be added to the whitelist otherwise the dependency needs to be
