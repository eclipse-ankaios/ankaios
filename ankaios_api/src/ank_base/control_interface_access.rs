--- conflicted
+++ resolved
@@ -134,7 +134,6 @@
         ));
     }
 
-<<<<<<< HEAD
     #[test]
     fn test_access_rights_state_rule_validate_fails_on_invalid_characters() {
         let invalid_state_rule_part =
@@ -146,10 +145,7 @@
         assert!(invalid_state_rule_not_only_wildcard.validate_format().is_err_and(|x| x.contains("Unsupported filter mask 'valid.prefix.invalid*part'.")));
     }
 
-    // [utest->swdd~common-access-rules-filter-mask-convention~1]
-=======
-    // [utest->swdd~api-access-rules-filter-mask-convention~1]
->>>>>>> d606779c
+    // [utest->swdd~api-access-rules-filter-mask-convention~1]
     #[test]
     fn utest_access_rights_state_rule_validate_success() {
         let simple_state_rule =
