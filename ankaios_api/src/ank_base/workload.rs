--- conflicted
+++ resolved
@@ -218,215 +218,15 @@
 //                    ##     #######   #########      ##                    //
 //////////////////////////////////////////////////////////////////////////////
 
-<<<<<<< HEAD
-#[cfg(any(feature = "test_utils", test))]
-use crate::ank_base::{
-    ConfigMappingsSpec, DependenciesSpec, FileContentSpec, FileSpec, FilesSpec, TagsSpec, Workload,
-};
-#[cfg(any(feature = "test_utils", test))]
-use crate::test_utils::generate_test_control_interface_access;
-
-#[cfg(any(feature = "test_utils", test))]
-impl WorkloadNamed {
-    pub fn name<T: Into<String>>(mut self, name: T) -> Self {
-        self.instance_name.workload_name = name.into();
-        self
-    }
-}
-
-#[cfg(any(feature = "test_utils", test))]
-pub trait TestWorkloadFixture: Default {
-    fn generate_workload() -> Self;
-    fn generate_workload_with_params(
-        agent_name: impl Into<String>,
-        runtime_name: impl Into<String>,
-    ) -> Self;
-    fn generate_workload_with_runtime_config(
-        agent_name: impl Into<String>,
-        runtime_name: impl Into<String>,
-        runtime_config: impl Into<String>,
-    ) -> Self;
-}
-
-#[cfg(any(feature = "test_utils", test))]
-impl TestWorkloadFixture for WorkloadSpec {
-    fn generate_workload() -> Self {
-        generate_test_workload_with_param("agent_A", "runtime_A")
-    }
-
-    fn generate_workload_with_params(
-        agent_name: impl Into<String>,
-        runtime_name: impl Into<String>,
-    ) -> Self {
-        generate_test_workload_with_runtime_config(
-            agent_name,
-            runtime_name,
-            generate_test_runtime_config(),
-        )
-    }
-
-    fn generate_workload_with_runtime_config(
-        agent_name: impl Into<String>,
-        runtime_name: impl Into<String>,
-        runtime_config: impl Into<String>,
-    ) -> Self {
-        use crate::ank_base::AddCondition;
-
-        WorkloadSpec {
-            agent: agent_name.into(),
-            dependencies: DependenciesSpec {
-                dependencies: HashMap::from([
-                    (String::from("workload_B"), AddCondition::AddCondRunning),
-                    (String::from("workload_C"), AddCondition::AddCondSucceeded),
-                ]),
-            },
-            restart_policy: crate::ank_base::RestartPolicy::Always,
-            runtime: runtime_name.into(),
-            tags: TagsSpec {
-                tags: HashMap::from([
-                    ("tag1".into(), "val_1".into()),
-                    ("tag2".into(), "val_2".into()),
-                ]),
-            },
-            runtime_config: runtime_config.into(),
-            configs: ConfigMappingsSpec {
-                configs: HashMap::from([
-                    ("ref1".into(), "config_1".into()),
-                    ("ref2".into(), "config_2".into()),
-                ]),
-            },
-            control_interface_access: generate_test_control_interface_access(),
-            files: FilesSpec {
-                files: vec![
-                    FileSpec {
-                        mount_point: "/file.json".to_string(),
-                        file_content: FileContentSpec::Data {
-                            data: "text data".into(),
-                        },
-                    },
-                    FileSpec {
-                        mount_point: "/binary_file".to_string(),
-                        file_content: FileContentSpec::BinaryData {
-                            binary_data: "base64_data".into(),
-                        },
-                    },
-                ],
-            },
-        }
-    }
-}
-
-#[cfg(any(feature = "test_utils", test))]
-impl TestWorkloadFixture for Workload {
-    fn generate_workload() -> Self {
-        WorkloadSpec::generate_workload().into()
-    }
-
-    fn generate_workload_with_params(
-        agent_name: impl Into<String>,
-        runtime_name: impl Into<String>,
-    ) -> Self {
-        WorkloadSpec::generate_workload_with_params(agent_name, runtime_name).into()
-    }
-
-    fn generate_workload_with_runtime_config(
-        agent_name: impl Into<String>,
-        runtime_name: impl Into<String>,
-        runtime_config: impl Into<String>,
-    ) -> Self {
-        WorkloadSpec::generate_workload_with_runtime_config(
-            agent_name,
-            runtime_name,
-            runtime_config,
-        )
-        .into()
-    }
-}
-
-#[cfg(any(feature = "test_utils", test))]
-impl TestWorkloadFixture for WorkloadNamed {
-    fn generate_workload() -> Self {
-        (
-            String::from("workload_A"),
-            WorkloadSpec::generate_workload(),
-        )
-            .into()
-    }
-
-    fn generate_workload_with_params(
-        agent_name: impl Into<String>,
-        runtime_name: impl Into<String>,
-    ) -> Self {
-        (
-            String::from("workload_A"),
-            WorkloadSpec::generate_workload_with_params(agent_name, runtime_name),
-        )
-            .into()
-    }
-
-    fn generate_workload_with_runtime_config(
-        agent_name: impl Into<String>,
-        runtime_name: impl Into<String>,
-        runtime_config: impl Into<String>,
-    ) -> Self {
-        (
-            String::from("workload_A"),
-            WorkloadSpec::generate_workload_with_runtime_config(
-                agent_name,
-                runtime_name,
-                runtime_config,
-            ),
-        )
-            .into()
-    }
-}
-
-#[cfg(any(feature = "test_utils", test))]
-pub fn generate_test_workload<T: TestWorkloadFixture>() -> T {
-    T::generate_workload()
-}
-
-#[cfg(any(feature = "test_utils", test))]
-pub fn generate_test_workload_with_param<T: TestWorkloadFixture>(
-    agent_name: impl Into<String>,
-    runtime_name: impl Into<String>,
-) -> T {
-    T::generate_workload_with_params(agent_name, runtime_name)
-}
-
-#[cfg(any(feature = "test_utils", test))]
-pub fn generate_test_workload_with_runtime_config<T: TestWorkloadFixture>(
-    agent_name: impl Into<String>,
-    runtime_name: impl Into<String>,
-    runtime_config: impl Into<String>,
-) -> T {
-    T::generate_workload_with_runtime_config(agent_name, runtime_name, runtime_config)
-}
-
-#[cfg(any(feature = "test_utils", test))]
-pub fn generate_test_runtime_config() -> String {
-    "generalOptions: [\"--version\"]\ncommandOptions: [\"--network=host\"]\nimage: alpine:latest\ncommandArgs: [\"bash\"]\n".to_string()
-}
-
-=======
-// [utest->swdd~common-conversions-between-ankaios-and-proto~1]
-// [utest->swdd~common-object-representation~1]
-// [utest->swdd~common-object-serialization~1]
->>>>>>> 0474bfee
 #[cfg(test)]
 mod tests {
     use super::validate_workload_name_format;
 
-<<<<<<< HEAD
-    use crate::ank_base::{AddCondition, DeleteCondition, WorkloadNamed, WorkloadSpec};
-=======
     use crate::ank_base::{
-        AddCondition, DeleteCondition, ExecutionStateSpec, FulfilledBy, RestartPolicy,
+        AddCondition, DeleteCondition
     };
-    use crate::test_utils::generate_test_deleted_workload_with_params;
->>>>>>> 0474bfee
     use crate::test_utils::{
-        generate_test_workload, generate_test_workload_named,
+        generate_test_workload, generate_test_workload_named,generate_test_deleted_workload_with_params,
         generate_test_workload_named_with_params, fixtures,
     };
 
