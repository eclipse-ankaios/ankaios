# Copyright (c) 2024 Elektrobit Automotive GmbH
#
# This program and the accompanying materials are made available under the
# terms of the Apache License, Version 2.0 which is available at
# https://www.apache.org/licenses/LICENSE-2.0.
#
# Unless required by applicable law or agreed to in writing, software
# distributed under the License is distributed on an "AS IS" BASIS, WITHOUT
# WARRANTIES OR CONDITIONS OF ANY KIND, either express or implied. See the
# License for the specific language governing permissions and limitations
# under the License.
#
# SPDX-License-Identifier: Apache-2.0

all: check-test-images check-licenses clippy test stest build-release

# Perform debug build
build:
    cargo build

# Perform release build
build-release:
    cargo build --release

clean:
    cargo clean
    ./tools/dev_scripts/ankaios-clean
    rm -rf build

# Check licenses of dependencies
check-licenses:
    cargo deny check licenses

# Prevent non ghcr.io images to be used in test due to rate limit problem
check-test-images:
    test -z "$(find tests/resources/configs -type f -exec grep -H -P 'image: (?!ghcr\.io/|image_typo:latest)' {} \;)"

<<<<<<< HEAD
# Run unit tests
=======
check-copyright-headers:
	./tools/check_copyright_headers.sh

>>>>>>> d90ce716
test:
    cargo nextest run

# Build debug and run all system tests
stest: build stest-only

# Only execute the stests without building
stest-only:
    ./tools/run_robot_tests.sh tests

# Run clippy code checks
clippy:
    cargo clippy --all-targets --no-deps --all-features -- -D warnings

# Generate test coverage report
coverage:
    tools/generate_test_coverage_report.sh test --html<|MERGE_RESOLUTION|>--- conflicted
+++ resolved
@@ -35,13 +35,10 @@
 check-test-images:
     test -z "$(find tests/resources/configs -type f -exec grep -H -P 'image: (?!ghcr\.io/|image_typo:latest)' {} \;)"
 
-<<<<<<< HEAD
-# Run unit tests
-=======
 check-copyright-headers:
 	./tools/check_copyright_headers.sh
 
->>>>>>> d90ce716
+# Run unit tests
 test:
     cargo nextest run
 
