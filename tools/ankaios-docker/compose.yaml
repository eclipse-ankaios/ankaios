--- conflicted
+++ resolved
@@ -3,24 +3,12 @@
     build:
       context: ./server
       args:
-<<<<<<< HEAD
         - VERSION=v0.4.0
-=======
-        - VERSION=v0.4.0-rc1
->>>>>>> b0719e7a
     ports:
       - "25551:25551"
-
   ank-agent:
     build:
       context: ./agent
       args:
-<<<<<<< HEAD
         - VERSION=v0.4.0
-    privileged: true
-=======
-        - VERSION=v0.4.0-rc1
-    privileged: true
-
-
->>>>>>> b0719e7a
+    privileged: true