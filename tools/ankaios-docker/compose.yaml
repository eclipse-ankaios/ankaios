services:
  ank-server:
    build:
      context: ./server
<<<<<<< HEAD
=======
      args:
        - VERSION=v0.4.0
>>>>>>> 1a84057f
    ports:
      - "25551:25551"
  ank-agent:
    build:
      context: ./agent
<<<<<<< HEAD
    privileged: true


=======
      args:
        - VERSION=v0.4.0
    privileged: true
>>>>>>> 1a84057f
<|MERGE_RESOLUTION|>--- conflicted
+++ resolved
@@ -2,22 +2,9 @@
   ank-server:
     build:
       context: ./server
-<<<<<<< HEAD
-=======
-      args:
-        - VERSION=v0.4.0
->>>>>>> 1a84057f
     ports:
       - "25551:25551"
   ank-agent:
     build:
       context: ./agent
-<<<<<<< HEAD
-    privileged: true
-
-
-=======
-      args:
-        - VERSION=v0.4.0
-    privileged: true
->>>>>>> 1a84057f
+    privileged: true