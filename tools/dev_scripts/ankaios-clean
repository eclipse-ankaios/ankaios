--- conflicted
+++ resolved
@@ -6,21 +6,13 @@
 pkill ank-server
 echo "done."
 
-# Cleanup podman
-<<<<<<< HEAD
-echo "Cleaning up podman ..."
-podman stop -a >/dev/null 2>&1
-podman rm -a >/dev/null 2>&1
-podman volume rm -a >/dev/null 2>&1
-podman pod stop -a >/dev/null 2>&1
-podman pod rm -fa >/dev/null 2>&1
-echo "done."
-=======
 if which podman > /dev/null; then
     echo "Cleaning up podman ..."
     podman stop -a >/dev/null 2>&1
     podman rm -a >/dev/null 2>&1
     podman volume rm -a >/dev/null 2>&1
+    podman pod stop -a >/dev/null 2>&1
+    podman pod rm -fa >/dev/null 2>&1
     echo "done."
 fi
 
@@ -30,7 +22,6 @@
     nerdctl rm "$(nerdctl ps -a -q)" >/dev/null 2>&1
     echo "done."
 fi
->>>>>>> e0ac33ea
 
 # Cleanup certs
 echo "Cleaning up certs ..."
