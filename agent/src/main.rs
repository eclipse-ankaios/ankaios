// Copyright (c) 2023 Elektrobit Automotive GmbH
//
// This program and the accompanying materials are made available under the
// terms of the Apache License, Version 2.0 which is available at
// https://www.apache.org/licenses/LICENSE-2.0.
//
// Unless required by applicable law or agreed to in writing, software
// distributed under the License is distributed on an "AS IS" BASIS, WITHOUT
// WARRANTIES OR CONDITIONS OF ANY KIND, either express or implied. See the
// License for the specific language governing permissions and limitations
// under the License.
//
// SPDX-License-Identifier: Apache-2.0

use common::communications_client::CommunicationsClient;
use common::objects::{AgentName, WorkloadState};
use common::to_server_interface::ToServer;
use generic_polling_state_checker::GenericPollingStateChecker;
use std::collections::HashMap;
use tokio::try_join;

mod agent_manager;
mod cli;
mod control_interface;
mod runtime_connectors;
#[cfg(test)]
pub mod test_helper;
mod workload_operation;

mod generic_polling_state_checker;
mod runtime_manager;
mod workload;
mod workload_scheduler;
<<<<<<< HEAD
=======

mod workload_state;
>>>>>>> 674c28d0

use common::from_server_interface::FromServer;
use common::std_extensions::{GracefulExitResult, IllegalStateResult, UnreachableResult};
use grpc::client::GRPCCommunicationsClient;

use agent_manager::AgentManager;

#[cfg_attr(test, mockall_double::double)]
use crate::runtime_manager::RuntimeManager;
use runtime_connectors::{
    podman::{PodmanRuntime, PodmanWorkloadId},
    podman_kube::{PodmanKubeRuntime, PodmanKubeWorkloadId},
    GenericRuntimeFacade, RuntimeConnector, RuntimeFacade,
};

const BUFFER_SIZE: usize = 20;

#[tokio::main]
async fn main() {
    env_logger::init_from_env(env_logger::Env::new().default_filter_or("info"));

    let args = cli::parse();

    log::debug!(
        "Starting the Ankaios agent with \n\tname: '{}', \n\tserver url: '{}', \n\trun directory: '{}'",
        args.agent_name,
        args.server_url,
        args.run_folder,
    );

    // [impl->swdd~agent-uses-async-channels~1]
    let (to_manager, manager_receiver) = tokio::sync::mpsc::channel::<FromServer>(BUFFER_SIZE);
    let (to_server, server_receiver) = tokio::sync::mpsc::channel::<ToServer>(BUFFER_SIZE);
    let (workload_state_sender, workload_state_receiver) =
<<<<<<< HEAD
        tokio::sync::mpsc::channel::<ToServer>(BUFFER_SIZE);
=======
        tokio::sync::mpsc::channel::<WorkloadState>(BUFFER_SIZE);
>>>>>>> 674c28d0

    let run_directory = args
        .get_run_directory()
        .unwrap_or_exit("Run folder creation failed. Cannot continue without run folder.");

    // [impl->swdd~agent-supports-podman~2]
    let podman_runtime = Box::new(PodmanRuntime {});
    let podman_runtime_name = podman_runtime.name();
    let podman_facade = Box::new(GenericRuntimeFacade::<
        PodmanWorkloadId,
        GenericPollingStateChecker,
    >::new(podman_runtime));
    let mut runtime_facade_map: HashMap<String, Box<dyn RuntimeFacade>> = HashMap::new();
    runtime_facade_map.insert(podman_runtime_name, podman_facade);

    // [impl->swdd~agent-supports-podman-kube-runtime~1]
    let podman_kube_runtime = Box::new(PodmanKubeRuntime {});
    let podman_kube_runtime_name = podman_kube_runtime.name();
    let podman_kube_facade = Box::new(GenericRuntimeFacade::<
        PodmanKubeWorkloadId,
        GenericPollingStateChecker,
    >::new(podman_kube_runtime));
    runtime_facade_map.insert(podman_kube_runtime_name, podman_kube_facade);

    // The RuntimeManager currently directly gets the server ToServerInterface, but it shall get the agent manager interface
    // This is needed to be able to filter/authorize the commands towards the Ankaios server
    // The pipe connecting the workload to Ankaios must be in the runtime adapter
    let runtime_manager = RuntimeManager::new(
        AgentName::from(args.agent_name.as_str()),
        run_directory.get_path(),
        to_server.clone(),
        runtime_facade_map,
        workload_state_sender,
    );

    let mut grpc_communications_client =
        GRPCCommunicationsClient::new_agent_communication(args.agent_name.clone(), args.server_url);

    let mut agent_manager = AgentManager::new(
        args.agent_name,
        manager_receiver,
        runtime_manager,
        to_server,
        workload_state_receiver,
    );

    let manager_task = tokio::spawn(async move { agent_manager.start().await });
    // [impl->swdd~agent-sends-hello~1]
    // [impl->swdd~agent-default-communication-grpc~1]
    let communications_task = tokio::spawn(async move {
        grpc_communications_client
            .run(server_receiver, to_manager.clone())
            .await
    });

    let (_, communication_task_result) =
        try_join!(manager_task, communications_task).unwrap_or_illegal_state();

    communication_task_result.unwrap_or_unreachable();
}<|MERGE_RESOLUTION|>--- conflicted
+++ resolved
@@ -31,11 +31,7 @@
 mod runtime_manager;
 mod workload;
 mod workload_scheduler;
-<<<<<<< HEAD
-=======
-
 mod workload_state;
->>>>>>> 674c28d0
 
 use common::from_server_interface::FromServer;
 use common::std_extensions::{GracefulExitResult, IllegalStateResult, UnreachableResult};
@@ -70,11 +66,7 @@
     let (to_manager, manager_receiver) = tokio::sync::mpsc::channel::<FromServer>(BUFFER_SIZE);
     let (to_server, server_receiver) = tokio::sync::mpsc::channel::<ToServer>(BUFFER_SIZE);
     let (workload_state_sender, workload_state_receiver) =
-<<<<<<< HEAD
-        tokio::sync::mpsc::channel::<ToServer>(BUFFER_SIZE);
-=======
         tokio::sync::mpsc::channel::<WorkloadState>(BUFFER_SIZE);
->>>>>>> 674c28d0
 
     let run_directory = args
         .get_run_directory()
