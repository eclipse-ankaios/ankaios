--- conflicted
+++ resolved
@@ -103,7 +103,6 @@
         workload_state_sender,
     );
 
-<<<<<<< HEAD
     let tls_config: Result<Option<TLSConfig>, String> =
         match (args.insecure, args.ca_pem, args.crt_pem, args.key_pem) {
             (true, _, _, _) => Ok(None),
@@ -122,16 +121,11 @@
             )),
         };
 
-    let mut grpc_communications_client = GRPCCommunicationsClient::new_agent_communication(
+    let grpc_communications_client = GRPCCommunicationsClient::new_agent_communication(
         args.agent_name.clone(),
         args.server_url,
         tls_config.unwrap_or_exit("Missing certificate file"),
     );
-=======
-    let mut grpc_communications_client =
-        GRPCCommunicationsClient::new_agent_communication(args.agent_name.clone(), args.server_url)
-            .unwrap_or_exit("Cannot connect to server");
->>>>>>> 2457598f
 
     let mut agent_manager = AgentManager::new(
         args.agent_name,
@@ -145,7 +139,7 @@
     // [impl->swdd~agent-sends-hello~1]
     // [impl->swdd~agent-default-communication-grpc~1]
     let communications_task = tokio::spawn(async move {
-        grpc_communications_client
+        grpc_communications_client?
             .run(server_receiver, to_manager.clone())
             .await
     });
