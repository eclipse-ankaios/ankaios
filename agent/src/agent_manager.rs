// Copyright (c) 2023 Elektrobit Automotive GmbH
//
// This program and the accompanying materials are made available under the
// terms of the Apache License, Version 2.0 which is available at
// https://www.apache.org/licenses/LICENSE-2.0.
//
// Unless required by applicable law or agreed to in writing, software
// distributed under the License is distributed on an "AS IS" BASIS, WITHOUT
// WARRANTIES OR CONDITIONS OF ANY KIND, either express or implied. See the
// License for the specific language governing permissions and limitations
// under the License.
//
// SPDX-License-Identifier: Apache-2.0

use common::{
    from_server_interface::{FromServer, FromServerReceiver},
<<<<<<< HEAD
    std_extensions::{GracefulExitResult, IllegalStateResult},
    to_server_interface::{ToServer, ToServerInterface, ToServerReceiver, ToServerSender},
};

#[cfg_attr(test, mockall_double::double)]
use crate::parameter_storage::ParameterStorage;
=======
    objects::WorkloadState,
    std_extensions::{GracefulExitResult, IllegalStateResult},
    to_server_interface::{ToServerInterface, ToServerSender},
};

#[cfg_attr(test, mockall_double::double)]
use crate::workload_state::workload_state_store::WorkloadStateStore;
>>>>>>> 674c28d0

#[cfg_attr(test, mockall_double::double)]
use crate::runtime_manager::RuntimeManager;
use crate::workload_state::WorkloadStateReceiver;
// [impl->swdd~agent-shall-use-interfaces-to-server~1]
pub struct AgentManager {
    agent_name: String,
    runtime_manager: RuntimeManager,
    // [impl->swdd~communication-to-from-agent-middleware~1]
    from_server_receiver: FromServerReceiver,
    to_server: ToServerSender,
<<<<<<< HEAD
    workload_state_receiver: ToServerReceiver,
    parameter_storage: ParameterStorage,
=======
    workload_state_receiver: WorkloadStateReceiver,
    workload_state_store: WorkloadStateStore,
>>>>>>> 674c28d0
}

impl AgentManager {
    pub fn new(
        agent_name: String,
        from_server_receiver: FromServerReceiver,
        runtime_manager: RuntimeManager,
        to_server: ToServerSender,
<<<<<<< HEAD
        workload_state_receiver: ToServerReceiver,
=======
        workload_state_receiver: WorkloadStateReceiver,
>>>>>>> 674c28d0
    ) -> AgentManager {
        AgentManager {
            agent_name,
            runtime_manager,
            from_server_receiver,
            to_server,
            workload_state_receiver,
<<<<<<< HEAD
            parameter_storage: ParameterStorage::new(),
=======
            workload_state_store: WorkloadStateStore::new(),
>>>>>>> 674c28d0
        }
    }

    pub async fn start(&mut self) {
<<<<<<< HEAD
        log::info!("Starting ...");
        loop {
            tokio::select! {
                // [impl->swdd~agent-manager-listens-requests-from-server~1]
=======
        log::info!("Awaiting commands from the server ...");
        loop {
            tokio::select! {
>>>>>>> 674c28d0
                from_server_msg = self.from_server_receiver.recv() => {
                    let from_server = from_server_msg
                        .ok_or("Channel to listen to server closed.".to_string())
                        .unwrap_or_exit("Abort");

                    if self.execute_from_server_command(from_server).await.is_none() {
                        break;
                    }
                }
<<<<<<< HEAD
                // [impl->swdd~agent-manager-receives-workload-states-of-its-workloads~1]
                to_server_msg = self.workload_state_receiver.recv() => {
                    let workload_states_msg = to_server_msg
                        .ok_or("Channel to listen to own workload states closed.".to_string())
                        .unwrap_or_exit("Abort");

                    self.store_and_forward_own_workload_states(workload_states_msg).await;
=======
                workload_state = self.workload_state_receiver.recv() => {
                    let workload_state = workload_state
                        .ok_or("Channel to listen to own workload states closed.".to_string())
                        .unwrap_or_exit("Abort");

                    self.store_and_forward_own_workload_states(workload_state).await;
>>>>>>> 674c28d0
                }
            }
        }
    }

    // [impl->swdd~agent-manager-listens-requests-from-server~1]
    async fn execute_from_server_command(&mut self, from_server_msg: FromServer) -> Option<()> {
        log::debug!("Process command received from server.");

        match from_server_msg {
            FromServer::UpdateWorkload(method_obj) => {
                log::debug!("Agent '{}' received UpdateWorkload:\n\tAdded workloads: {:?}\n\tDeleted workloads: {:?}",
                    self.agent_name,
                    method_obj.added_workloads,
                    method_obj.deleted_workloads);

<<<<<<< HEAD
                // [impl->swdd~agent-handles-update-workload-requests~1]
                // [impl->swdd~agent-updates-workloads-with-fulfilled-dependencies~1]
=======
>>>>>>> 674c28d0
                self.runtime_manager
                    .handle_update_workload(
                        method_obj.added_workloads,
                        method_obj.deleted_workloads,
<<<<<<< HEAD
                        &self.parameter_storage,
=======
                        &self.workload_state_store,
>>>>>>> 674c28d0
                    )
                    .await;
                Some(())
            }
            FromServer::UpdateWorkloadState(method_obj) => {
                log::debug!(
                    "Agent '{}' received UpdateWorkloadState: {:?}",
                    self.agent_name,
                    method_obj
                );

                let new_workload_states = method_obj.workload_states;

                if !new_workload_states.is_empty() {
                    // [impl->swdd~agent-manager-stores-all-workload-states~1]
                    for new_workload_state in new_workload_states {
<<<<<<< HEAD
                        log::info!("The server reports workload state '{:?}' for the workload '{}' in the agent '{}'", new_workload_state.execution_state,
                    new_workload_state.instance_name.workload_name(), new_workload_state.instance_name.agent_name());
                        self.parameter_storage
                            .update_workload_state(new_workload_state);
                    }

                    // [impl->swdd~agent-updates-workloads-with-fulfilled-dependencies~1]
                    self.runtime_manager
                        .update_workloads_on_fulfilled_dependencies(&self.parameter_storage)
=======
                        log::debug!("The server reports workload state '{:?}' for the workload '{}' in the agent '{}'", new_workload_state.execution_state,
                    new_workload_state.instance_name.workload_name(), new_workload_state.instance_name.agent_name());
                        self.workload_state_store
                            .update_workload_state(new_workload_state);
                    }
                    self.runtime_manager
                        .update_workloads_on_fulfilled_dependencies(&self.workload_state_store)
>>>>>>> 674c28d0
                        .await;
                }

                Some(())
            }
            FromServer::Response(method_obj) => {
                log::debug!(
                    "Agent '{}' received Response: {:?}",
                    self.agent_name,
                    method_obj
                );

                // [impl->swdd~agent-forward-responses-to-control-interface-pipe~1]
                self.runtime_manager.forward_response(method_obj).await;

                Some(())
<<<<<<< HEAD
=======
            }
            FromServer::Stop(_method_obj) => {
                log::debug!("Agent '{}' received Stop from server", self.agent_name);
                None
>>>>>>> 674c28d0
            }
            FromServer::Stop(_method_obj) => {
                log::debug!("Agent '{}' received Stop from server", self.agent_name);
                None
            }
        }
    }

    async fn store_and_forward_own_workload_states(&mut self, to_server_msg: ToServer) {
        log::debug!("Storing and forwarding own workload states.");

        let ToServer::UpdateWorkloadState(common::commands::UpdateWorkloadState {
            workload_states,
        }) = to_server_msg
        else {
            std::unreachable!("expected UpdateWorkloadState msg.");
        };

        workload_states.iter().for_each(|new_workload_state| {
            log::info!(
                "The agent '{}' reports workload state '{:?}' for the workload '{}'",
                new_workload_state.instance_name.agent_name(),
                new_workload_state.execution_state,
                new_workload_state.instance_name.workload_name(),
            );

            // [impl->swdd~agent-stores-workload-states-of-its-workloads~1]
            self.parameter_storage
                .update_workload_state(new_workload_state.clone());
        });

        if !workload_states.is_empty() {
            // [impl->swdd~agent-updates-workloads-with-fulfilled-dependencies~1]
            self.runtime_manager
                .update_workloads_on_fulfilled_dependencies(&self.parameter_storage)
                .await;

            // [impl->swdd~agent-sends-workload-states-of-its-workloads-to-server~1]
            self.to_server
                .update_workload_state(workload_states)
                .await
                .unwrap_or_illegal_state();
        }
    }

    async fn store_and_forward_own_workload_states(
        &mut self,
        mut new_workload_state: WorkloadState,
    ) {
        // execute hysteresis on the local workload states as we could be stopping
        // [impl->swdd~agent-manager-hysteresis_on-workload-states-of-its-workloads~1]
        if let Some(old_execution_state) = self
            .workload_state_store
            .get_state_of_workload(new_workload_state.instance_name.workload_name())
        {
            new_workload_state.execution_state =
                old_execution_state.transition(new_workload_state.execution_state);
        }

        log::debug!(
            "Storing and forwarding local workload state '{:?}'.",
            new_workload_state
        );

        self.workload_state_store
            .update_workload_state(new_workload_state.clone());

        // notify the runtime manager s.t. dependencies and restarts can be handled
        self.runtime_manager
            .update_workloads_on_fulfilled_dependencies(&self.workload_state_store)
            .await;

        self.to_server
            .update_workload_state(vec![new_workload_state])
            .await
            .unwrap_or_illegal_state();
    }
}

//////////////////////////////////////////////////////////////////////////////
//                 ########  #######    #########  #########                //
//                    ##     ##        ##             ##                    //
//                    ##     #####     #########      ##                    //
//                    ##     ##                ##     ##                    //
//                    ##     #######   #########      ##                    //
//////////////////////////////////////////////////////////////////////////////

#[cfg(test)]
mod tests {
    use super::*;
<<<<<<< HEAD
    use crate::parameter_storage::MockParameterStorage;
    use crate::{
        agent_manager::AgentManager, parameter_storage::mock_parameter_storage_new_returns,
    };
    use common::{
        commands::{Goodbye, Response, ResponseContent, UpdateWorkloadState},
        from_server_interface::FromServerInterface,
        objects::{generate_test_workload_spec_with_param, CompleteState, ExecutionState},
=======
    use crate::agent_manager::AgentManager;
    use crate::workload_state::workload_state_store::{
        mock_parameter_storage_new_returns, MockWorkloadStateStore,
    };
    use common::{
        commands::{Response, ResponseContent, UpdateWorkloadState},
        from_server_interface::FromServerInterface,
        objects::{generate_test_workload_spec_with_param, CompleteState, ExecutionState},
        to_server_interface::ToServer,
>>>>>>> 674c28d0
    };
    use mockall::predicate::*;
    use tokio::{join, sync::mpsc::channel};

    const BUFFER_SIZE: usize = 20;
    const AGENT_NAME: &str = "agent_x";
    const WORKLOAD_1_NAME: &str = "workload1";
    const WORKLOAD_2_NAME: &str = "workload2";
    const REQUEST_ID: &str = "request_id";
    const RUNTIME_NAME: &str = "runtime_name";

    // [utest->swdd~agent-manager-listens-requests-from-server~1]
    // [utest->swdd~agent-uses-async-channels~1]
    // [utest->swdd~agent-handles-update-workload-requests~1]
    #[tokio::test]
    async fn utest_agent_manager_update_workload() {
        let _guard = crate::test_helper::MOCKALL_CONTEXT_SYNC
            .get_lock_async()
            .await;

<<<<<<< HEAD
        let mock_parameter_storage = MockParameterStorage::default();
        mock_parameter_storage_new_returns(mock_parameter_storage);
=======
        let mock_wl_state_store_context = MockWorkloadStateStore::default();
        mock_parameter_storage_new_returns(mock_wl_state_store_context);
>>>>>>> 674c28d0

        let (to_manager, manager_receiver) = channel(BUFFER_SIZE);
        let (to_server, _) = channel(BUFFER_SIZE);
        let (_workload_state_sender, workload_state_receiver) = channel(BUFFER_SIZE);
        let mut mock_runtime_manager = RuntimeManager::default();
        mock_runtime_manager
            .expect_handle_update_workload()
            .once()
            .return_const(());

        let mut agent_manager = AgentManager::new(
            AGENT_NAME.to_string(),
            manager_receiver,
            mock_runtime_manager,
            to_server,
            workload_state_receiver,
        );

        let workload_spec_1 = generate_test_workload_spec_with_param(
            AGENT_NAME.into(),
            WORKLOAD_1_NAME.into(),
            RUNTIME_NAME.into(),
        );

        let workload_spec_2 = generate_test_workload_spec_with_param(
            AGENT_NAME.into(),
            WORKLOAD_2_NAME.into(),
            RUNTIME_NAME.into(),
        );

        let handle = tokio::spawn(async move { agent_manager.start().await });

        let update_workload_result = to_manager
            .update_workload(
                vec![workload_spec_1.clone(), workload_spec_2.clone()],
                vec![],
            )
            .await;
        assert!(update_workload_result.is_ok());

        // Terminate the infinite receiver loop
        to_manager.stop().await.unwrap();
        assert!(join!(handle).0.is_ok());
    }

    // [utest->swdd~agent-manager-listens-requests-from-server~1]
    // [utest->swdd~agent-uses-async-channels~1]
    // [utest->swdd~agent-manager-stores-all-workload-states~1]
    #[tokio::test]
    async fn utest_agent_manager_update_workload_states() {
        let _guard = crate::test_helper::MOCKALL_CONTEXT_SYNC
            .get_lock_async()
            .await;

        let (to_manager, manager_receiver) = channel(BUFFER_SIZE);
        let (to_server, _) = channel(BUFFER_SIZE);
        let (_workload_state_sender, workload_state_receiver) = channel(BUFFER_SIZE);

        let workload_state = common::objects::generate_test_workload_state_with_agent(
            WORKLOAD_1_NAME,
            AGENT_NAME,
            ExecutionState::running(),
        );

        let mut mock_runtime_manager = RuntimeManager::default();
        mock_runtime_manager.expect_handle_update_workload().never();
        mock_runtime_manager
            .expect_update_workloads_on_fulfilled_dependencies()
            .once()
            .return_const(());

<<<<<<< HEAD
        let mut mock_parameter_storage = MockParameterStorage::default();
        mock_parameter_storage
            .expected_update_workload_state_parameters
            .push_back(workload_state.clone());
        mock_parameter_storage_new_returns(mock_parameter_storage);
=======
        let mut mock_wl_state_store = MockWorkloadStateStore::default();
        mock_wl_state_store
            .expected_update_workload_state_parameters
            .push_back(workload_state.clone());
        mock_parameter_storage_new_returns(mock_wl_state_store);
>>>>>>> 674c28d0

        let mut agent_manager = AgentManager::new(
            AGENT_NAME.to_string(),
            manager_receiver,
            mock_runtime_manager,
            to_server,
            workload_state_receiver,
        );

        let handle = tokio::spawn(async move { agent_manager.start().await });

        let update_workload_result = to_manager.update_workload_state(vec![workload_state]).await;
        assert!(update_workload_result.is_ok());

        // Terminate the infinite receiver loop
        to_manager.stop().await.unwrap();
        assert!(join!(handle).0.is_ok());
    }

    // [utest->swdd~agent-manager-listens-requests-from-server~1]
    // [utest->swdd~agent-uses-async-channels~1]
    #[tokio::test]
    async fn utest_agent_manager_no_update_on_empty_workload_states() {
        let _guard = crate::test_helper::MOCKALL_CONTEXT_SYNC
            .get_lock_async()
            .await;

<<<<<<< HEAD
        let mock_parameter_storage = MockParameterStorage::default();
        mock_parameter_storage_new_returns(mock_parameter_storage);
=======
        let mock_wl_state_store = MockWorkloadStateStore::default();
        mock_parameter_storage_new_returns(mock_wl_state_store);
>>>>>>> 674c28d0

        let (to_manager, manager_receiver) = channel(BUFFER_SIZE);
        let (to_server, _) = channel(BUFFER_SIZE);
        let (_workload_state_sender, workload_state_receiver) = channel(BUFFER_SIZE);

        let mut mock_runtime_manager = RuntimeManager::default();
        mock_runtime_manager.expect_handle_update_workload().never();

        let mut agent_manager = AgentManager::new(
            AGENT_NAME.to_string(),
            manager_receiver,
            mock_runtime_manager,
            to_server,
            workload_state_receiver,
        );

        let new_empty_states = vec![];
        let update_workload_result = to_manager.update_workload_state(new_empty_states).await;
        assert!(update_workload_result.is_ok());

        let handle = tokio::spawn(async move { agent_manager.start().await });

        // Terminate the infinite receiver loop
        to_manager.stop().await.unwrap();
        assert!(join!(handle).0.is_ok());
    }

    // [utest->swdd~agent-manager-listens-requests-from-server~1]
    // [utest->swdd~agent-uses-async-channels~1]
    // [utest->swdd~agent-forward-responses-to-control-interface-pipe~1]
    #[tokio::test]
    async fn utest_agent_manager_forwards_complete_state() {
        let _guard = crate::test_helper::MOCKALL_CONTEXT_SYNC
            .get_lock_async()
            .await;

<<<<<<< HEAD
        let mock_parameter_storage = MockParameterStorage::default();
        mock_parameter_storage_new_returns(mock_parameter_storage);
=======
        let mock_wl_state_store_context = MockWorkloadStateStore::default();
        mock_parameter_storage_new_returns(mock_wl_state_store_context);
>>>>>>> 674c28d0

        let (to_manager, manager_receiver) = channel(BUFFER_SIZE);
        let (to_server, _) = channel(BUFFER_SIZE);
        let (_workload_state_sender, workload_state_receiver) = channel(BUFFER_SIZE);

        let request_id = format!("{WORKLOAD_1_NAME}@{REQUEST_ID}");
        let complete_state: CompleteState = Default::default();

        let response = Response {
            request_id: request_id.clone(),
            response_content: ResponseContent::CompleteState(Box::new(complete_state.clone())),
        };

        let mut mock_runtime_manager = RuntimeManager::default();
        mock_runtime_manager
            .expect_forward_response()
            .with(eq(response.clone()))
            .once()
            .return_const(());

        let mut agent_manager = AgentManager::new(
            AGENT_NAME.to_string(),
            manager_receiver,
            mock_runtime_manager,
            to_server,
            workload_state_receiver,
        );

        let handle = tokio::spawn(async move { agent_manager.start().await });

        let complete_state_result = to_manager.complete_state(request_id, complete_state).await;
        assert!(complete_state_result.is_ok());

        // Terminate the infinite receiver loop
        to_manager.stop().await.unwrap();
        assert!(join!(handle).0.is_ok());
    }

<<<<<<< HEAD
    // [utest->swdd~agent-manager-receives-workload-states-of-its-workloads~1]
    // [utest->swdd~agent-stores-workload-states-of-its-workloads~1]
    // [utest->swdd~agent-sends-workload-states-of-its-workloads-to-server~1]
    // [utest->swdd~agent-updates-workloads-with-fulfilled-dependencies~1]
    #[tokio::test]
    async fn utest_agent_manager_receives_and_stores_own_workload_states() {
=======
    // [utest->swdd~agent-uses-async-channels~1]
    // [utest->swdd~agent-manager-hysteresis_on-workload-states-of-its-workloads~1]
    #[tokio::test]
    async fn utest_agent_manager_receives_own_workload_states() {
>>>>>>> 674c28d0
        let _guard = crate::test_helper::MOCKALL_CONTEXT_SYNC
            .get_lock_async()
            .await;

        let (to_manager, manager_receiver) = channel(BUFFER_SIZE);
        let (to_server, mut to_server_receiver) = channel(BUFFER_SIZE);
        let (workload_state_sender, workload_state_receiver) = channel(BUFFER_SIZE);

<<<<<<< HEAD
        let workload_state = common::objects::generate_test_workload_state_with_agent(
=======
        let workload_state_incoming = common::objects::generate_test_workload_state_with_agent(
>>>>>>> 674c28d0
            WORKLOAD_1_NAME,
            AGENT_NAME,
            ExecutionState::running(),
        );

<<<<<<< HEAD
        let mut mock_parameter_storage = MockParameterStorage::default();
        mock_parameter_storage
            .expected_update_workload_state_parameters
            .push_back(workload_state.clone());

        mock_parameter_storage_new_returns(mock_parameter_storage);
=======
        let wl_state_after_hysteresis = common::objects::generate_test_workload_state_with_agent(
            WORKLOAD_1_NAME,
            AGENT_NAME,
            ExecutionState::stopping_triggered(),
        );

        let mut mock_wl_state_store = MockWorkloadStateStore::default();

        mock_wl_state_store.states_storage.insert(
            WORKLOAD_1_NAME.to_string(),
            ExecutionState::stopping_triggered(),
        );

        mock_wl_state_store
            .expected_update_workload_state_parameters
            .push_back(wl_state_after_hysteresis.clone());

        mock_parameter_storage_new_returns(mock_wl_state_store);
>>>>>>> 674c28d0

        let mut mock_runtime_manager = RuntimeManager::default();
        mock_runtime_manager
            .expect_update_workloads_on_fulfilled_dependencies()
            .once()
            .return_const(());

        let mut agent_manager = AgentManager::new(
            AGENT_NAME.to_string(),
            manager_receiver,
            mock_runtime_manager,
            to_server,
            workload_state_receiver,
        );

        let handle = tokio::spawn(async move { agent_manager.start().await });

<<<<<<< HEAD
        let workload_states = vec![workload_state.clone()];
        assert!(workload_state_sender
            .update_workload_state(workload_states.clone())
            .await
            .is_ok());

        let expected_workload_states =
            ToServer::UpdateWorkloadState(UpdateWorkloadState { workload_states });
=======
        use crate::workload_state::WorkloadStateSenderInterface;

        workload_state_sender
            .report_workload_execution_state(
                &workload_state_incoming.instance_name,
                workload_state_incoming.execution_state.clone(),
            )
            .await;

        let expected_workload_states = ToServer::UpdateWorkloadState(UpdateWorkloadState {
            workload_states: vec![wl_state_after_hysteresis],
        });
>>>>>>> 674c28d0
        assert_eq!(
            Ok(Some(expected_workload_states)),
            tokio::time::timeout(
                tokio::time::Duration::from_millis(200),
                to_server_receiver.recv()
            )
            .await
        );
<<<<<<< HEAD

        // Terminate the infinite receiver loop
        to_manager.stop().await.unwrap();
        assert!(join!(handle).0.is_ok());
    }

    // [utest->swdd~agent-manager-receives-workload-states-of-its-workloads~1]
    // [utest->swdd~agent-stores-workload-states-of-its-workloads~1]
    // [utest->swdd~agent-sends-workload-states-of-its-workloads-to-server~1]
    // [utest->swdd~agent-updates-workloads-with-fulfilled-dependencies~1]
    #[tokio::test]
    async fn utest_agent_manager_no_update_on_own_empty_workload_states() {
        let _guard = crate::test_helper::MOCKALL_CONTEXT_SYNC
            .get_lock_async()
            .await;

        let (to_manager, manager_receiver) = channel(BUFFER_SIZE);
        let (to_server, mut to_server_receiver) = channel(BUFFER_SIZE);
        let (workload_state_sender, workload_state_receiver) = channel(BUFFER_SIZE);

        let mock_parameter_storage = MockParameterStorage::default();
        mock_parameter_storage_new_returns(mock_parameter_storage);

        let mut mock_runtime_manager = RuntimeManager::default();
        mock_runtime_manager
            .expect_update_workloads_on_fulfilled_dependencies()
            .never();

        let mut agent_manager = AgentManager::new(
            AGENT_NAME.to_string(),
            manager_receiver,
            mock_runtime_manager,
            to_server,
            workload_state_receiver,
        );

        let handle = tokio::spawn(async move { agent_manager.start().await });

        let empty_workload_states = vec![];
        assert!(workload_state_sender
            .update_workload_state(empty_workload_states)
            .await
            .is_ok());

        assert!(to_server_receiver.try_recv().is_err());

        // Terminate the infinite receiver loop
        to_manager.stop().await.unwrap();
        assert!(join!(handle).0.is_ok());
    }

    // [utest->swdd~agent-manager-receives-workload-states-of-its-workloads~1]
    #[tokio::test]
    #[should_panic]
    async fn utest_agent_manager_receives_own_workload_states_panic_on_wrong_response() {
        let _guard = crate::test_helper::MOCKALL_CONTEXT_SYNC
            .get_lock_async()
            .await;

        let mock_parameter_storage = MockParameterStorage::default();
        mock_parameter_storage_new_returns(mock_parameter_storage);

        let (_to_manager, manager_receiver) = channel(BUFFER_SIZE);
        let (to_server, _to_server_receiver) = channel(BUFFER_SIZE);
        let (_workload_state_sender, workload_state_receiver) = channel(BUFFER_SIZE);

        let mock_runtime_manager = RuntimeManager::default();
        let mut agent_manager = AgentManager::new(
            AGENT_NAME.to_string(),
            manager_receiver,
            mock_runtime_manager,
            to_server,
            workload_state_receiver,
        );

        // shall panic because of wrong passed message
        agent_manager
            .store_and_forward_own_workload_states(ToServer::Goodbye(Goodbye {}))
            .await;
=======

        // Terminate the infinite receiver loop
        to_manager.stop().await.unwrap();
        assert!(join!(handle).0.is_ok());
>>>>>>> 674c28d0
    }
}<|MERGE_RESOLUTION|>--- conflicted
+++ resolved
@@ -14,14 +14,6 @@
 
 use common::{
     from_server_interface::{FromServer, FromServerReceiver},
-<<<<<<< HEAD
-    std_extensions::{GracefulExitResult, IllegalStateResult},
-    to_server_interface::{ToServer, ToServerInterface, ToServerReceiver, ToServerSender},
-};
-
-#[cfg_attr(test, mockall_double::double)]
-use crate::parameter_storage::ParameterStorage;
-=======
     objects::WorkloadState,
     std_extensions::{GracefulExitResult, IllegalStateResult},
     to_server_interface::{ToServerInterface, ToServerSender},
@@ -29,7 +21,6 @@
 
 #[cfg_attr(test, mockall_double::double)]
 use crate::workload_state::workload_state_store::WorkloadStateStore;
->>>>>>> 674c28d0
 
 #[cfg_attr(test, mockall_double::double)]
 use crate::runtime_manager::RuntimeManager;
@@ -41,13 +32,8 @@
     // [impl->swdd~communication-to-from-agent-middleware~1]
     from_server_receiver: FromServerReceiver,
     to_server: ToServerSender,
-<<<<<<< HEAD
-    workload_state_receiver: ToServerReceiver,
-    parameter_storage: ParameterStorage,
-=======
     workload_state_receiver: WorkloadStateReceiver,
     workload_state_store: WorkloadStateStore,
->>>>>>> 674c28d0
 }
 
 impl AgentManager {
@@ -56,11 +42,7 @@
         from_server_receiver: FromServerReceiver,
         runtime_manager: RuntimeManager,
         to_server: ToServerSender,
-<<<<<<< HEAD
-        workload_state_receiver: ToServerReceiver,
-=======
         workload_state_receiver: WorkloadStateReceiver,
->>>>>>> 674c28d0
     ) -> AgentManager {
         AgentManager {
             agent_name,
@@ -68,25 +50,15 @@
             from_server_receiver,
             to_server,
             workload_state_receiver,
-<<<<<<< HEAD
-            parameter_storage: ParameterStorage::new(),
-=======
             workload_state_store: WorkloadStateStore::new(),
->>>>>>> 674c28d0
         }
     }
 
     pub async fn start(&mut self) {
-<<<<<<< HEAD
-        log::info!("Starting ...");
+        log::info!("Awaiting commands from the server ...");
         loop {
             tokio::select! {
                 // [impl->swdd~agent-manager-listens-requests-from-server~1]
-=======
-        log::info!("Awaiting commands from the server ...");
-        loop {
-            tokio::select! {
->>>>>>> 674c28d0
                 from_server_msg = self.from_server_receiver.recv() => {
                     let from_server = from_server_msg
                         .ok_or("Channel to listen to server closed.".to_string())
@@ -96,22 +68,13 @@
                         break;
                     }
                 }
-<<<<<<< HEAD
                 // [impl->swdd~agent-manager-receives-workload-states-of-its-workloads~1]
-                to_server_msg = self.workload_state_receiver.recv() => {
-                    let workload_states_msg = to_server_msg
-                        .ok_or("Channel to listen to own workload states closed.".to_string())
-                        .unwrap_or_exit("Abort");
-
-                    self.store_and_forward_own_workload_states(workload_states_msg).await;
-=======
                 workload_state = self.workload_state_receiver.recv() => {
                     let workload_state = workload_state
                         .ok_or("Channel to listen to own workload states closed.".to_string())
                         .unwrap_or_exit("Abort");
 
                     self.store_and_forward_own_workload_states(workload_state).await;
->>>>>>> 674c28d0
                 }
             }
         }
@@ -128,20 +91,13 @@
                     method_obj.added_workloads,
                     method_obj.deleted_workloads);
 
-<<<<<<< HEAD
                 // [impl->swdd~agent-handles-update-workload-requests~1]
                 // [impl->swdd~agent-updates-workloads-with-fulfilled-dependencies~1]
-=======
->>>>>>> 674c28d0
                 self.runtime_manager
                     .handle_update_workload(
                         method_obj.added_workloads,
                         method_obj.deleted_workloads,
-<<<<<<< HEAD
-                        &self.parameter_storage,
-=======
                         &self.workload_state_store,
->>>>>>> 674c28d0
                     )
                     .await;
                 Some(())
@@ -158,25 +114,14 @@
                 if !new_workload_states.is_empty() {
                     // [impl->swdd~agent-manager-stores-all-workload-states~1]
                     for new_workload_state in new_workload_states {
-<<<<<<< HEAD
-                        log::info!("The server reports workload state '{:?}' for the workload '{}' in the agent '{}'", new_workload_state.execution_state,
-                    new_workload_state.instance_name.workload_name(), new_workload_state.instance_name.agent_name());
-                        self.parameter_storage
-                            .update_workload_state(new_workload_state);
-                    }
-
-                    // [impl->swdd~agent-updates-workloads-with-fulfilled-dependencies~1]
-                    self.runtime_manager
-                        .update_workloads_on_fulfilled_dependencies(&self.parameter_storage)
-=======
                         log::debug!("The server reports workload state '{:?}' for the workload '{}' in the agent '{}'", new_workload_state.execution_state,
                     new_workload_state.instance_name.workload_name(), new_workload_state.instance_name.agent_name());
                         self.workload_state_store
                             .update_workload_state(new_workload_state);
                     }
+                    // [impl->swdd~agent-updates-workloads-with-fulfilled-dependencies~1]
                     self.runtime_manager
                         .update_workloads_on_fulfilled_dependencies(&self.workload_state_store)
->>>>>>> 674c28d0
                         .await;
                 }
 
@@ -193,55 +138,11 @@
                 self.runtime_manager.forward_response(method_obj).await;
 
                 Some(())
-<<<<<<< HEAD
-=======
-            }
-            FromServer::Stop(_method_obj) => {
-                log::debug!("Agent '{}' received Stop from server", self.agent_name);
-                None
->>>>>>> 674c28d0
             }
             FromServer::Stop(_method_obj) => {
                 log::debug!("Agent '{}' received Stop from server", self.agent_name);
                 None
             }
-        }
-    }
-
-    async fn store_and_forward_own_workload_states(&mut self, to_server_msg: ToServer) {
-        log::debug!("Storing and forwarding own workload states.");
-
-        let ToServer::UpdateWorkloadState(common::commands::UpdateWorkloadState {
-            workload_states,
-        }) = to_server_msg
-        else {
-            std::unreachable!("expected UpdateWorkloadState msg.");
-        };
-
-        workload_states.iter().for_each(|new_workload_state| {
-            log::info!(
-                "The agent '{}' reports workload state '{:?}' for the workload '{}'",
-                new_workload_state.instance_name.agent_name(),
-                new_workload_state.execution_state,
-                new_workload_state.instance_name.workload_name(),
-            );
-
-            // [impl->swdd~agent-stores-workload-states-of-its-workloads~1]
-            self.parameter_storage
-                .update_workload_state(new_workload_state.clone());
-        });
-
-        if !workload_states.is_empty() {
-            // [impl->swdd~agent-updates-workloads-with-fulfilled-dependencies~1]
-            self.runtime_manager
-                .update_workloads_on_fulfilled_dependencies(&self.parameter_storage)
-                .await;
-
-            // [impl->swdd~agent-sends-workload-states-of-its-workloads-to-server~1]
-            self.to_server
-                .update_workload_state(workload_states)
-                .await
-                .unwrap_or_illegal_state();
         }
     }
 
@@ -264,14 +165,17 @@
             new_workload_state
         );
 
+        // [impl->swdd~agent-stores-workload-states-of-its-workloads~1]
         self.workload_state_store
             .update_workload_state(new_workload_state.clone());
 
         // notify the runtime manager s.t. dependencies and restarts can be handled
+        // [impl->swdd~agent-updates-workloads-with-fulfilled-dependencies~1]
         self.runtime_manager
             .update_workloads_on_fulfilled_dependencies(&self.workload_state_store)
             .await;
 
+        // [impl->swdd~agent-sends-workload-states-of-its-workloads-to-server~1]
         self.to_server
             .update_workload_state(vec![new_workload_state])
             .await
@@ -290,26 +194,16 @@
 #[cfg(test)]
 mod tests {
     use super::*;
-<<<<<<< HEAD
-    use crate::parameter_storage::MockParameterStorage;
-    use crate::{
-        agent_manager::AgentManager, parameter_storage::mock_parameter_storage_new_returns,
-    };
-    use common::{
-        commands::{Goodbye, Response, ResponseContent, UpdateWorkloadState},
-        from_server_interface::FromServerInterface,
-        objects::{generate_test_workload_spec_with_param, CompleteState, ExecutionState},
-=======
     use crate::agent_manager::AgentManager;
-    use crate::workload_state::workload_state_store::{
-        mock_parameter_storage_new_returns, MockWorkloadStateStore,
+    use crate::workload_state::{
+        workload_state_store::{mock_parameter_storage_new_returns, MockWorkloadStateStore},
+        WorkloadStateSenderInterface,
     };
     use common::{
         commands::{Response, ResponseContent, UpdateWorkloadState},
         from_server_interface::FromServerInterface,
         objects::{generate_test_workload_spec_with_param, CompleteState, ExecutionState},
         to_server_interface::ToServer,
->>>>>>> 674c28d0
     };
     use mockall::predicate::*;
     use tokio::{join, sync::mpsc::channel};
@@ -330,13 +224,8 @@
             .get_lock_async()
             .await;
 
-<<<<<<< HEAD
-        let mock_parameter_storage = MockParameterStorage::default();
-        mock_parameter_storage_new_returns(mock_parameter_storage);
-=======
         let mock_wl_state_store_context = MockWorkloadStateStore::default();
         mock_parameter_storage_new_returns(mock_wl_state_store_context);
->>>>>>> 674c28d0
 
         let (to_manager, manager_receiver) = channel(BUFFER_SIZE);
         let (to_server, _) = channel(BUFFER_SIZE);
@@ -408,19 +297,11 @@
             .once()
             .return_const(());
 
-<<<<<<< HEAD
-        let mut mock_parameter_storage = MockParameterStorage::default();
-        mock_parameter_storage
-            .expected_update_workload_state_parameters
-            .push_back(workload_state.clone());
-        mock_parameter_storage_new_returns(mock_parameter_storage);
-=======
         let mut mock_wl_state_store = MockWorkloadStateStore::default();
         mock_wl_state_store
             .expected_update_workload_state_parameters
             .push_back(workload_state.clone());
         mock_parameter_storage_new_returns(mock_wl_state_store);
->>>>>>> 674c28d0
 
         let mut agent_manager = AgentManager::new(
             AGENT_NAME.to_string(),
@@ -448,13 +329,8 @@
             .get_lock_async()
             .await;
 
-<<<<<<< HEAD
-        let mock_parameter_storage = MockParameterStorage::default();
-        mock_parameter_storage_new_returns(mock_parameter_storage);
-=======
         let mock_wl_state_store = MockWorkloadStateStore::default();
         mock_parameter_storage_new_returns(mock_wl_state_store);
->>>>>>> 674c28d0
 
         let (to_manager, manager_receiver) = channel(BUFFER_SIZE);
         let (to_server, _) = channel(BUFFER_SIZE);
@@ -491,13 +367,8 @@
             .get_lock_async()
             .await;
 
-<<<<<<< HEAD
-        let mock_parameter_storage = MockParameterStorage::default();
-        mock_parameter_storage_new_returns(mock_parameter_storage);
-=======
         let mock_wl_state_store_context = MockWorkloadStateStore::default();
         mock_parameter_storage_new_returns(mock_wl_state_store_context);
->>>>>>> 674c28d0
 
         let (to_manager, manager_receiver) = channel(BUFFER_SIZE);
         let (to_server, _) = channel(BUFFER_SIZE);
@@ -536,19 +407,13 @@
         assert!(join!(handle).0.is_ok());
     }
 
-<<<<<<< HEAD
     // [utest->swdd~agent-manager-receives-workload-states-of-its-workloads~1]
     // [utest->swdd~agent-stores-workload-states-of-its-workloads~1]
     // [utest->swdd~agent-sends-workload-states-of-its-workloads-to-server~1]
     // [utest->swdd~agent-updates-workloads-with-fulfilled-dependencies~1]
-    #[tokio::test]
-    async fn utest_agent_manager_receives_and_stores_own_workload_states() {
-=======
-    // [utest->swdd~agent-uses-async-channels~1]
     // [utest->swdd~agent-manager-hysteresis_on-workload-states-of-its-workloads~1]
     #[tokio::test]
     async fn utest_agent_manager_receives_own_workload_states() {
->>>>>>> 674c28d0
         let _guard = crate::test_helper::MOCKALL_CONTEXT_SYNC
             .get_lock_async()
             .await;
@@ -557,24 +422,12 @@
         let (to_server, mut to_server_receiver) = channel(BUFFER_SIZE);
         let (workload_state_sender, workload_state_receiver) = channel(BUFFER_SIZE);
 
-<<<<<<< HEAD
-        let workload_state = common::objects::generate_test_workload_state_with_agent(
-=======
         let workload_state_incoming = common::objects::generate_test_workload_state_with_agent(
->>>>>>> 674c28d0
             WORKLOAD_1_NAME,
             AGENT_NAME,
             ExecutionState::running(),
         );
 
-<<<<<<< HEAD
-        let mut mock_parameter_storage = MockParameterStorage::default();
-        mock_parameter_storage
-            .expected_update_workload_state_parameters
-            .push_back(workload_state.clone());
-
-        mock_parameter_storage_new_returns(mock_parameter_storage);
-=======
         let wl_state_after_hysteresis = common::objects::generate_test_workload_state_with_agent(
             WORKLOAD_1_NAME,
             AGENT_NAME,
@@ -593,7 +446,6 @@
             .push_back(wl_state_after_hysteresis.clone());
 
         mock_parameter_storage_new_returns(mock_wl_state_store);
->>>>>>> 674c28d0
 
         let mut mock_runtime_manager = RuntimeManager::default();
         mock_runtime_manager
@@ -611,18 +463,6 @@
 
         let handle = tokio::spawn(async move { agent_manager.start().await });
 
-<<<<<<< HEAD
-        let workload_states = vec![workload_state.clone()];
-        assert!(workload_state_sender
-            .update_workload_state(workload_states.clone())
-            .await
-            .is_ok());
-
-        let expected_workload_states =
-            ToServer::UpdateWorkloadState(UpdateWorkloadState { workload_states });
-=======
-        use crate::workload_state::WorkloadStateSenderInterface;
-
         workload_state_sender
             .report_workload_execution_state(
                 &workload_state_incoming.instance_name,
@@ -633,7 +473,6 @@
         let expected_workload_states = ToServer::UpdateWorkloadState(UpdateWorkloadState {
             workload_states: vec![wl_state_after_hysteresis],
         });
->>>>>>> 674c28d0
         assert_eq!(
             Ok(Some(expected_workload_states)),
             tokio::time::timeout(
@@ -642,91 +481,9 @@
             )
             .await
         );
-<<<<<<< HEAD
 
         // Terminate the infinite receiver loop
         to_manager.stop().await.unwrap();
         assert!(join!(handle).0.is_ok());
     }
-
-    // [utest->swdd~agent-manager-receives-workload-states-of-its-workloads~1]
-    // [utest->swdd~agent-stores-workload-states-of-its-workloads~1]
-    // [utest->swdd~agent-sends-workload-states-of-its-workloads-to-server~1]
-    // [utest->swdd~agent-updates-workloads-with-fulfilled-dependencies~1]
-    #[tokio::test]
-    async fn utest_agent_manager_no_update_on_own_empty_workload_states() {
-        let _guard = crate::test_helper::MOCKALL_CONTEXT_SYNC
-            .get_lock_async()
-            .await;
-
-        let (to_manager, manager_receiver) = channel(BUFFER_SIZE);
-        let (to_server, mut to_server_receiver) = channel(BUFFER_SIZE);
-        let (workload_state_sender, workload_state_receiver) = channel(BUFFER_SIZE);
-
-        let mock_parameter_storage = MockParameterStorage::default();
-        mock_parameter_storage_new_returns(mock_parameter_storage);
-
-        let mut mock_runtime_manager = RuntimeManager::default();
-        mock_runtime_manager
-            .expect_update_workloads_on_fulfilled_dependencies()
-            .never();
-
-        let mut agent_manager = AgentManager::new(
-            AGENT_NAME.to_string(),
-            manager_receiver,
-            mock_runtime_manager,
-            to_server,
-            workload_state_receiver,
-        );
-
-        let handle = tokio::spawn(async move { agent_manager.start().await });
-
-        let empty_workload_states = vec![];
-        assert!(workload_state_sender
-            .update_workload_state(empty_workload_states)
-            .await
-            .is_ok());
-
-        assert!(to_server_receiver.try_recv().is_err());
-
-        // Terminate the infinite receiver loop
-        to_manager.stop().await.unwrap();
-        assert!(join!(handle).0.is_ok());
-    }
-
-    // [utest->swdd~agent-manager-receives-workload-states-of-its-workloads~1]
-    #[tokio::test]
-    #[should_panic]
-    async fn utest_agent_manager_receives_own_workload_states_panic_on_wrong_response() {
-        let _guard = crate::test_helper::MOCKALL_CONTEXT_SYNC
-            .get_lock_async()
-            .await;
-
-        let mock_parameter_storage = MockParameterStorage::default();
-        mock_parameter_storage_new_returns(mock_parameter_storage);
-
-        let (_to_manager, manager_receiver) = channel(BUFFER_SIZE);
-        let (to_server, _to_server_receiver) = channel(BUFFER_SIZE);
-        let (_workload_state_sender, workload_state_receiver) = channel(BUFFER_SIZE);
-
-        let mock_runtime_manager = RuntimeManager::default();
-        let mut agent_manager = AgentManager::new(
-            AGENT_NAME.to_string(),
-            manager_receiver,
-            mock_runtime_manager,
-            to_server,
-            workload_state_receiver,
-        );
-
-        // shall panic because of wrong passed message
-        agent_manager
-            .store_and_forward_own_workload_states(ToServer::Goodbye(Goodbye {}))
-            .await;
-=======
-
-        // Terminate the infinite receiver loop
-        to_manager.stop().await.unwrap();
-        assert!(join!(handle).0.is_ok());
->>>>>>> 674c28d0
-    }
 }