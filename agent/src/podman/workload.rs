// Copyright (c) 2023 Elektrobit Automotive GmbH
//
// This program and the accompanying materials are made available under the
// terms of the Apache License, Version 2.0 which is available at
// https://www.apache.org/licenses/LICENSE-2.0.
//
// Unless required by applicable law or agreed to in writing, software
// distributed under the License is distributed on an "AS IS" BASIS, WITHOUT
// WARRANTIES OR CONDITIONS OF ANY KIND, either express or implied. See the
// License for the specific language governing permissions and limitations
// under the License.
//
// SPDX-License-Identifier: Apache-2.0

use async_trait::async_trait;
use common::objects::{ExecutionState, WorkloadSpec};
use common::state_change_interface::StateChangeInterface;
use common::state_change_interface::StateChangeSender;

<<<<<<< HEAD
use hyper::http;
use podman_api::models::ContainerMount;
use podman_api::opts::{ImageListFilter, ImageListOpts, PullOpts};
use podman_api::Error;
use std::path::{Path, PathBuf};
use tokio::task::JoinHandle;

use podman_api::Podman;

use crate::podman::podman_utils::PodmanUtils;
use crate::podman::runtime_config::{convert_to_port_mapping, Mount, PodmanRuntimeConfig};
=======
use std::path::{Path, PathBuf};
use tokio::task::JoinHandle;

use crate::podman::podman_runtime_config::PodmanRuntimeConfig;
>>>>>>> 475b18f1
use crate::workload_trait::{Workload, WorkloadError};
use common::objects::{WorkloadExecutionInstanceName, WorkloadInstanceName};

use crate::podman::podman_utils::PodmanUtils;

#[cfg(test)]
use mockall::automock;

<<<<<<< HEAD
const API_PIPES_MOUNT_POINT: &str = "/run/ankaios/control_interface";
const BIND_MOUNT: &str = "bind";

=======
>>>>>>> 475b18f1
#[derive(Debug)]
pub struct PodmanWorkload {
    manager_interface: StateChangeSender,
    workload_spec: WorkloadSpec,
    api_pipes_location: PathBuf,
    podman_utils: PodmanUtils,
    socket_path: String,
}

#[derive(Debug)]
pub struct PodmanWorkloadState {
    container_id: String,
    handle: JoinHandle<()>,
}

#[cfg(test)]
lazy_static::lazy_static! {
    pub static ref MOCK_PODMAN_WORKLOAD_MTX: tokio::sync::Mutex<()> = tokio::sync::Mutex::new(());
}

#[cfg_attr(test, automock)]
impl PodmanWorkload {
    pub fn new(
        manager_interface: StateChangeSender,
        socket_path: String,
        workload_spec: WorkloadSpec,
        run_folder: &Path,
    ) -> Self {
        Self {
            manager_interface,
            api_pipes_location: workload_spec.instance_name().pipes_folder_name(run_folder),
            workload_spec,
            podman_utils: PodmanUtils::new(socket_path.clone()),
            socket_path,
        }
    }

    async fn start_workload(&self) -> Result<PodmanWorkloadState, WorkloadError> {
        let result = async {
            let container_id = self.create_container().await?;
            let handle = self.start_container(&container_id).await?;

            Ok(PodmanWorkloadState {
                container_id,
                handle,
            })
        }
        .await;

        if result.is_err() {
            // [impl->swdd~podman-workload-update-workload-state-on-start-failure~1]
            self.manager_interface
                .update_workload_state(vec![common::objects::WorkloadState {
                    agent_name: self.workload_spec.agent.clone(),
                    workload_name: self.workload_spec.workload.name.to_string(),
                    execution_state: ExecutionState::ExecFailed,
                }])
                .await;
        }

        result
    }

    async fn create_container(&self) -> Result<String, WorkloadError> {
        let workload_cfg = PodmanRuntimeConfig::try_from(&self.workload_spec)?;

        // [impl->swdd~podman-workload-pulls-container~2]]
        let has_image = self.has_image(&workload_cfg.image).await.map_err(|e| {
            WorkloadError::StartError(format!("Could not check for image in local storage: {}", e))
        })?;

        if !has_image {
            // [impl->swdd~podman-workload-pulls-container~2]]
            self.podman_utils
                .pull_image(&workload_cfg.image)
                .await
                .map_err(|e| {
                    WorkloadError::StartError(format!(
                        "Could not pull the podman image '{}': {}",
                        workload_cfg.image, e
                    ))
                })?;
        }

        // [impl->swdd~podman-workload-creates-container~1]
        // [impl->swdd~podman-adapt-mount-interface-pipes-into-workload~2]
        match self
<<<<<<< HEAD
            .podman
            .containers()
            .create(
                &ContainerCreateOpts::builder()
                    .image(&workload_cfg.image)
                    .command(&workload_cfg.get_command_with_args())
                    .name(self.workload_spec.instance_name().to_string())
                    .env(&workload_cfg.env)
                    .portmappings(convert_to_port_mapping(&workload_cfg.ports))
                    .mounts(self.create_mounts(workload_cfg.mounts))
                    .remove(workload_cfg.remove)
                    .build(),
=======
            .podman_utils
            .create_container(
                workload_cfg,
                self.workload_spec.instance_name().to_string(),
                self.api_pipes_location.to_string_lossy().to_string(),
>>>>>>> 475b18f1
            )
            .await
        {
            Ok(id) => {
                // [impl->swdd~podman-workload-stores-container-id~1]
                Ok(id)
            }
            Err(e) => Err(WorkloadError::StartError(format!(
                "Could not create the podman container. Error: '{}'",
                e
            ))),
        }
    }

    async fn has_image(&self, image: &str) -> Result<bool, String> {
        self.podman_utils.has_image(image).await
    }

    fn create_mounts(&self, mounts: Vec<Mount>) -> Vec<ContainerMount> {
        let mut res = Vec::with_capacity(mounts.len() + 1);
        res.push(ContainerMount {
            destination: Some(String::from(API_PIPES_MOUNT_POINT)),
            options: None,
            source: Some(self.api_pipes_location.to_string_lossy().to_string()),
            _type: Some(String::from(BIND_MOUNT)),
            uid_mappings: None,
            gid_mappings: None,
        });

        for m in mounts {
            res.push(m.into());
        }

        res
    }

    // [impl->swdd~podman-workload-monitors-workload-state~1]
    // [impl->swdd~podman-workload-starts-container~1]
    async fn start_container(&self, container_id: &str) -> Result<JoinHandle<()>, WorkloadError> {
        if let Err(e) = self.podman_utils.start_container(container_id).await {
            Err(WorkloadError::StartError(format!(
                "Error starting the container '{}': '{}'",
                self.workload_spec.instance_name(),
                e
            )))
        } else {
            Ok(self.watch_container(container_id.to_string()))
        }
    }

    fn watch_container(&self, container_id: String) -> JoinHandle<()> {
        let manager_interface_clone = self.manager_interface.clone();
        let agent_name_clone = self.workload_spec.instance_name().agent_name().to_string();
        let workload_name_clone = self
            .workload_spec
            .instance_name()
            .workload_name()
            .to_string();

        let podman_utils = PodmanUtils::new(self.socket_path.to_string());
        tokio::spawn(async move {
            podman_utils
                .check_status(
                    manager_interface_clone,
                    agent_name_clone,
                    workload_name_clone,
                    container_id,
                )
                .await
        })
    }

    // [impl->swdd~podman-workload-stops-container~1]
    async fn stop_container(
        &self,
        instance_name: &WorkloadExecutionInstanceName,
        container_id: &str,
    ) -> Result<(), WorkloadError> {
        match self.podman_utils.stop_container(container_id).await {
            Ok(()) => {
                log::debug!("Successfully stopped container '{}'.", instance_name);
                Ok(())
            }
            Err(error) => Err(WorkloadError::DeleteError(format!(
                "Error stopping container '{}': '{}'.",
                instance_name, error
            ))),
        }
    }

    // [impl->swdd~podman-workload-deletes-container~1]
    async fn delete_container(
        &self,
        instance_name: &WorkloadExecutionInstanceName,
        container_id: &str,
        manager_interface: &StateChangeSender,
    ) -> Result<(), WorkloadError> {
        match self.podman_utils.delete_container(container_id).await {
            Ok(()) => {
                log::debug!("Successfully deleted container '{}'.", instance_name);
                manager_interface
                    .update_workload_state(vec![common::objects::WorkloadState {
                        agent_name: instance_name.agent_name().to_string(),
                        workload_name: instance_name.workload_name().to_string(),
                        execution_state: ExecutionState::ExecRemoved,
                    }])
                    .await;
                Ok(())
            }
            Err(e) => Err(WorkloadError::DeleteError(format!(
                "Error deleting container '{}': '{}'.",
                instance_name, e
            ))),
        }
    }
}

#[async_trait]
impl Workload for PodmanWorkload {
    type State = PodmanWorkloadState;
    type Id = String;
    async fn start(&self) -> Result<PodmanWorkloadState, WorkloadError> {
        self.start_workload().await
    }

    // [impl->swdd~agent-podman-workload-resumes-existing-workload~1]
    fn resume(&self, id: String) -> Result<PodmanWorkloadState, WorkloadError> {
        Ok(PodmanWorkloadState {
            container_id: id.clone(),
            handle: self.watch_container(id),
        })
    }

    // [impl->swdd~agent-podman-workload-replace-existing-workload~1]
    async fn replace(
        &self,
        existing_instance_name: WorkloadExecutionInstanceName,
        existing_id: Self::Id,
    ) -> Result<Self::State, WorkloadError> {
        self.stop_container(&existing_instance_name, &existing_id)
            .await?;
        self.delete_container(
            &existing_instance_name,
            &existing_id,
            &self.manager_interface,
        )
        .await?;

        self.start_workload().await
    }

    async fn delete(&mut self, running_state: PodmanWorkloadState) -> Result<(), WorkloadError> {
        self.stop_container(
            &self.workload_spec.instance_name(),
            &running_state.container_id,
        )
        .await?;
        self.delete_container(
            &self.workload_spec.instance_name(),
            &running_state.container_id,
            &self.manager_interface,
        )
        .await?;
        Ok(())
    }

    fn name(&self) -> String {
        self.workload_spec
            .instance_name()
            .workload_name()
            .to_string()
    }
}

impl Drop for PodmanWorkloadState {
    fn drop(&mut self) {
        log::debug!(
            "Stopping the status checker task for container '{}'",
            self.container_id
        );

        self.handle.abort();
    }
}
//////////////////////////////////////////////////////////////////////////////
//                 ########  #######    #########  #########                //
//                    ##     ##        ##             ##                    //
//                    ##     #####     #########      ##                    //
//                    ##     ##                ##     ##                    //
//                    ##     #######   #########      ##                    //
//////////////////////////////////////////////////////////////////////////////

#[cfg(test)]
impl PodmanWorkload {
    pub fn generate_test_podman_workload(
        agent_name: &str,
        workload_name: &str,
        runtime_name: &str,
        socket_path: &str,
        run_folder: &str,
        to_server: common::state_change_interface::StateChangeSender,
    ) -> PodmanWorkload {
        let workload_spec = common::test_utils::generate_test_workload_spec_with_param(
            agent_name.into(),
            workload_name.into(),
            runtime_name.into(),
        );

        PodmanWorkload::new(
            to_server,
            socket_path.to_string(),
            workload_spec,
            Path::new(run_folder),
        )
    }
}

#[cfg(test)]
mod tests {
    use std::{path::Path, thread, time::Duration};

    use crate::{
        podman::{
            test_utils::{
                request_handlers::{
                    handler_helpers::*, BasicRequestHandler, ContainerCreateRequestHandler,
                    ErrorResponseRequestHandler, ListContainerRequestHandler,
                    PullImagesRequestHandler, RequestHandler, WithRequestHandlerParameter,
                },
                server_models::ServerListContainer,
                test_daemon::PodmanTestDaemon,
            },
            workload::{PodmanWorkload, PodmanWorkloadState},
        },
        workload_trait::Workload,
    };
    use common::{
        objects::WorkloadExecutionInstanceName,
        state_change_interface::generate_test_failed_update_workload_state,
    };
    use common::{
        state_change_interface::StateChangeCommand,
        test_utils::generate_test_workload_spec_with_param,
    };
    use futures_util::Future;
    use hyper::StatusCode;

    const BUFFER_SIZE: usize = 20;
    const AGENT_NAME: &str = "agent X";
    const WORKLOAD_NAME: &str = "workload_name";
    const RUNTIME_NAME: &str = "my_runtime";
    const RUN_FOLDER: &str = "/api/pipes/location";
    const API_PIPES_LOCATION: &str = "/api/pipes/location/workload_name.29b6a7ccff50ffc4dac58ad64c837888584fb121d7ef72c059205e5d29b9c901";
    const CONTAINER_ID: &str = "testid";
    const TEST_TIMEOUT: u64 = 100;
    const API_PIPES_MOUNT_POINT: &str = "/run/ankaios/control_interface";
    const BIND_MOUNT: &str = "bind";

    #[tokio::test()]
    async fn utest_workload_name() {
        let (to_server, _from_agent) =
            tokio::sync::mpsc::channel::<StateChangeCommand>(BUFFER_SIZE);

        let workload = PodmanWorkload::generate_test_podman_workload(
            AGENT_NAME,
            WORKLOAD_NAME,
            RUNTIME_NAME,
            "socket_path",
            "/run/folder",
            to_server,
        );

        assert_eq!(
            WORKLOAD_NAME.to_string(),
            workload.name(),
            "Expected: '{}', got: '{}'",
            WORKLOAD_NAME,
            workload.name()
        );
    }

    // [utest->swdd~podman-workload-pulls-container~2]
    // [utest->swdd~podman-workload-creates-container~1]
    // [utest->swdd~podman-adapt-mount-interface-pipes-into-workload~2]
    // [utest->swdd~podman-workload-sends-workload-state~1]
    // [utest->swdd~podman-workload-monitors-workload-state~1]
    // [utest->swdd~podman-workload-starts-container~1]
    #[tokio::test(flavor = "multi_thread")]
    async fn utest_container_start_with_pull_success() {
        let _ = env_logger::builder().is_test(true).try_init();

        let (workload, mut test_daemon, mut from_agent) = setup_test_workload_with_daemon(vec![
            list_images_empty_handler(),
            pull_successful_handler(),
            create_successful_handler(),
            start_successful_handler(),
            list_containers_handler(),
        ])
        .await;

        let res = workload.start().await;

        // [utest->swdd~podman-workload-stores-container-id~1]
        assert!(matches!(&res, Ok(running_state) if running_state.container_id == CONTAINER_ID));

        timeout(test_daemon.wait_expected_requests_done()).await;
        timeout(from_agent.recv())
            .await
            .expect("Not message from agent");

        test_daemon.check_calls_and_stop();
    }

    // [utest->swdd~podman-workload-pulls-container~2]
    // [utest->swdd~podman-workload-creates-container~1]
    // [utest->swdd~podman-adapt-mount-interface-pipes-into-workload~2]
    // [utest->swdd~podman-workload-sends-workload-state~1]
    // [utest->swdd~podman-workload-monitors-workload-state~1]
    // [utest->swdd~podman-workload-starts-container~1]
    #[tokio::test(flavor = "multi_thread")]
    async fn utest_container_start_image_in_local_storage_success() {
        let _ = env_logger::builder().is_test(true).try_init();

        let (workload, mut test_daemon, mut from_agent) = setup_test_workload_with_daemon(vec![
            list_images_result_handler(),
            pull_not_called_handler(),
            create_successful_handler(),
            start_successful_handler(),
            list_containers_handler(),
        ])
        .await;

        let res = workload.start().await;

        // [utest->swdd~podman-workload-stores-container-id~1]
        assert!(matches!(&res, Ok(running_state) if running_state.container_id == CONTAINER_ID));

        timeout(test_daemon.wait_expected_requests_done()).await;
        timeout(from_agent.recv())
            .await
            .expect("Not message from agent");

        test_daemon.check_calls_and_stop();
    }

    // [utest->swdd~podman-workload-creates-container~1]
    // [utest->swdd~podman-adapt-mount-interface-pipes-into-workload~2]
    // [utest->swdd~podman-workload-sends-workload-state~1]
    // [utest->swdd~podman-workload-monitors-workload-state~1]
    // [utest->swdd~podman-workload-starts-container~1]
    // [utest->swdd~podman-workload-update-workload-state-on-start-failure~1]
    #[tokio::test(flavor = "multi_thread")]
    async fn utest_container_start_list_image_fail() {
        let _ = env_logger::builder().is_test(true).try_init();

        let (workload, mut test_daemon, mut from_agent) = setup_test_workload_with_daemon(vec![
            list_images_error_handler(),
            pull_not_called_handler(),
            create_not_called_handler(),
            start_not_called_handler(),
        ])
        .await;

        let res = workload.start().await;

        // [utest->swdd~podman-workload-stores-container-id~1]
        assert!(res.is_err());

        // Check that receiver is empty - no notification has been sent
        timeout(test_daemon.wait_expected_requests_done()).await;
        assert_eq!(
            from_agent.try_recv().unwrap(),
            generate_test_failed_update_workload_state(AGENT_NAME, WORKLOAD_NAME)
        );

        test_daemon.check_calls_and_stop();
    }

    // [utest->swdd~podman-workload-creates-container~1]
    // [utest->swdd~podman-adapt-mount-interface-pipes-into-workload~2]
    // [utest->swdd~podman-workload-sends-workload-state~1]
    // [utest->swdd~podman-workload-monitors-workload-state~1]
    // [utest->swdd~podman-workload-starts-container~1]
    // [utest->swdd~podman-workload-update-workload-state-on-start-failure~1]
    #[tokio::test(flavor = "multi_thread")]
    async fn utest_container_start_pull_fail() {
        let _ = env_logger::builder().is_test(true).try_init();

        let (workload, mut test_daemon, mut from_agent) = setup_test_workload_with_daemon(vec![
            list_images_empty_handler(),
            pull_error_handler(),
            create_not_called_handler(),
            start_not_called_handler(),
        ])
        .await;

        let res = workload.start().await;

        // [utest->swdd~podman-workload-stores-container-id~1]
        assert!(res.is_err());

        // Check that receiver is empty - no notification has been sent
        timeout(test_daemon.wait_expected_requests_done()).await;
        assert_eq!(
            from_agent.try_recv().unwrap(),
            generate_test_failed_update_workload_state(AGENT_NAME, WORKLOAD_NAME)
        );

        test_daemon.check_calls_and_stop();
    }

    // [utest->swdd~podman-workload-update-workload-state-on-start-failure~1]
    #[tokio::test(flavor = "multi_thread")]
    async fn utest_container_create_failed() {
        let _ = env_logger::builder().is_test(true).try_init();

        let (workload, mut test_daemon, mut from_agent) = setup_test_workload_with_daemon(vec![
            list_images_empty_handler(),
            create_error_handler(),
            start_not_called_handler(),
        ])
        .await;

        let res = workload.start().await;

        assert!(res.is_err());
        timeout(test_daemon.wait_expected_requests_done()).await;
        assert_eq!(
            from_agent.try_recv().unwrap(),
            generate_test_failed_update_workload_state(AGENT_NAME, WORKLOAD_NAME)
        );

        test_daemon.check_calls_and_stop();
    }

    // [utest->swdd~podman-workload-update-workload-state-on-start-failure~1]
    #[tokio::test(flavor = "multi_thread")]
    async fn utest_container_create_no_connection_to_socket() {
        let _ = env_logger::builder().is_test(true).try_init();

        let (to_server, mut from_agent) =
            tokio::sync::mpsc::channel::<StateChangeCommand>(BUFFER_SIZE);

        let workload_spec = generate_test_workload_spec_with_param(
            AGENT_NAME.into(),
            WORKLOAD_NAME.into(),
            RUNTIME_NAME.into(),
        );

        let workload = PodmanWorkload::new(
            to_server,
            String::from("/not/running/socket"),
            workload_spec,
            Path::new(RUN_FOLDER),
        );

        let res = workload.start().await;

        assert!(res.is_err());
        thread::sleep(Duration::from_millis(TEST_TIMEOUT));
        assert_eq!(
            from_agent.try_recv().unwrap(),
            generate_test_failed_update_workload_state(AGENT_NAME, WORKLOAD_NAME)
        );
    }

    // [utest->swdd~podman-workload-update-workload-state-on-start-failure~1]
    #[tokio::test(flavor = "multi_thread")]
    async fn utest_container_start_failure() {
        let _ = env_logger::builder().is_test(true).try_init();

        let (workload, mut test_daemon, mut from_agent) = setup_test_workload_with_daemon(vec![
            list_images_result_handler(),
            create_successful_handler(),
            start_error_handler(),
        ])
        .await;

        let res = workload.start().await;

        assert!(res.is_err());
        timeout(test_daemon.wait_expected_requests_done()).await;
        assert_eq!(
            from_agent.try_recv().unwrap(),
            generate_test_failed_update_workload_state(AGENT_NAME, WORKLOAD_NAME)
        );

        test_daemon.check_calls_and_stop();
    }

    // [utest->swdd~podman-workload-update-workload-state-on-start-failure~1]
    #[tokio::test(flavor = "multi_thread")]
    async fn utest_container_start_failure_no_connection() {
        let _ = env_logger::builder().is_test(true).try_init();

        let (to_server, mut from_agent) =
            tokio::sync::mpsc::channel::<StateChangeCommand>(BUFFER_SIZE);

        let workload_spec = generate_test_workload_spec_with_param(
            AGENT_NAME.into(),
            WORKLOAD_NAME.into(),
            RUNTIME_NAME.into(),
        );

        let workload = PodmanWorkload::new(
            to_server,
            String::from("/not/running/socket"),
            workload_spec,
            Path::new(RUN_FOLDER),
        );

        let res = workload.start().await;

        assert!(res.is_err());
        thread::sleep(Duration::from_millis(TEST_TIMEOUT));
        assert_eq!(
            from_agent.try_recv().unwrap(),
            generate_test_failed_update_workload_state(AGENT_NAME, WORKLOAD_NAME)
        );
    }

    // [utest->swdd~podman-workload-stops-container~1]
    // [utest->swdd~podman-workload-deletes-container~1]
    #[tokio::test(flavor = "multi_thread")]
    async fn utest_container_delete_success() {
        let _ = env_logger::builder().is_test(true).try_init();

        let (mut workload, mut test_daemon, mut from_agent) =
            setup_test_workload_with_daemon(vec![
                stop_success_handler(CONTAINER_ID),
                delete_success_handler(CONTAINER_ID),
            ])
            .await;

        let handle = tokio::spawn(async move {});

        let res = workload
            .delete(PodmanWorkloadState {
                container_id: CONTAINER_ID.into(),
                handle,
            })
            .await;

        assert!(res.is_ok());

        // Wait for a while and check if the workload sent the notification about removed workload
        timeout(test_daemon.wait_expected_requests_done()).await;
        timeout(from_agent.recv())
            .await
            .expect("Not message from agent");
        test_daemon.check_calls_and_stop();
    }

    // [utest->swdd~podman-workload-stops-container~1]
    #[tokio::test(flavor = "multi_thread")]
    async fn utest_container_stop_failure() {
        let _ = env_logger::builder().is_test(true).try_init();

        let (mut workload, test_daemon, mut _from_agent) = setup_test_workload_with_daemon(vec![
            stop_error_handler(CONTAINER_ID),
            delete_not_called_handler(CONTAINER_ID),
        ])
        .await;

        let handle = tokio::spawn(async move {});

        let res = workload
            .delete(PodmanWorkloadState {
                container_id: CONTAINER_ID.into(),
                handle,
            })
            .await;

        assert!(res.is_err());
        test_daemon.check_calls_and_stop();
    }

    // [utest->swdd~podman-workload-deletes-container~1]
    #[tokio::test(flavor = "multi_thread")]
    async fn utest_container_delete_failure() {
        let _ = env_logger::builder().is_test(true).try_init();

        let (mut workload, test_daemon, mut _from_agent) = setup_test_workload_with_daemon(vec![
            stop_success_handler(CONTAINER_ID),
            delete_error_handler(CONTAINER_ID),
        ])
        .await;

        let handle = tokio::spawn(async move {});

        let res = workload
            .delete(PodmanWorkloadState {
                container_id: CONTAINER_ID.into(),
                handle,
            })
            .await;

        assert!(res.is_err());
        test_daemon.check_calls_and_stop();
    }

    // [utest->swdd~agent-podman-workload-replace-existing-workload~1]
    #[tokio::test(flavor = "multi_thread")]
    async fn utest_workload_replace_success() {
        let _ = env_logger::builder().is_test(true).try_init();
        let old_container_id = "old_id";
        let (workload, mut test_daemon, mut from_agent) = setup_test_workload_with_daemon(vec![
            list_images_result_handler(),
            pull_not_called_handler(),
            stop_success_handler(old_container_id),
            delete_success_handler(old_container_id),
            create_successful_handler(),
            start_successful_handler(),
            list_containers_handler(),
        ])
        .await;

        let instance_name = WorkloadExecutionInstanceName::builder()
            .agent_name(AGENT_NAME)
            .workload_name(WORKLOAD_NAME)
            .build();

        let res = workload
            .replace(instance_name, old_container_id.to_string())
            .await;

        // [utest->swdd~podman-workload-stores-container-id~1]
        assert!(matches!(&res, Ok(running_state) if running_state.container_id == CONTAINER_ID));

        timeout(test_daemon.wait_expected_requests_done()).await;
        timeout(from_agent.recv()).await.expect("");

        test_daemon.check_calls_and_stop();
    }

    // [utest->swdd~agent-podman-workload-replace-existing-workload~1]
    #[tokio::test(flavor = "multi_thread")]
    async fn utest_workload_replace_stop_failed() {
        let _ = env_logger::builder().is_test(true).try_init();
        let old_container_id = "old_id";
        let (workload, test_daemon, mut from_agent) = setup_test_workload_with_daemon(vec![
            stop_error_handler(old_container_id),
            delete_not_called_handler(old_container_id),
            create_not_called_handler(),
            start_not_called_handler(),
        ])
        .await;

        let instance_name = WorkloadExecutionInstanceName::builder()
            .agent_name(AGENT_NAME)
            .workload_name(WORKLOAD_NAME)
            .build();

        let res = workload
            .replace(instance_name, old_container_id.to_string())
            .await;

        assert!(res.is_err());
        thread::sleep(Duration::from_millis(TEST_TIMEOUT));
        assert!(from_agent.try_recv().is_err());

        test_daemon.check_calls_and_stop();
    }

    // [utest->swdd~agent-podman-workload-replace-existing-workload~1]
    #[tokio::test(flavor = "multi_thread")]
    async fn utest_workload_replace_delete_failed() {
        let _ = env_logger::builder().is_test(true).try_init();
        let old_container_id = "old_id";
        let (workload, mut test_daemon, mut from_agent) = setup_test_workload_with_daemon(vec![
            stop_success_handler(old_container_id),
            delete_error_handler(old_container_id),
            create_not_called_handler(),
            start_not_called_handler(),
        ])
        .await;

        let instance_name = WorkloadExecutionInstanceName::builder()
            .agent_name(AGENT_NAME)
            .workload_name(WORKLOAD_NAME)
            .build();

        let res = workload
            .replace(instance_name, old_container_id.to_string())
            .await;

        assert!(res.is_err());
        timeout(test_daemon.wait_expected_requests_done()).await;
        assert!(from_agent.try_recv().is_err());

        test_daemon.check_calls_and_stop();
    }

    // [utest->swdd~agent-podman-workload-resumes-existing-workload~1]
    #[tokio::test(flavor = "multi_thread")]
    async fn utest_workload_resume_success() {
        let _ = env_logger::builder().is_test(true).try_init();
        let (workload, test_daemon, mut from_agent) =
            setup_test_workload_with_daemon(vec![list_containers_handler()]).await;

        let res = workload.resume(CONTAINER_ID.to_string());

        // [utest->swdd~podman-workload-stores-container-id~1]
        assert!(matches!(&res, Ok(running_state) if running_state.container_id == CONTAINER_ID));

        // Check that receiver is empty - no notification has been sent
        thread::sleep(Duration::from_millis(TEST_TIMEOUT));
        assert!(from_agent.try_recv().is_ok());

        test_daemon.check_calls_and_stop();
    }

    async fn setup_test_workload_with_daemon(
        request_handlers: Vec<Box<dyn RequestHandler + Send + Sync>>,
    ) -> (
        PodmanWorkload,
        PodmanTestDaemon,
        tokio::sync::mpsc::Receiver<StateChangeCommand>,
    ) {
        let test_daemon = PodmanTestDaemon::create(request_handlers).await;

        let (to_server, from_agent) = tokio::sync::mpsc::channel::<StateChangeCommand>(BUFFER_SIZE);

        let workload = PodmanWorkload::generate_test_podman_workload(
            AGENT_NAME,
            WORKLOAD_NAME,
            RUNTIME_NAME,
            &test_daemon.socket_path,
            RUN_FOLDER,
            to_server,
        );

        (workload, test_daemon, from_agent)
    }

    fn list_images_result_handler() -> Box<dyn RequestHandler + Send + Sync> {
        Box::new(
            BasicRequestHandler::default()
                .request_path("/libpod/images/json?filters")
                .resp_body(r#"[{"Id":"9ed4aefc74f6792b5a804d1d146fe4b4a2299147b0f50eaf2b08435d7b38c27e","ParentId":"","RepoTags":["docker.io/library/alpine:latest"],"RepoDigests":["docker.io/library/alpine@sha256:124c7d2707904eea7431fffe91522a01e5a861a624ee31d03372cc1d138a3126","docker.io/library/alpine@sha256:b6ca290b6b4cdcca5b3db3ffa338ee0285c11744b4a6abaa9627746ee3291d8d"],"Created":1680113964,"Size":7342148,"SharedSize":0,"VirtualSize":7342148,"Labels":null,"Containers":0,"Names":["docker.io/library/alpine:latest"],"Digest":"sha256:124c7d2707904eea7431fffe91522a01e5a861a624ee31d03372cc1d138a3126","History":["docker.io/library/alpine:latest"]}]"#)
                .times(1),
        )
    }

    fn list_images_empty_handler() -> Box<dyn RequestHandler + Send + Sync> {
        Box::new(
            BasicRequestHandler::default()
                .request_path("/libpod/images/json?filters")
                .resp_body(r"[]")
                .times(1),
        )
    }

    fn list_images_error_handler() -> Box<dyn RequestHandler + Send + Sync> {
        Box::new(
            ErrorResponseRequestHandler::default()
                .request_path("/libpod/images/json?filters")
                .status_code(StatusCode::BAD_REQUEST)
                .error_message("Simulated error")
                .times(1),
        )
    }

    fn pull_successful_handler() -> Box<dyn RequestHandler + Send + Sync> {
        Box::new(
            PullImagesRequestHandler::default()
                .resp_body("testImageId")
                .times(1),
        )
    }

    fn pull_not_called_handler() -> Box<dyn RequestHandler + Send + Sync> {
        Box::new(
            BasicRequestHandler::default()
                .methods(vec!["PULL".into()])
                .request_path("/libpod/images/pull")
                .status_code(StatusCode::NO_CONTENT)
                .times(0),
        )
    }

    fn pull_error_handler() -> Box<dyn RequestHandler + Send + Sync> {
        Box::new(
            ErrorResponseRequestHandler::default()
                .methods(vec!["PULL".into()])
                .request_path("/libpod/images/pull")
                .status_code(StatusCode::NO_CONTENT)
                .times(0),
        )
    }

    fn create_successful_handler() -> Box<dyn RequestHandler + Send + Sync> {
        Box::new(
            ContainerCreateRequestHandler::default()
                .status_code(StatusCode::CREATED)
                .resp_body(CONTAINER_ID)
                .times(1)
                .call_checker(|_, call_body| {
                    let assert_successful = (move || {
                        let mounts = call_body.as_object()?.get("mounts")?.as_array()?;
                        assert_eq!(
                            mounts.len(),
                            1,
                            "Expected 1 mount parameter got {}",
                            mounts.len()
                        );
                        let mount = mounts[0].as_object()?;
                        let destination = mount.get("destination")?.as_str()?;
                        let source = mount.get("source")?.as_str()?;
                        let mount_type = mount.get("type")?.as_str()?;

                        assert_eq!(
                            destination, API_PIPES_MOUNT_POINT,
                            "Expected destination to be \"{}\", got \"{}\"",
                            API_PIPES_MOUNT_POINT, destination
                        );
                        assert_eq!(
                            source, API_PIPES_LOCATION,
                            "Expected source to be \"{}\", got \"{}\"",
                            API_PIPES_LOCATION, source
                        );
                        assert_eq!(
                            mount_type, BIND_MOUNT,
                            "Expected type to be \"{}\", got \"{}\"",
                            BIND_MOUNT, mount_type
                        );

                        Some(())
                    })();
                    assert!(
                    assert_successful.is_some(),
                    "Expected call body ({}) to be valid parameter for /libpod/containers/create",
                    call_body
                );
                    true
                }),
        )
    }

    fn create_not_called_handler() -> Box<dyn RequestHandler + Send + Sync> {
        Box::new(
            BasicRequestHandler::default()
                .request_path("/libpod/containers/create")
                .times(0),
        )
    }

    fn create_error_handler() -> Box<dyn RequestHandler + Send + Sync> {
        Box::new(
            ErrorResponseRequestHandler::default()
                .request_path("/libpod/containers/create")
                .status_code(StatusCode::BAD_REQUEST)
                .error_message("Simulated error"),
        )
    }

    fn start_successful_handler() -> Box<dyn RequestHandler + Send + Sync> {
        Box::new(
            BasicRequestHandler::default()
                .request_path("/libpod/containers/testid/start")
                .status_code(StatusCode::NO_CONTENT),
        )
    }

    fn start_not_called_handler() -> Box<dyn RequestHandler + Send + Sync> {
        Box::new(
            BasicRequestHandler::default()
                .request_path("start")
                .times(0),
        )
    }

    fn start_error_handler() -> Box<dyn RequestHandler + Send + Sync> {
        Box::new(
            ErrorResponseRequestHandler::default()
                .request_path("/libpod/containers/testid/start")
                .status_code(StatusCode::NOT_FOUND)
                .error_message("Simulated rejection"),
        )
    }

    fn list_containers_handler() -> Box<dyn RequestHandler + Send + Sync> {
        let mut container_list_item = ServerListContainer::new();
        container_list_item.state = String::from("Pending");
        Box::new(
            ListContainerRequestHandler::default()
                .resp_body(&vec![container_list_item])
                .times(1),
        )
    }

    async fn timeout<F: Future>(future: F) -> F::Output {
        tokio::time::timeout(Duration::from_millis(TEST_TIMEOUT), future)
            .await
            .expect("Test timed out")
    }
}<|MERGE_RESOLUTION|>--- conflicted
+++ resolved
@@ -17,24 +17,11 @@
 use common::state_change_interface::StateChangeInterface;
 use common::state_change_interface::StateChangeSender;
 
-<<<<<<< HEAD
-use hyper::http;
-use podman_api::models::ContainerMount;
-use podman_api::opts::{ImageListFilter, ImageListOpts, PullOpts};
-use podman_api::Error;
 use std::path::{Path, PathBuf};
 use tokio::task::JoinHandle;
 
-use podman_api::Podman;
-
-use crate::podman::podman_utils::PodmanUtils;
-use crate::podman::runtime_config::{convert_to_port_mapping, Mount, PodmanRuntimeConfig};
-=======
-use std::path::{Path, PathBuf};
-use tokio::task::JoinHandle;
-
 use crate::podman::podman_runtime_config::PodmanRuntimeConfig;
->>>>>>> 475b18f1
+
 use crate::workload_trait::{Workload, WorkloadError};
 use common::objects::{WorkloadExecutionInstanceName, WorkloadInstanceName};
 
@@ -43,12 +30,6 @@
 #[cfg(test)]
 use mockall::automock;
 
-<<<<<<< HEAD
-const API_PIPES_MOUNT_POINT: &str = "/run/ankaios/control_interface";
-const BIND_MOUNT: &str = "bind";
-
-=======
->>>>>>> 475b18f1
 #[derive(Debug)]
 pub struct PodmanWorkload {
     manager_interface: StateChangeSender,
@@ -136,26 +117,12 @@
         // [impl->swdd~podman-workload-creates-container~1]
         // [impl->swdd~podman-adapt-mount-interface-pipes-into-workload~2]
         match self
-<<<<<<< HEAD
-            .podman
-            .containers()
-            .create(
-                &ContainerCreateOpts::builder()
-                    .image(&workload_cfg.image)
-                    .command(&workload_cfg.get_command_with_args())
-                    .name(self.workload_spec.instance_name().to_string())
-                    .env(&workload_cfg.env)
-                    .portmappings(convert_to_port_mapping(&workload_cfg.ports))
-                    .mounts(self.create_mounts(workload_cfg.mounts))
-                    .remove(workload_cfg.remove)
-                    .build(),
-=======
+
             .podman_utils
             .create_container(
                 workload_cfg,
                 self.workload_spec.instance_name().to_string(),
                 self.api_pipes_location.to_string_lossy().to_string(),
->>>>>>> 475b18f1
             )
             .await
         {
@@ -172,24 +139,6 @@
 
     async fn has_image(&self, image: &str) -> Result<bool, String> {
         self.podman_utils.has_image(image).await
-    }
-
-    fn create_mounts(&self, mounts: Vec<Mount>) -> Vec<ContainerMount> {
-        let mut res = Vec::with_capacity(mounts.len() + 1);
-        res.push(ContainerMount {
-            destination: Some(String::from(API_PIPES_MOUNT_POINT)),
-            options: None,
-            source: Some(self.api_pipes_location.to_string_lossy().to_string()),
-            _type: Some(String::from(BIND_MOUNT)),
-            uid_mappings: None,
-            gid_mappings: None,
-        });
-
-        for m in mounts {
-            res.push(m.into());
-        }
-
-        res
     }
 
     // [impl->swdd~podman-workload-monitors-workload-state~1]
