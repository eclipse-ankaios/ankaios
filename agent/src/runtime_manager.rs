// Copyright (c) 2023 Elektrobit Automotive GmbH
//
// This program and the accompanying materials are made available under the
// terms of the Apache License, Version 2.0 which is available at
// https://www.apache.org/licenses/LICENSE-2.0.
//
// Unless required by applicable law or agreed to in writing, software
// distributed under the License is distributed on an "AS IS" BASIS, WITHOUT
// WARRANTIES OR CONDITIONS OF ANY KIND, either express or implied. See the
// License for the specific language governing permissions and limitations
// under the License.
//
// SPDX-License-Identifier: Apache-2.0

use std::{collections::HashMap, path::PathBuf};

#[cfg_attr(test, mockall_double::double)]
use crate::control_interface::authorizer::Authorizer;

use api::ank_base;

use common::{
    objects::{
        AgentName, DeletedWorkload, ExecutionState, WorkloadInstanceName, WorkloadSpec,
        WorkloadState,
    },
    request_id_prepending::detach_prefix_from_request_id,
    to_server_interface::ToServerSender,
};

#[cfg_attr(test, mockall_double::double)]
use crate::control_interface::control_interface_info::ControlInterfaceInfo;

#[cfg_attr(test, mockall_double::double)]
use crate::workload_scheduler::scheduler::WorkloadScheduler;

#[cfg_attr(test, mockall_double::double)]
use crate::workload_state::workload_state_store::WorkloadStateStore;
use crate::{
    runtime_connectors::RuntimeFacade,
    workload_operation::{ReusableWorkloadSpec, WorkloadOperation},
    workload_state::{WorkloadStateSender, WorkloadStateSenderInterface},
};

#[cfg_attr(test, mockall_double::double)]
use crate::workload::Workload;

#[cfg(test)]
use mockall::automock;

fn flatten(
    mut runtime_workload_map: HashMap<String, HashMap<String, WorkloadSpec>>,
) -> Vec<ReusableWorkloadSpec> {
    runtime_workload_map
        .drain()
        .flat_map(|(_, mut v)| {
            v.drain()
                .map(|(_, y)| ReusableWorkloadSpec::new(y, None))
                .collect::<Vec<_>>()
        })
        .collect::<Vec<_>>()
}

pub struct RuntimeManager {
    agent_name: AgentName,
    run_folder: PathBuf,
    control_interface_tx: ToServerSender,
    workloads: HashMap<String, Workload>,
    // [impl->swdd~agent-supports-multiple-runtime-connectors~1]
    runtime_map: HashMap<String, Box<dyn RuntimeFacade>>,
    update_state_tx: WorkloadStateSender,
    workload_queue: WorkloadScheduler,
}

#[cfg_attr(test, automock)]
impl RuntimeManager {
    pub fn new(
        agent_name: AgentName,
        run_folder: PathBuf,
        control_interface_tx: ToServerSender,
        runtime_map: HashMap<String, Box<dyn RuntimeFacade>>,
        update_state_tx: WorkloadStateSender,
    ) -> Self {
        RuntimeManager {
            agent_name,
            run_folder,
            control_interface_tx,
            workloads: HashMap::new(),
            runtime_map,
            update_state_tx: update_state_tx.clone(),
            workload_queue: WorkloadScheduler::new(update_state_tx),
        }
    }

    // [impl->swdd~agent-handles-workloads-with-fulfilled-dependencies~1]
    pub async fn update_workloads_on_fulfilled_dependencies(
        &mut self,
        workload_state_db: &WorkloadStateStore,
    ) {
        let workload_operations = self
            .workload_queue
            .next_workload_operations(workload_state_db)
            .await;

        if !workload_operations.is_empty() {
            self.execute_workload_operations(workload_operations).await;
        }
    }

    pub async fn execute_workloads(
        &mut self,
        added_workloads: Vec<WorkloadSpec>,
        deleted_workloads: Vec<DeletedWorkload>,
        workload_state_db: &WorkloadStateStore,
    ) {
<<<<<<< HEAD
        log::info!(
            "Received a new desired state with '{}' added and '{}' deleted workloads.",
            added_workloads.len(),
            deleted_workloads.len()
        );

        let new_added_workloads;
        if !self.initial_workload_list_received {
            self.initial_workload_list_received = true;
            if !deleted_workloads.is_empty() {
                log::error!(
                    "Received an initial workload list with delete workload commands: '{:?}'",
                    deleted_workloads
                );
            }

            // [impl->swdd~agent-initial-list-existing-workloads~1]
            new_added_workloads = self
                .resume_and_remove_from_added_workloads(added_workloads)
                .await;
        } else {
            new_added_workloads = added_workloads
                .into_iter()
                .map(|w| ReusableWorkloadSpec::new(w, None))
                .collect();
        }

=======
>>>>>>> 6cdad0ef
        let workload_operations: Vec<WorkloadOperation> =
            self.transform_into_workload_operations(new_added_workloads, deleted_workloads);

        // [impl->swdd~agent-handles-new-workload-operations]
        // [impl->swdd~agent-handles-workloads-with-fulfilled-dependencies~1]
        let ready_workload_operations = self
            .workload_queue
            .enqueue_filtered_workload_operations(workload_operations, workload_state_db)
            .await;

        self.execute_workload_operations(ready_workload_operations)
            .await;
    }

    // [impl->swdd~agent-initial-list-existing-workloads~1]
    pub async fn handle_server_hello(
        &mut self,
        mut added_workloads: Vec<WorkloadSpec>,
        workload_state_db: &WorkloadStateStore,
    ) {
        log::info!(
            "Received the server hello with '{}' added workloads.",
            added_workloads.len()
        );

        added_workloads = self
            .resume_and_remove_from_added_workloads(added_workloads)
            .await;

        self.execute_workloads(added_workloads, vec![], workload_state_db)
            .await;
    }

    // [impl->swdd~agent-handles-update-workload-requests~1]
    pub async fn handle_update_workload(
        &mut self,
        added_workloads: Vec<WorkloadSpec>,
        deleted_workloads: Vec<DeletedWorkload>,
        workload_state_db: &WorkloadStateStore,
    ) {
        log::info!(
            "Received a new desired state with '{}' added and '{}' deleted workloads.",
            added_workloads.len(),
            deleted_workloads.len()
        );

        self.execute_workloads(added_workloads, deleted_workloads, workload_state_db)
            .await;
    }

    // [impl->swdd~agent-forward-responses-to-control-interface-pipe~1]
    pub async fn forward_response(&mut self, mut response: ank_base::Response) {
        // [impl->swdd~agent-uses-id-prefix-forward-control-interface-response-correct-workload~1]
        // [impl->swdd~agent-remove-id-prefix-forwarding-control-interface-response~1]
        let (workload_name, request_id) = detach_prefix_from_request_id(&response.request_id);
        if let Some(workload) = self.workloads.get_mut(&workload_name) {
            response.request_id = request_id;
            if let Err(err) = workload.forward_response(response).await {
                log::warn!(
                    "Could not forward response to workload '{}': '{}'",
                    workload_name,
                    err
                );
            }
        } else {
            log::warn!(
                "Could not forward response for unknown workload: '{}'",
                workload_name
            );
        }
    }

    // [impl->swdd~agent-initial-list-existing-workloads~1]
    async fn resume_and_remove_from_added_workloads(
        &mut self,
        added_workloads: Vec<WorkloadSpec>,
    ) -> Vec<ReusableWorkloadSpec> {
        log::debug!("Handling initial workload list.");

        // create a list per runtime
        let mut added_workloads_per_runtime: HashMap<String, HashMap<String, WorkloadSpec>> =
            HashMap::new();
        for workload_spec in added_workloads {
            if let Some(workload_map) = added_workloads_per_runtime.get_mut(&workload_spec.runtime)
            {
                workload_map.insert(
                    workload_spec.instance_name.workload_name().to_owned(),
                    workload_spec,
                );
            } else {
                added_workloads_per_runtime.insert(
                    workload_spec.runtime.clone(),
                    HashMap::from([(
                        workload_spec.instance_name.workload_name().to_owned(),
                        workload_spec,
                    )]),
                );
            }
        }

        let mut new_added_workloads = Vec::new();
        // Go through each runtime and find existing workloads
        // [impl->swdd~agent-existing-workloads-finds-list~1]
        for (runtime_name, runtime) in &self.runtime_map {
            match runtime.get_reusable_workloads(&self.agent_name).await {
                Ok(workload_states) => {
                    log::info!(
                        "Found '{}' existing '{}' workload(s).",
                        workload_states.len(),
                        runtime_name,
                    );

                    for reusable_workload_state in workload_states {
                        let workload_state = reusable_workload_state.workload_state;
                        let workload_id = reusable_workload_state.workload_id;
                        if let Some(new_workload_spec) = added_workloads_per_runtime
                            .get_mut(runtime_name)
                            .and_then(|map| {
                                map.remove(workload_state.instance_name.workload_name())
                            })
                        {
                            let new_instance_name: WorkloadInstanceName =
                                new_workload_spec.instance_name.clone();

                            // [impl->swdd~agent-existing-workloads-resume-existing~2]
                            if Self::is_resumable_workload(&workload_state, &new_instance_name) {
                                let control_interface_info = Some(ControlInterfaceInfo::new(
                                    &self.run_folder,
                                    self.control_interface_tx.clone(),
                                    &new_instance_name,
                                    Authorizer::from(&new_workload_spec.control_interface_access),
                                ));

                                log::info!(
                                    "Resuming workload '{}'",
                                    new_instance_name.workload_name()
                                );

                                // [impl->swdd~agent-stores-running-workload~1]
                                self.workloads.insert(
                                    new_instance_name.workload_name().to_owned(),
                                    runtime.resume_workload(
                                        new_workload_spec,
                                        control_interface_info,
                                        &self.update_state_tx,
                                    ),
                                );
                            } else if Self::is_reusable_workload(&workload_state, &workload_id) {
                                log::info!(
                                    "Re-starting workload '{}'",
                                    new_instance_name.workload_name()
                                );

                                new_added_workloads.push(ReusableWorkloadSpec::new(
                                    new_workload_spec,
                                    workload_id,
                                ));
                            } else {
                                // [impl->swdd~agent-existing-workloads-replace-updated~2]

                                log::info!(
                                    "Replacing existing workload '{}'.",
                                    workload_state.instance_name.workload_name()
                                );

                                /* Temporary workaround until direct start of bundles is implemented to prevent
                                workload states from being overwritten by the delete. The decoupled create and a potential enqueue
                                on unmet inter-workload dependencies might run earlier than the delete and the delete overwrites the
                                pending workload states.*/
                                const REPORT_WORKLOAD_STATES_FOR_WORKLOAD: bool = false;
                                runtime.delete_workload(
                                    workload_state.instance_name,
                                    &self.update_state_tx,
                                    REPORT_WORKLOAD_STATES_FOR_WORKLOAD,
                                );
                                new_added_workloads
                                    .push(ReusableWorkloadSpec::new(new_workload_spec, None));
                            }
                        } else {
                            // No added workload matches the found running one => delete it
                            // [impl->swdd~agent-existing-workloads-delete-unneeded~1]

                            // workload states are allowed to send because the workload is not created anymore afterwards
                            const REPORT_WORKLOAD_STATES_FOR_WORKLOAD: bool = true;
                            runtime.delete_workload(
                                workload_state.instance_name,
                                &self.update_state_tx,
                                REPORT_WORKLOAD_STATES_FOR_WORKLOAD,
                            );
                        }
                    }
                }
                Err(err) => log::warn!("Could not get reusable running workloads: '{}'", err),
            }
        }

        // [impl->swdd~agent-existing-workloads-starts-new-if-not-found~1]
        new_added_workloads.extend(flatten(added_workloads_per_runtime));

        new_added_workloads
    }

    fn is_resumable_workload(
        workload_state_existing_workload: &WorkloadState,
        new_instance_name: &WorkloadInstanceName,
    ) -> bool {
        workload_state_existing_workload
            .execution_state
            .is_running()
            && workload_state_existing_workload
                .instance_name
                .eq(new_instance_name)
    }

    fn is_reusable_workload(
        workload_state_existing_workload: &WorkloadState,
        workload_id_existing_workload: &Option<String>,
    ) -> bool {
        workload_state_existing_workload
            .execution_state
            .is_succeeded()
            && workload_id_existing_workload.is_some()
    }

    // [impl->swdd~agent-transforms-update-workload-message-to-workload-operations~1]
    fn transform_into_workload_operations(
        &self,
        added_workloads: Vec<ReusableWorkloadSpec>,
        deleted_workloads: Vec<DeletedWorkload>,
    ) -> Vec<WorkloadOperation> {
        let mut workload_operations: Vec<WorkloadOperation> = Vec::new();
        // transform into a hashmap to be able to search for updates
        // [impl->swdd~agent-updates-deleted-and-added-workloads~1]
        let mut added_workloads: HashMap<String, ReusableWorkloadSpec> = added_workloads
            .into_iter()
            .map(|reusable_workload_spec| {
                (
                    reusable_workload_spec
                        .workload_spec
                        .instance_name
                        .workload_name()
                        .to_owned(),
                    reusable_workload_spec,
                )
            })
            .collect();

        // [impl->swdd~agent-handle-deleted-before-added-workloads~1]
        for deleted_workload in deleted_workloads {
            if let Some(updated_workload) =
                added_workloads.remove(deleted_workload.instance_name.workload_name())
            {
                // [impl->swdd~agent-updates-deleted-and-added-workloads~1]
                workload_operations.push(WorkloadOperation::Update(
                    updated_workload.workload_spec,
                    deleted_workload,
                ));
            } else {
                // [impl->swdd~agent-deletes-workload~1]
                workload_operations.push(WorkloadOperation::Delete(deleted_workload));
            }
        }

        for (_, reusable_workload_spec) in added_workloads {
            let workload_name = reusable_workload_spec
                .workload_spec
                .instance_name
                .workload_name();
            if self.workloads.contains_key(workload_name) {
                log::warn!(
                    "Added workload '{}' already exists. Updating without considering delete dependencies.",
                    workload_name
                );
                // We know this workload, seems the server is sending it again, try an update
                // [impl->swdd~agent-update-on-add-known-workload~1]
                let workload_spec = reusable_workload_spec.workload_spec;
                let instance_name = workload_spec.instance_name.clone();
                workload_operations.push(WorkloadOperation::Update(
                    workload_spec,
                    DeletedWorkload {
                        instance_name,
                        dependencies: HashMap::default(),
                    },
                ));
            } else {
                // [impl->swdd~agent-added-creates-workload~1]
                workload_operations.push(WorkloadOperation::Create(reusable_workload_spec));
            }
        }

        workload_operations
    }

    async fn execute_workload_operations(&mut self, workload_operations: Vec<WorkloadOperation>) {
        for wl_operation in workload_operations {
            match wl_operation {
                WorkloadOperation::Create(reusable_workload_spec) => {
                    // [impl->swdd~agent-executes-create-workload-operation~1]
                    self.add_workload(reusable_workload_spec).await
                }
                WorkloadOperation::Update(new_workload_spec, _) => {
                    // [impl->swdd~agent-executes-update-workload-operation~1]
                    self.update_workload(new_workload_spec).await
                }
                WorkloadOperation::UpdateDeleteOnly(deleted_workload) => {
                    // [impl->swdd~agent-executes-update-delete-only-workload-operation~1]
                    self.update_delete_only(deleted_workload).await
                }
                WorkloadOperation::Delete(deleted_workload) => {
                    // [impl->swdd~agent-executes-delete-workload-operation~1]
                    self.delete_workload(deleted_workload).await
                }
            }
        }
    }

    async fn add_workload(&mut self, reusable_workload_spec: ReusableWorkloadSpec) {
        let workload_spec = &reusable_workload_spec.workload_spec;
        let workload_name = workload_spec.instance_name.workload_name().to_owned();
        // [impl->swdd~agent-control-interface-created-for-eligible-workloads~1]
        let control_interface_info = if workload_spec.needs_control_interface() {
            Some(ControlInterfaceInfo::new(
                &self.run_folder,
                self.control_interface_tx.clone(),
                &workload_spec.instance_name,
                Authorizer::from(&workload_spec.control_interface_access),
            ))
        } else {
            log::info!(
                "No control interface access specified for workload '{}'",
                workload_name
            );
            None
        };

        // [impl->swdd~agent-uses-specified-runtime~1]
        // [impl->swdd~agent-skips-unknown-runtime~1]
        if let Some(runtime) = self.runtime_map.get(&workload_spec.runtime) {
            // [impl->swdd~agent-executes-create-workload-operation~1]
            let workload = runtime.create_workload(
<<<<<<< HEAD
                reusable_workload_spec,
                Some(control_interface_info),
=======
                workload_spec,
                control_interface_info,
>>>>>>> 6cdad0ef
                &self.update_state_tx,
            );
            // [impl->swdd~agent-stores-running-workload~1]
            self.workloads.insert(workload_name, workload);
        } else {
            log::warn!(
                "Could not find runtime '{}'. Workload '{}' not scheduled.",
                workload_spec.runtime,
                workload_name
            );
        }
    }

    async fn delete_workload(&mut self, deleted_workload: DeletedWorkload) {
        if let Some(workload) = self
            .workloads
            .remove(deleted_workload.instance_name.workload_name())
        {
            // [impl->swdd~agent-executes-delete-workload-operation~1]
            if let Err(err) = workload.delete().await {
                log::error!(
                    "Failed to delete workload '{}': '{}'",
                    deleted_workload.instance_name.workload_name(),
                    err
                );
            }
        } else {
            log::warn!(
                "Workload '{}' already gone.",
                &deleted_workload.instance_name.workload_name()
            );

            // As the sender of this delete workload command expects a response,
            // report the execution state as 'Removed'
            self.update_state_tx
                .report_workload_execution_state(
                    &deleted_workload.instance_name,
                    ExecutionState::removed(),
                )
                .await;
        }
    }

    // [impl->swdd~agent-updates-deleted-and-added-workloads~1]
    async fn update_workload(&mut self, workload_spec: WorkloadSpec) {
        let workload_name = workload_spec.instance_name.workload_name().to_owned();

        if let Some(workload) = self.workloads.get_mut(&workload_name) {
            // [impl->swdd~agent-control-interface-created-for-eligible-workloads~1]
            let control_interface_info = if workload_spec.needs_control_interface() {
                Some(ControlInterfaceInfo::new(
                    &self.run_folder,
                    self.control_interface_tx.clone(),
                    &workload_spec.instance_name,
                    Authorizer::from(&workload_spec.control_interface_access),
                ))
            } else {
                log::info!(
                    "No control interface access specified for updated workload '{}'",
                    workload_name
                );
                None
            };
            // [impl->swdd~agent-executes-update-workload-operation~1]
            if let Err(err) = workload
                .update(Some(workload_spec), control_interface_info)
                .await
            {
                log::error!("Failed to update workload '{}': '{}'", workload_name, err);
            }
        } else {
            log::warn!(
                "Workload for update '{}' not found. Recreating.",
                workload_name
            );
            // [impl->swdd~agent-add-on-update-missing-workload~1]
            self.add_workload(ReusableWorkloadSpec::new(workload_spec, None))
                .await;
        }
    }

    // [impl->swdd~agent-executes-update-delete-only-workload-operation~1]
    async fn update_delete_only(&mut self, deleted_workload: DeletedWorkload) {
        let workload_name = deleted_workload.instance_name.workload_name().to_owned();
        if let Some(workload) = self.workloads.get_mut(&workload_name) {
            if let Err(err) = workload.update(None, None).await {
                log::error!("Failed to update workload '{}': '{}'", workload_name, err);
            }
        }
    }
}

//////////////////////////////////////////////////////////////////////////////
//                 ########  #######    #########  #########                //
//                    ##     ##        ##             ##                    //
//                    ##     #####     #########      ##                    //
//                    ##     ##                ##     ##                    //
//                    ##     #######   #########      ##                    //
//////////////////////////////////////////////////////////////////////////////

#[cfg(test)]
mod tests {
    use super::{
        ank_base, ControlInterfaceInfo, DeletedWorkload, ExecutionState, RuntimeFacade,
        RuntimeManager, WorkloadInstanceName, WorkloadOperation, WorkloadSpec,
    };
    use crate::control_interface::{
        authorizer::MockAuthorizer, control_interface_info::MockControlInterfaceInfo,
        MockControlInterface,
    };
    use crate::runtime_connectors::{MockRuntimeFacade, ReusableWorkloadState, RuntimeError};
    use crate::workload::{MockWorkload, WorkloadError};
    use crate::workload_operation::ReusableWorkloadSpec;
    use crate::workload_scheduler::scheduler::MockWorkloadScheduler;
    use crate::workload_state::workload_state_store::MockWorkloadStateStore;
    use crate::workload_state::WorkloadStateReceiver;
    use ank_base::response::ResponseContent;
    use common::objects::{
        generate_test_control_interface_access,
        generate_test_workload_spec_with_control_interface_access,
        generate_test_workload_spec_with_dependencies, generate_test_workload_spec_with_param,
        AddCondition, WorkloadInstanceNameBuilder, WorkloadState,
    };
    use common::test_utils::{
        self, generate_test_complete_state, generate_test_deleted_workload,
        generate_test_deleted_workload_with_dependencies,
    };
    use common::to_server_interface::ToServerReceiver;
    use mockall::{predicate, Sequence};
    use std::collections::HashMap;
    use std::{any::Any, path::Path};
    use tokio::sync::mpsc::channel;

    const BUFFER_SIZE: usize = 20;
    const RUNTIME_NAME: &str = "runtime1";
    const RUNTIME_NAME_2: &str = "runtime2";
    const AGENT_NAME: &str = "agent_x";
    const WORKLOAD_1_NAME: &str = "workload1";
    const WORKLOAD_2_NAME: &str = "workload2";
    const REQUEST_ID: &str = "request_id";
    const RUN_FOLDER: &str = "run/folder";

    #[derive(Default)]
    pub struct RuntimeManagerBuilder {
        runtime_facade_map: HashMap<String, Box<dyn RuntimeFacade>>,
    }

    impl RuntimeManagerBuilder {
        pub fn with_runtime(
            mut self,
            runtime_name: &str,
            runtime_facade: Box<dyn RuntimeFacade>,
        ) -> Self {
            self.runtime_facade_map
                .insert(runtime_name.to_string(), runtime_facade);
            self
        }

        pub fn build(self) -> (ToServerReceiver, RuntimeManager, WorkloadStateReceiver) {
            let (to_server, server_receiver) = channel(BUFFER_SIZE);
            let (wl_state_sender, wl_state_receiver) = channel(BUFFER_SIZE);
            let runtime_manager = RuntimeManager::new(
                AGENT_NAME.into(),
                Path::new(RUN_FOLDER).into(),
                to_server.clone(),
                self.runtime_facade_map,
                wl_state_sender.clone(),
            );
            (server_receiver, runtime_manager, wl_state_receiver)
        }
    }

    // [utest->swdd~agent-initial-list-existing-workloads~1]
    // [utest->swdd~agent-supports-multiple-runtime-connectors~1]
    // [utest->swdd~agent-handles-update-workload-requests~1]
    #[tokio::test]
    async fn utest_handle_update_workload_initial_call_handle() {
        let _guard = crate::test_helper::MOCKALL_CONTEXT_SYNC
            .get_lock_async()
            .await;
        let _from_authorizer_context = setup_from_authorizer();

        let control_interface_info_mock = MockControlInterfaceInfo::new_context();
        control_interface_info_mock
            .expect()
            .times(1)
            .returning(|_, _, _, _| MockControlInterfaceInfo::default());

        let new_workload_access = generate_test_workload_spec_with_control_interface_access(
            AGENT_NAME.to_string(),
            WORKLOAD_1_NAME.to_string(),
            RUNTIME_NAME.to_string(),
        );

        let new_workload_no_access = generate_test_workload_spec_with_param(
            AGENT_NAME.to_string(),
            WORKLOAD_2_NAME.to_string(),
            RUNTIME_NAME_2.to_string(),
        );

        let added_workloads = vec![new_workload_access.clone(), new_workload_no_access.clone()];
        let workload_operations = vec![
<<<<<<< HEAD
            WorkloadOperation::Create(ReusableWorkloadSpec::new(new_workload_1, None)),
            WorkloadOperation::Create(ReusableWorkloadSpec::new(new_workload_2, None)),
=======
            WorkloadOperation::Create(new_workload_access),
            WorkloadOperation::Create(new_workload_no_access),
>>>>>>> 6cdad0ef
        ];

        let mut mock_workload_scheduler = MockWorkloadScheduler::default();
        mock_workload_scheduler
            .expect_enqueue_filtered_workload_operations()
            .once()
            .return_const(workload_operations);

        let mock_workload_scheduler_context = MockWorkloadScheduler::new_context();
        mock_workload_scheduler_context
            .expect()
            .once()
            .return_once(|_| mock_workload_scheduler);

        let mut runtime_facade_mock = MockRuntimeFacade::new();
        runtime_facade_mock
            .expect_get_reusable_workloads()
            .once()
            .return_once(|_| Box::pin(async { Ok(vec![]) }));

        runtime_facade_mock
            .expect_create_workload()
            .once()
            .returning(move |_, _, _| MockWorkload::default());

        let mut runtime_facade_mock_2 = MockRuntimeFacade::new();
        runtime_facade_mock_2
            .expect_get_reusable_workloads()
            .once()
            .return_once(|_| Box::pin(async { Ok(vec![]) }));

        runtime_facade_mock_2
            .expect_create_workload()
            .once()
            .returning(move |_, _, _| MockWorkload::default());

        let (_, mut runtime_manager, _) = RuntimeManagerBuilder::default()
            .with_runtime(
                RUNTIME_NAME,
                Box::new(runtime_facade_mock) as Box<dyn RuntimeFacade>,
            )
            .with_runtime(
                RUNTIME_NAME_2,
                Box::new(runtime_facade_mock_2) as Box<dyn RuntimeFacade>,
            )
            .build();

        runtime_manager
            .handle_server_hello(added_workloads, &MockWorkloadStateStore::default())
            .await;

        assert!(runtime_manager.workloads.contains_key(WORKLOAD_1_NAME));
        assert!(runtime_manager.workloads.contains_key(WORKLOAD_2_NAME));
    }

    // [utest->swdd~agent-skips-unknown-runtime~1]
    #[tokio::test]
    async fn utest_handle_update_workload_no_workload_with_unknown_runtime() {
        let _guard = crate::test_helper::MOCKALL_CONTEXT_SYNC
            .get_lock_async()
            .await;
        let _from_authorizer_context = setup_from_authorizer();

        let control_interface_info_mock = MockControlInterfaceInfo::new_context();
        control_interface_info_mock
            .expect()
            .once()
            .return_once(|_, _, _, _| MockControlInterfaceInfo::default());

        let workload_with_unknown_runtime =
            generate_test_workload_spec_with_control_interface_access(
                AGENT_NAME.to_string(),
                WORKLOAD_1_NAME.to_string(),
                "unknown_runtime1".to_string(),
            );
        let added_workloads = vec![workload_with_unknown_runtime.clone()];

        let workload_operations = vec![WorkloadOperation::Create(ReusableWorkloadSpec::new(
            workload_with_unknown_runtime,
            None,
        ))];

        let mut mock_workload_scheduler = MockWorkloadScheduler::default();
        mock_workload_scheduler
            .expect_enqueue_filtered_workload_operations()
            .once()
            .return_const(workload_operations);

        let mock_workload_scheduler_context = MockWorkloadScheduler::new_context();
        mock_workload_scheduler_context
            .expect()
            .once()
            .return_once(|_| mock_workload_scheduler);

        let mut runtime_facade_mock = MockRuntimeFacade::new();
        runtime_facade_mock
            .expect_get_reusable_workloads()
            .once()
            .return_once(|_| Box::pin(async { Ok(vec![]) }));

        runtime_facade_mock.expect_create_workload().never(); // workload shall not be created due to unknown runtime

        let (_, mut runtime_manager, _) = RuntimeManagerBuilder::default()
            .with_runtime(
                RUNTIME_NAME,
                Box::new(runtime_facade_mock) as Box<dyn RuntimeFacade>,
            )
            .build();

        runtime_manager
            .handle_server_hello(added_workloads, &MockWorkloadStateStore::default())
            .await;

        assert!(runtime_manager.workloads.is_empty());
    }

    // [utest->swdd~agent-existing-workloads-finds-list~1]
    #[tokio::test]
    async fn utest_handle_update_workload_initial_call_failed_to_get_reusable_workloads() {
        let _guard = crate::test_helper::MOCKALL_CONTEXT_SYNC
            .get_lock_async()
            .await;
        let _from_authorizer_context = setup_from_authorizer();

        let control_interface_info_mock = MockControlInterfaceInfo::new_context();
        control_interface_info_mock
            .expect()
            .once()
            .return_once(|_, _, _, _| MockControlInterfaceInfo::default());

        let workload = generate_test_workload_spec_with_control_interface_access(
            AGENT_NAME.to_string(),
            WORKLOAD_1_NAME.to_string(),
            RUNTIME_NAME.to_string(),
        );
        let added_workloads = vec![workload.clone()];

        let workload_operations = vec![WorkloadOperation::Create(ReusableWorkloadSpec::new(
            workload, None,
        ))];
        let mut mock_workload_scheduler = MockWorkloadScheduler::default();
        mock_workload_scheduler
            .expect_enqueue_filtered_workload_operations()
            .once()
            .return_const(workload_operations);

        let mock_workload_scheduler_context = MockWorkloadScheduler::new_context();
        mock_workload_scheduler_context
            .expect()
            .once()
            .return_once(|_| mock_workload_scheduler);

        let mut runtime_facade_mock = MockRuntimeFacade::new();
        runtime_facade_mock
            .expect_get_reusable_workloads()
            .once()
            .returning(|_| {
                Box::pin(async {
                    Err(RuntimeError::List(
                        "failed to get reusable workloads".to_string(),
                    ))
                })
            });

        runtime_facade_mock
            .expect_create_workload()
            .once()
            .withf(|reusable_workload_spec, control_interface, to_server| {
                reusable_workload_spec
                    .workload_spec
                    .instance_name
                    .workload_name()
                    == WORKLOAD_1_NAME
                    && control_interface.is_some()
                    && !to_server.is_closed()
            })
            .return_once(|_, _, _| MockWorkload::default());

        let (mut server_receiver, mut runtime_manager, _wl_state_receiver) =
            RuntimeManagerBuilder::default()
                .with_runtime(
                    RUNTIME_NAME,
                    Box::new(runtime_facade_mock) as Box<dyn RuntimeFacade>,
                )
                .build();

        runtime_manager
            .handle_server_hello(added_workloads, &MockWorkloadStateStore::default())
            .await;
        server_receiver.close();

        assert!(runtime_manager.workloads.contains_key(WORKLOAD_1_NAME));
    }

    // [utest->swdd~agent-control-interface-created-for-eligible-workloads~1]
    #[tokio::test]
    async fn utest_update_workload_test_control_interface_creation() {
        let _guard = crate::test_helper::MOCKALL_CONTEXT_SYNC
            .get_lock_async()
            .await;

        let mut mock_workload_scheduler = MockWorkloadScheduler::default();
        mock_workload_scheduler
            .expect_enqueue_filtered_workload_operations()
            .never();

        let mock_workload_scheduler_context = MockWorkloadScheduler::new_context();
        mock_workload_scheduler_context
            .expect()
            .once()
            .return_once(|_| mock_workload_scheduler);

        let authorizer_mock = MockAuthorizer::from_context();
        authorizer_mock
            .expect()
            .once()
            .returning(|_| MockAuthorizer::new());

        let control_interface_info_new_context = MockControlInterfaceInfo::new_context();

        let (_, mut runtime_manager, _) = RuntimeManagerBuilder::default().build();

        control_interface_info_new_context
            .expect()
            .once()
            .return_once(|_, _, _, _| MockControlInterfaceInfo::default());
        let workload_spec_no_access = generate_test_workload_spec_with_param(
            AGENT_NAME.to_string(),
            WORKLOAD_1_NAME.to_string(),
            RUNTIME_NAME.to_string(),
        );
        runtime_manager
            .update_workload(workload_spec_no_access)
            .await;

        control_interface_info_new_context.expect().never();
        let workload_spec_has_access = generate_test_workload_spec_with_control_interface_access(
            AGENT_NAME.to_string(),
            WORKLOAD_1_NAME.to_string(),
            RUNTIME_NAME.to_string(),
        );
        runtime_manager
            .update_workload(workload_spec_has_access)
            .await;
    }

    // [utest->swdd~agent-existing-workloads-resume-existing~2]
    // [utest->swdd~agent-existing-workloads-starts-new-if-not-found~1]
    // [utest->swdd~agent-stores-running-workload~1]
    #[tokio::test]
    async fn utest_resume_existing_running_workload_with_equal_config() {
        let _guard = crate::test_helper::MOCKALL_CONTEXT_SYNC
            .get_lock_async()
            .await;
        let _from_authorizer_context = setup_from_authorizer();

        let control_interface_info_new_context = MockControlInterfaceInfo::new_context();
        control_interface_info_new_context
            .expect()
            .once()
            .returning(move |_, _, _, _| MockControlInterfaceInfo::default());

        let workload_operations = vec![];
        let mut mock_workload_scheduler = MockWorkloadScheduler::default();
        mock_workload_scheduler
            .expect_enqueue_filtered_workload_operations()
            .once()
            .return_const(workload_operations);

        let mock_workload_scheduler_context = MockWorkloadScheduler::new_context();
        mock_workload_scheduler_context
            .expect()
            .once()
            .return_once(|_| mock_workload_scheduler);

        let existing_workload = generate_test_workload_spec_with_control_interface_access(
            AGENT_NAME.to_string(),
            WORKLOAD_1_NAME.to_string(),
            RUNTIME_NAME.to_string(),
        );

        let existing_workload_instance_name = existing_workload.instance_name.clone();
        let workload_state_running = WorkloadState {
            instance_name: existing_workload_instance_name,
            execution_state: ExecutionState::running(),
        };

        let mut runtime_facade_mock = MockRuntimeFacade::new();
        runtime_facade_mock
            .expect_get_reusable_workloads()
            .once()
            .return_once(|_| {
                Box::pin(async {
                    Ok(vec![ReusableWorkloadState::new(
                        workload_state_running,
                        None,
                    )])
                })
            });

        runtime_facade_mock
            .expect_resume_workload()
            .once()
            .return_once(|_, _, _| MockWorkload::default());

        runtime_facade_mock.expect_create_workload().never();

        let (_, mut runtime_manager, _) = RuntimeManagerBuilder::default()
            .with_runtime(
                RUNTIME_NAME,
                Box::new(runtime_facade_mock) as Box<dyn RuntimeFacade>,
            )
            .build();

        let added_workloads = vec![existing_workload];
        runtime_manager
            .handle_server_hello(added_workloads, &MockWorkloadStateStore::default())
            .await;

        assert!(runtime_manager.workloads.contains_key(WORKLOAD_1_NAME));
    }

    // [utest->swdd~agent-existing-workloads-replace-updated~2]
    #[tokio::test]
    async fn utest_replace_existing_workload_with_different_config() {
        let _guard = crate::test_helper::MOCKALL_CONTEXT_SYNC
            .get_lock_async()
            .await;

        let existing_workload = generate_test_workload_spec_with_control_interface_access(
            AGENT_NAME.to_string(),
            WORKLOAD_1_NAME.to_string(),
            RUNTIME_NAME.to_string(),
        );

        let added_workloads = vec![existing_workload.clone()];

        let mock_workload_scheduler_context = MockWorkloadScheduler::new_context();
        mock_workload_scheduler_context
            .expect()
            .once()
            .return_once(|_| MockWorkloadScheduler::default());

        // create workload with different config string to simulate a replace of a existing workload
        let existing_workload_with_other_config = WorkloadInstanceNameBuilder::default()
            .workload_name(WORKLOAD_1_NAME)
            .config(&String::from("different config"))
            .agent_name(AGENT_NAME)
            .build();

        let workload_state_running = WorkloadState {
            instance_name: existing_workload_with_other_config,
            execution_state: ExecutionState::running(),
        };

        let mut runtime_facade_mock = MockRuntimeFacade::new();
        runtime_facade_mock
            .expect_get_reusable_workloads()
            .once()
            .return_once(|_| {
                Box::pin(async {
                    Ok(vec![ReusableWorkloadState::new(
                        workload_state_running,
                        None,
                    )])
                })
            });

        runtime_facade_mock
            .expect_delete_workload()
            .once()
            .return_const(());

        let (_, mut runtime_manager, _) = RuntimeManagerBuilder::default()
            .with_runtime(
                RUNTIME_NAME,
                Box::new(runtime_facade_mock) as Box<dyn RuntimeFacade>,
            )
            .build();

        let expected_new_added_workloads: Vec<ReusableWorkloadSpec> = added_workloads
            .clone()
            .into_iter()
            .map(|w| ReusableWorkloadSpec::new(w, None))
            .collect();
        let new_added_workloads = runtime_manager
            .resume_and_remove_from_added_workloads(added_workloads)
            .await;

        assert_eq!(expected_new_added_workloads, new_added_workloads);
        assert!(!runtime_manager.workloads.contains_key(WORKLOAD_1_NAME));
    }

    // [utest->swdd~agent-existing-workloads-replace-updated~2]
    #[tokio::test]
    async fn utest_replace_existing_not_running_workload() {
        let _guard = crate::test_helper::MOCKALL_CONTEXT_SYNC
            .get_lock_async()
            .await;

        let existing_workload = generate_test_workload_spec_with_param(
            AGENT_NAME.to_string(),
            WORKLOAD_1_NAME.to_string(),
            RUNTIME_NAME.to_string(),
        );
        let added_workloads = vec![existing_workload.clone()];

        let mock_workload_scheduler_context = MockWorkloadScheduler::new_context();
        mock_workload_scheduler_context
            .expect()
            .once()
            .return_once(|_| MockWorkloadScheduler::default());

        let workload_state_succeeded = WorkloadState {
            instance_name: existing_workload.instance_name,
            execution_state: ExecutionState::succeeded(),
        };

        let mut runtime_facade_mock = MockRuntimeFacade::new();
        runtime_facade_mock
            .expect_get_reusable_workloads()
            .once()
            .return_once(|_| {
                Box::pin(async {
                    Ok(vec![ReusableWorkloadState::new(
                        workload_state_succeeded,
                        None,
                    )])
                })
            });
        runtime_facade_mock
            .expect_delete_workload()
            .once()
            .return_const(());

        let (_, mut runtime_manager, _) = RuntimeManagerBuilder::default()
            .with_runtime(
                RUNTIME_NAME,
                Box::new(runtime_facade_mock) as Box<dyn RuntimeFacade>,
            )
            .build();

        let expected_added_workloads: Vec<ReusableWorkloadSpec> = added_workloads
            .clone()
            .into_iter()
            .map(|w| ReusableWorkloadSpec::new(w, None))
            .collect();
        let new_added_workloads = runtime_manager
            .resume_and_remove_from_added_workloads(added_workloads)
            .await;

        assert_eq!(expected_added_workloads, new_added_workloads);
        assert!(!runtime_manager.workloads.contains_key(WORKLOAD_1_NAME));
    }

    // [utest->swdd~agent-existing-workloads-delete-unneeded~1]
    #[tokio::test]
    async fn utest_handle_update_workload_initial_call_delete_unneeded() {
        let _guard = crate::test_helper::MOCKALL_CONTEXT_SYNC
            .get_lock_async()
            .await;

        let existing_workload_with_other_config = WorkloadInstanceNameBuilder::default()
            .workload_name(WORKLOAD_1_NAME)
            .config(&String::from("different config"))
            .agent_name(AGENT_NAME)
            .build();

        let existing_instance_name_clone = existing_workload_with_other_config.clone();

        let workload_operations = vec![WorkloadOperation::Delete(DeletedWorkload {
            instance_name: existing_instance_name_clone,
            ..Default::default()
        })];
        let mut mock_workload_scheduler = MockWorkloadScheduler::default();
        mock_workload_scheduler
            .expect_enqueue_filtered_workload_operations()
            .once()
            .return_const(workload_operations);

        let mock_workload_scheduler_context = MockWorkloadScheduler::new_context();
        mock_workload_scheduler_context
            .expect()
            .once()
            .return_once(|_| mock_workload_scheduler);

        let mut runtime_facade_mock = MockRuntimeFacade::new();
        runtime_facade_mock
            .expect_get_reusable_workloads()
            .once()
            .return_once(|_| {
                Box::pin(async move {
                    Ok(vec![ReusableWorkloadState::new(
                        WorkloadState {
                            instance_name: existing_workload_with_other_config,
                            ..Default::default()
                        },
                        None,
                    )])
                })
            });

        runtime_facade_mock
            .expect_delete_workload()
            .once()
            .return_const(());

        let (_, mut runtime_manager, _wl_state_receiver) = RuntimeManagerBuilder::default()
            .with_runtime(
                RUNTIME_NAME,
                Box::new(runtime_facade_mock) as Box<dyn RuntimeFacade>,
            )
            .build();

        runtime_manager
            .handle_server_hello(vec![], &MockWorkloadStateStore::default())
            .await;

        assert!(runtime_manager.workloads.is_empty());
    }

    // [utest->swdd~agent-handles-new-workload-operations]
    #[tokio::test]
    async fn utest_handle_update_workload_initial_call_add_workload_with_unfulfilled_dependencies()
    {
        let _guard = crate::test_helper::MOCKALL_CONTEXT_SYNC
            .get_lock_async()
            .await;

        let added_workloads = vec![generate_test_workload_spec_with_param(
            AGENT_NAME.to_string(),
            WORKLOAD_1_NAME.to_string(),
            RUNTIME_NAME.to_string(),
        )];

        let workload_operations = vec![];
        let mut mock_workload_scheduler = MockWorkloadScheduler::default();
        mock_workload_scheduler
            .expect_enqueue_filtered_workload_operations()
            .once()
            .return_const(workload_operations);

        let mock_workload_scheduler_context = MockWorkloadScheduler::new_context();
        mock_workload_scheduler_context
            .expect()
            .once()
            .return_once(|_| mock_workload_scheduler);

        let mut runtime_facade_mock = MockRuntimeFacade::new();
        runtime_facade_mock
            .expect_get_reusable_workloads()
            .once()
            .return_once(|_| Box::pin(async { Ok(vec![]) }));
        runtime_facade_mock.expect_create_workload().never();

        let (_server_receiver, mut runtime_manager, _wl_state_receiver) =
            RuntimeManagerBuilder::default()
                .with_runtime(
                    RUNTIME_NAME,
                    Box::new(runtime_facade_mock) as Box<dyn RuntimeFacade>,
                )
                .build();

        runtime_manager
            .handle_server_hello(added_workloads, &MockWorkloadStateStore::default())
            .await;

        assert!(runtime_manager.workloads.is_empty());
    }

    // [utest->swdd~agent-control-interface-created-for-eligible-workloads~1]
    #[tokio::test]
    async fn utest_add_workload_test_control_interface_creation() {
        let _guard = crate::test_helper::MOCKALL_CONTEXT_SYNC
            .get_lock_async()
            .await;

        let mut mock_workload_scheduler = MockWorkloadScheduler::default();
        mock_workload_scheduler
            .expect_enqueue_filtered_workload_operations()
            .never();

        let mock_workload_scheduler_context = MockWorkloadScheduler::new_context();
        mock_workload_scheduler_context
            .expect()
            .once()
            .return_once(|_| mock_workload_scheduler);

        let authorizer_mock = MockAuthorizer::from_context();
        authorizer_mock
            .expect()
            .once()
            .returning(|_| MockAuthorizer::new());

        let control_interface_info_new_context = MockControlInterfaceInfo::new_context();

        let (_, mut runtime_manager, _) = RuntimeManagerBuilder::default().build();

        control_interface_info_new_context
            .expect()
            .once()
            .return_once(|_, _, _, _| MockControlInterfaceInfo::default());
        let workload_spec_no_access = generate_test_workload_spec_with_param(
            AGENT_NAME.to_string(),
            WORKLOAD_1_NAME.to_string(),
            RUNTIME_NAME.to_string(),
        );
        runtime_manager.add_workload(workload_spec_no_access).await;

        control_interface_info_new_context.expect().never();
        let workload_spec_has_access = generate_test_workload_spec_with_control_interface_access(
            AGENT_NAME.to_string(),
            WORKLOAD_1_NAME.to_string(),
            RUNTIME_NAME.to_string(),
        );
        runtime_manager.add_workload(workload_spec_has_access).await;
    }

    // [utest->swdd~agent-existing-workloads-replace-updated~2]
    #[tokio::test]
    async fn utest_handle_update_workload_initial_call_replace_workload_with_unfulfilled_dependencies(
    ) {
        let _guard = crate::test_helper::MOCKALL_CONTEXT_SYNC
            .get_lock_async()
            .await;

        let control_interface_mock = MockControlInterface::new_context();
        control_interface_mock.expect().never();

        let workload_operations = vec![];
        let mut mock_workload_scheduler = MockWorkloadScheduler::default();
        mock_workload_scheduler
            .expect_enqueue_filtered_workload_operations()
            .once()
            .return_const(workload_operations);

        let mock_workload_scheduler_context = MockWorkloadScheduler::new_context();
        mock_workload_scheduler_context
            .expect()
            .once()
            .return_once(|_| mock_workload_scheduler);

        let existing_workload = generate_test_workload_spec_with_param(
            AGENT_NAME.to_string(),
            WORKLOAD_1_NAME.to_string(),
            RUNTIME_NAME.to_string(),
        );

        // create workload with different config string to simulate a replace of a existing workload
        let existing_workload_with_other_config = WorkloadInstanceName::builder()
            .workload_name(WORKLOAD_1_NAME)
            .config(&String::from("different config"))
            .agent_name(AGENT_NAME)
            .build();

        let mut runtime_facade_mock = MockRuntimeFacade::new();
        runtime_facade_mock
            .expect_get_reusable_workloads()
            .once()
            .return_once(|_| {
                Box::pin(async {
                    Ok(vec![ReusableWorkloadState::new(
                        WorkloadState {
                            instance_name: existing_workload_with_other_config,
                            ..Default::default()
                        },
                        None,
                    )])
                })
            });

        runtime_facade_mock
            .expect_delete_workload()
            .once()
            .return_const(());

        runtime_facade_mock.expect_create_workload().never();

        let (_server_receiver, mut runtime_manager, _wl_state_receiver) =
            RuntimeManagerBuilder::default()
                .with_runtime(
                    RUNTIME_NAME,
                    Box::new(runtime_facade_mock) as Box<dyn RuntimeFacade>,
                )
                .build();

        let added_workloads = vec![existing_workload];
        runtime_manager
            .handle_server_hello(added_workloads, &MockWorkloadStateStore::default())
            .await;

        assert!(!runtime_manager.workloads.contains_key(WORKLOAD_1_NAME));
    }

    // [utest->swdd~agent-updates-deleted-and-added-workloads~1]
    // [utest->swdd~agent-handles-update-workload-requests~1]
    #[tokio::test]
    async fn utest_handle_update_workload_subsequent_update_on_add_and_delete() {
        let _guard = crate::test_helper::MOCKALL_CONTEXT_SYNC
            .get_lock_async()
            .await;
        let _from_authorizer_context = setup_from_authorizer();

        let new_workload = generate_test_workload_spec_with_control_interface_access(
            AGENT_NAME.to_string(),
            WORKLOAD_1_NAME.to_string(),
            RUNTIME_NAME.to_string(),
        );

        let control_interface_info_mock = MockControlInterfaceInfo::new_context();
        control_interface_info_mock
            .expect()
            .once()
            .return_once(|_, _, _, _| MockControlInterfaceInfo::default());

        let old_workload =
            generate_test_deleted_workload(AGENT_NAME.to_string(), WORKLOAD_1_NAME.to_string());

        let workload_operations = vec![WorkloadOperation::Update(
            new_workload.clone(),
            old_workload.clone(),
        )];

        let mut mock_workload_scheduler = MockWorkloadScheduler::default();
        mock_workload_scheduler
            .expect_enqueue_filtered_workload_operations()
            .once()
            .return_const(workload_operations);

        let mock_workload_scheduler_context = MockWorkloadScheduler::new_context();
        mock_workload_scheduler_context
            .expect()
            .once()
            .return_once(|_| mock_workload_scheduler);

        let runtime_facade_mock = MockRuntimeFacade::new();
        let (_server_receiver, mut runtime_manager, _wl_state_receiver) =
            RuntimeManagerBuilder::default()
                .with_runtime(
                    RUNTIME_NAME,
                    Box::new(runtime_facade_mock) as Box<dyn RuntimeFacade>,
                )
                .build();

        let mut workload_mock = MockWorkload::default();
        workload_mock
            .expect_update()
            .once()
            .with(
                predicate::function(|workload_spec: &Option<WorkloadSpec>| {
                    workload_spec.is_some()
                        && workload_spec
                            .as_ref()
                            .unwrap()
                            .instance_name
                            .workload_name()
                            == WORKLOAD_1_NAME
                }),
                predicate::function(|control_interface: &Option<ControlInterfaceInfo>| {
                    control_interface.is_some()
                }),
            )
            .return_once(move |_, _| Ok(()));

        runtime_manager
            .workloads
            .insert(WORKLOAD_1_NAME.to_string(), workload_mock);

        let added_workloads = vec![new_workload];
        let deleted_workloads = vec![old_workload];
        // workload is in added and deleted workload vec
        runtime_manager
            .handle_update_workload(
                added_workloads,
                deleted_workloads,
                &MockWorkloadStateStore::default(),
            )
            .await;

        assert!(runtime_manager.workloads.contains_key(WORKLOAD_1_NAME));
    }

    // [utest->swdd~agent-deletes-workload~1]
    // [utest->swdd~agent-handle-deleted-before-added-workloads~1]
    #[tokio::test]
    async fn utest_handle_update_workload_subsequent_delete_before_adding() {
        let _guard = crate::test_helper::MOCKALL_CONTEXT_SYNC
            .get_lock_async()
            .await;
        let _from_authorizer_context = setup_from_authorizer();

        let control_interface_info_mock = MockControlInterfaceInfo::new_context();
        control_interface_info_mock
            .expect()
            .once()
            .return_once(|_, _, _, _| MockControlInterfaceInfo::default());

        let new_workload = generate_test_workload_spec_with_control_interface_access(
            AGENT_NAME.to_string(),
            WORKLOAD_2_NAME.to_string(),
            RUNTIME_NAME.to_string(),
        );

        let deleted_workload =
            generate_test_deleted_workload(AGENT_NAME.to_string(), WORKLOAD_1_NAME.to_string());

        let workload_operations = vec![
            WorkloadOperation::Delete(deleted_workload.clone()),
            WorkloadOperation::Create(ReusableWorkloadSpec::new(new_workload.clone(), None)),
        ];
        let mut mock_workload_scheduler = MockWorkloadScheduler::default();
        mock_workload_scheduler
            .expect_enqueue_filtered_workload_operations()
            .once()
            .return_const(workload_operations);

        let mock_workload_scheduler_context = MockWorkloadScheduler::new_context();
        mock_workload_scheduler_context
            .expect()
            .once()
            .return_once(|_| mock_workload_scheduler);

        let mut delete_before_add_seq = Sequence::new();

        let mut workload_mock = MockWorkload::default();
        workload_mock
            .expect_delete()
            .once()
            .in_sequence(&mut delete_before_add_seq)
            .return_once(move || Ok(()));

        let mut runtime_facade_mock = MockRuntimeFacade::new();
        runtime_facade_mock
            .expect_create_workload()
            .once()
            .withf(|reusable_workload_spec, control_interface, to_server| {
                reusable_workload_spec
                    .workload_spec
                    .instance_name
                    .workload_name()
                    == WORKLOAD_2_NAME
                    && control_interface.is_some()
                    && !to_server.is_closed()
            })
            .in_sequence(&mut delete_before_add_seq)
            .return_once(|_, _, _| MockWorkload::default());

        let (mut server_receiver, mut runtime_manager, _wl_state_receiver) =
            RuntimeManagerBuilder::default()
                .with_runtime(
                    RUNTIME_NAME,
                    Box::new(runtime_facade_mock) as Box<dyn RuntimeFacade>,
                )
                .build();

        runtime_manager
            .workloads
            .insert(WORKLOAD_1_NAME.to_string(), workload_mock);

        let added_workloads = vec![new_workload];
        let deleted_workloads = vec![deleted_workload];

        runtime_manager
            .handle_update_workload(
                added_workloads,
                deleted_workloads,
                &MockWorkloadStateStore::default(),
            )
            .await;
        server_receiver.close();

        assert!(!runtime_manager.workloads.contains_key(WORKLOAD_1_NAME));
        assert!(runtime_manager.workloads.contains_key(WORKLOAD_2_NAME));
    }

    // [utest->swdd~agent-add-on-update-missing-workload~1]
    #[tokio::test]
    async fn utest_handle_update_workload_subsequent_add_on_update_missing() {
        let _guard = crate::test_helper::MOCKALL_CONTEXT_SYNC
            .get_lock_async()
            .await;
        let _from_authorizer_context = setup_from_authorizer();

        let control_interface_info_mock = MockControlInterfaceInfo::new_context();
        control_interface_info_mock
            .expect()
            .once()
            .return_once(|_, _, _, _| MockControlInterfaceInfo::default());

        let new_workload = generate_test_workload_spec_with_control_interface_access(
            AGENT_NAME.to_string(),
            WORKLOAD_1_NAME.to_string(),
            RUNTIME_NAME.to_string(),
        );

        let deleted_workload =
            generate_test_deleted_workload(AGENT_NAME.to_string(), WORKLOAD_1_NAME.to_string());

        let workload_operations = vec![WorkloadOperation::Create(ReusableWorkloadSpec::new(
            new_workload.clone(),
            None,
        ))];
        let mut mock_workload_scheduler = MockWorkloadScheduler::default();
        mock_workload_scheduler
            .expect_enqueue_filtered_workload_operations()
            .once()
            .return_const(workload_operations);

        let mock_workload_scheduler_context = MockWorkloadScheduler::new_context();
        mock_workload_scheduler_context
            .expect()
            .once()
            .return_once(|_| mock_workload_scheduler);

        let mut runtime_facade_mock = MockRuntimeFacade::new();
        runtime_facade_mock
            .expect_create_workload()
            .once()
            .returning(move |_, _, _| MockWorkload::default());

        let (_server_receiver, mut runtime_manager, _wl_state_receiver) =
            RuntimeManagerBuilder::default()
                .with_runtime(
                    RUNTIME_NAME,
                    Box::new(runtime_facade_mock) as Box<dyn RuntimeFacade>,
                )
                .build();

        let added_workloads = vec![new_workload];
        let deleted_workloads = vec![deleted_workload];
        runtime_manager
            .handle_update_workload(
                added_workloads,
                deleted_workloads,
                &MockWorkloadStateStore::default(),
            )
            .await;

        assert!(runtime_manager.workloads.contains_key(WORKLOAD_1_NAME));
    }

    // [utest->swdd~agent-update-on-add-known-workload~1]
    #[tokio::test]
    async fn utest_handle_update_workload_subsequent_update_known_added() {
        let _guard = crate::test_helper::MOCKALL_CONTEXT_SYNC
            .get_lock_async()
            .await;
        let _from_authorizer_context = setup_from_authorizer();

        let new_workload = generate_test_workload_spec_with_control_interface_access(
            AGENT_NAME.to_string(),
            WORKLOAD_1_NAME.to_string(),
            RUNTIME_NAME.to_string(),
        );

        let control_interface_info_mock = MockControlInterfaceInfo::new_context();
        control_interface_info_mock
            .expect()
            .once()
            .return_once(|_, _, _, _| MockControlInterfaceInfo::default());

        let old_workload = generate_test_deleted_workload_with_dependencies(
            AGENT_NAME.to_owned(),
            WORKLOAD_1_NAME.to_owned(),
            Default::default(),
        );

        let workload_operations = vec![WorkloadOperation::Update(
            new_workload.clone(),
            old_workload,
        )];
        let mut mock_workload_scheduler = MockWorkloadScheduler::default();
        mock_workload_scheduler
            .expect_enqueue_filtered_workload_operations()
            .once()
            .return_const(workload_operations);

        let mock_workload_scheduler_context = MockWorkloadScheduler::new_context();
        mock_workload_scheduler_context
            .expect()
            .once()
            .return_once(|_| mock_workload_scheduler);

        let runtime_facade_mock = MockRuntimeFacade::new();
        let (_, mut runtime_manager, _) = RuntimeManagerBuilder::default()
            .with_runtime(
                RUNTIME_NAME,
                Box::new(runtime_facade_mock) as Box<dyn RuntimeFacade>,
            )
            .build();

        let mut workload_mock = MockWorkload::default();
        workload_mock
            .expect_update()
            .once()
            .withf(|workload_spec, control_interface| {
                workload_spec.is_some()
                    && workload_spec
                        .as_ref()
                        .unwrap()
                        .instance_name
                        .workload_name()
                        == WORKLOAD_1_NAME
                    && control_interface.is_some()
            })
            .return_once(move |_, _| Ok(()));

        runtime_manager
            .workloads
            .insert(WORKLOAD_1_NAME.to_string(), workload_mock);

        let added_workloads = vec![new_workload];
        runtime_manager
            .handle_update_workload(added_workloads, vec![], &MockWorkloadStateStore::default())
            .await;

        assert!(runtime_manager.workloads.contains_key(WORKLOAD_1_NAME));
    }

    // [utest->swdd~agent-added-creates-workload~1]
    // [utest->swdd~agent-uses-specified-runtime~1]
    // [utest->swdd~agent-stores-running-workload~1]
    #[tokio::test]
    async fn utest_handle_update_workload_subsequent_add_new_workloads() {
        let _guard = crate::test_helper::MOCKALL_CONTEXT_SYNC
            .get_lock_async()
            .await;
        let _from_authorizer_context = setup_from_authorizer();

        let control_interface_info_mock = MockControlInterfaceInfo::new_context();
        control_interface_info_mock
            .expect()
            .once()
            .return_once(|_, _, _, _| MockControlInterfaceInfo::default());

        let new_workload = generate_test_workload_spec_with_control_interface_access(
            AGENT_NAME.to_string(),
            WORKLOAD_1_NAME.to_string(),
            RUNTIME_NAME.to_string(),
        );

        let workload_operations = vec![WorkloadOperation::Create(ReusableWorkloadSpec::new(
            new_workload.clone(),
            None,
        ))];
        let mut mock_workload_scheduler = MockWorkloadScheduler::default();
        mock_workload_scheduler
            .expect_enqueue_filtered_workload_operations()
            .once()
            .return_const(workload_operations);

        let mock_workload_scheduler_context = MockWorkloadScheduler::new_context();
        mock_workload_scheduler_context
            .expect()
            .once()
            .return_once(|_| mock_workload_scheduler);

        let mut runtime_facade_mock = MockRuntimeFacade::new();
        runtime_facade_mock
            .expect_create_workload()
            .once()
            .withf(|resuable_workload_spec, control_interface, to_server| {
                resuable_workload_spec
                    .workload_spec
                    .instance_name
                    .workload_name()
                    == WORKLOAD_1_NAME
                    && control_interface.is_some()
                    && !to_server.is_closed()
            })
            .return_once(|_, _, _| MockWorkload::default());

        let (mut server_receiver, mut runtime_manager, _wl_state_receiver) =
            RuntimeManagerBuilder::default()
                .with_runtime(
                    RUNTIME_NAME,
                    Box::new(runtime_facade_mock) as Box<dyn RuntimeFacade>,
                )
                .build();

        let added_workloads = vec![new_workload];
        runtime_manager
            .handle_update_workload(added_workloads, vec![], &MockWorkloadStateStore::default())
            .await;
        server_receiver.close();

        assert!(runtime_manager.workloads.contains_key(WORKLOAD_1_NAME));
    }

    // [utest->swdd~agent-handles-new-workload-operations]
    #[tokio::test]
    async fn utest_handle_update_workload_subsequent_add_workload_with_not_fulfilled_dependencies()
    {
        let _guard = crate::test_helper::MOCKALL_CONTEXT_SYNC
            .get_lock_async()
            .await;

        let workload_operations = vec![];
        let mut mock_workload_scheduler = MockWorkloadScheduler::default();
        mock_workload_scheduler
            .expect_enqueue_filtered_workload_operations()
            .once()
            .return_const(workload_operations);

        let mock_workload_scheduler_context = MockWorkloadScheduler::new_context();
        mock_workload_scheduler_context
            .expect()
            .once()
            .return_once(|_| mock_workload_scheduler);

        let mut runtime_facade_mock = MockRuntimeFacade::new();
        runtime_facade_mock.expect_create_workload().never();

        let (mut server_receiver, mut runtime_manager, _wl_state_receiver) =
            RuntimeManagerBuilder::default()
                .with_runtime(
                    RUNTIME_NAME,
                    Box::new(runtime_facade_mock) as Box<dyn RuntimeFacade>,
                )
                .build();

        let added_workloads = vec![generate_test_workload_spec_with_param(
            AGENT_NAME.to_string(),
            WORKLOAD_1_NAME.to_string(),
            RUNTIME_NAME.to_string(),
        )];

        runtime_manager
            .handle_update_workload(added_workloads, vec![], &MockWorkloadStateStore::default())
            .await;
        server_receiver.close();

        assert!(!runtime_manager.workloads.contains_key(WORKLOAD_1_NAME));
    }

    // [utest->swdd~agent-executes-update-delete-only-workload-operation~1]
    #[tokio::test]
    async fn utest_handle_update_workload_subsequent_update_delete_only_with_fulfilled_delete_dependencies(
    ) {
        let _guard = crate::test_helper::MOCKALL_CONTEXT_SYNC
            .get_lock_async()
            .await;

        let new_workload = generate_test_workload_spec_with_param(
            AGENT_NAME.to_string(),
            WORKLOAD_1_NAME.to_string(),
            RUNTIME_NAME.to_string(),
        );

        let old_workload =
            generate_test_deleted_workload(AGENT_NAME.to_string(), WORKLOAD_1_NAME.to_string());

        let workload_operations = vec![WorkloadOperation::UpdateDeleteOnly(old_workload.clone())];

        let mut mock_workload_scheduler = MockWorkloadScheduler::default();
        mock_workload_scheduler
            .expect_enqueue_filtered_workload_operations()
            .once()
            .return_const(workload_operations);

        let mock_workload_scheduler_context = MockWorkloadScheduler::new_context();
        mock_workload_scheduler_context
            .expect()
            .once()
            .return_once(|_| mock_workload_scheduler);

        let runtime_facade_mock = MockRuntimeFacade::new();
        let (_, mut runtime_manager, _wl_state_receiver) = RuntimeManagerBuilder::default()
            .with_runtime(
                RUNTIME_NAME,
                Box::new(runtime_facade_mock) as Box<dyn RuntimeFacade>,
            )
            .build();

        let mut workload_mock = MockWorkload::default();
        workload_mock
            .expect_update()
            .once()
            .with(
                predicate::eq(None), // in case of update delete only there is no new workload spec
                predicate::function(|control_interface: &Option<ControlInterfaceInfo>| {
                    control_interface.is_none()
                }),
            )
            .return_once(move |_, _| Ok(()));

        runtime_manager
            .workloads
            .insert(WORKLOAD_1_NAME.to_string(), workload_mock);

        let added_workloads = vec![new_workload];
        let deleted_workloads = vec![old_workload];
        // workload is in added and deleted workload vec
        runtime_manager
            .handle_update_workload(
                added_workloads,
                deleted_workloads,
                &MockWorkloadStateStore::default(),
            )
            .await;
        assert!(runtime_manager.workloads.contains_key(WORKLOAD_1_NAME));
    }

    // [utest->swdd~agent-handles-new-workload-operations]
    #[tokio::test]
    async fn utest_handle_update_workload_subsequent_deleted_workload_with_not_fulfilled_dependencies(
    ) {
        let _guard = crate::test_helper::MOCKALL_CONTEXT_SYNC
            .get_lock_async()
            .await;

        let workload_operations = vec![];
        let mut mock_workload_scheduler = MockWorkloadScheduler::default();
        mock_workload_scheduler
            .expect_enqueue_filtered_workload_operations()
            .once()
            .return_const(workload_operations);

        let mock_workload_scheduler_context = MockWorkloadScheduler::new_context();
        mock_workload_scheduler_context
            .expect()
            .once()
            .return_once(|_| mock_workload_scheduler);

        let (mut server_receiver, mut runtime_manager, _wl_state_receiver) =
            RuntimeManagerBuilder::default().build();

        let mut workload_mock = MockWorkload::default();
        workload_mock.expect_delete().never();

        let new_deleted_workload =
            generate_test_deleted_workload(AGENT_NAME.to_string(), WORKLOAD_1_NAME.to_string());

        runtime_manager.workloads.insert(
            new_deleted_workload
                .instance_name
                .workload_name()
                .to_owned(),
            workload_mock,
        );

        let deleted_workloads = vec![new_deleted_workload.clone()];
        runtime_manager
            .handle_update_workload(
                vec![],
                deleted_workloads,
                &MockWorkloadStateStore::default(),
            )
            .await;
        server_receiver.close();

        assert!(runtime_manager.workloads.contains_key(WORKLOAD_1_NAME));
    }

    // [utest->swdd~agent-forward-responses-to-control-interface-pipe~1]
    // [utest->swdd~agent-uses-id-prefix-forward-control-interface-response-correct-workload~1]
    // [utest->swdd~agent-remove-id-prefix-forwarding-control-interface-response~1]
    #[tokio::test]
    async fn utest_forward_complete_state() {
        let _guard = crate::test_helper::MOCKALL_CONTEXT_SYNC
            .get_lock_async()
            .await;

        let mock_workload_scheduler_context = MockWorkloadScheduler::new_context();
        mock_workload_scheduler_context
            .expect()
            .once()
            .return_once(|_| MockWorkloadScheduler::default());

        let runtime_facade_mock = MockRuntimeFacade::new();

        let (_server_receiver, mut runtime_manager, _wl_state_receiver) =
            RuntimeManagerBuilder::default()
                .with_runtime(
                    RUNTIME_NAME,
                    Box::new(runtime_facade_mock) as Box<dyn RuntimeFacade>,
                )
                .build();

        let request_id: String = REQUEST_ID.to_string();
        let complete_state = ank_base::CompleteState::default();
        let expected_response = ank_base::Response {
            request_id,
            response_content: Some(ank_base::response::ResponseContent::CompleteState(
                complete_state.clone(),
            )),
        };
        let mut mock_workload = MockWorkload::default();
        mock_workload
            .expect_forward_response()
            .once()
            .with(predicate::eq(expected_response))
            .return_once(move |_| Ok(()));

        runtime_manager
            .workloads
            .insert(WORKLOAD_1_NAME.to_string(), mock_workload);

        runtime_manager
            .forward_response(ank_base::Response {
                request_id: format!("{WORKLOAD_1_NAME}@{REQUEST_ID}"),
                response_content: Some(ank_base::response::ResponseContent::CompleteState(
                    complete_state,
                )),
            })
            .await;
    }

    // [utest->swdd~agent-forward-responses-to-control-interface-pipe~1]
    #[tokio::test]
    async fn utest_forward_complete_state_fails() {
        let _guard = crate::test_helper::MOCKALL_CONTEXT_SYNC
            .get_lock_async()
            .await;

        let mock_workload_scheduler_context = MockWorkloadScheduler::new_context();
        mock_workload_scheduler_context
            .expect()
            .once()
            .return_once(|_| MockWorkloadScheduler::default());

        let runtime_facade_mock = MockRuntimeFacade::new();

        let (_server_receiver, mut runtime_manager, _wl_state_receiver) =
            RuntimeManagerBuilder::default()
                .with_runtime(
                    RUNTIME_NAME,
                    Box::new(runtime_facade_mock) as Box<dyn RuntimeFacade>,
                )
                .build();
        let request_id: String = REQUEST_ID.to_string();
        let workloads = [(WORKLOAD_1_NAME,
                            ank_base::Workload {
                                agent: Some(AGENT_NAME.to_string()),
                                restart_policy: Some(ank_base::RestartPolicy::Always as i32),
                                dependencies: Some(ank_base::Dependencies {
                                    dependencies: HashMap::from([
                                        (
                                            "workload A".to_string(),
                                            AddCondition::AddCondRunning as i32,
                                        ),
                                        (
                                            "workload C".to_string(),
                                            AddCondition::AddCondSucceeded as i32,
                                        ),
                                    ]),
                                }),
                                tags: Some(ank_base::Tags {
                                    tags: vec![ank_base::Tag {
                                        key: "key".to_string(),
                                        value: "value".to_string(),
                                    }],
                                }),
                                runtime: Some("runtime1".to_string()),
                                runtime_config: Some("generalOptions: [\"--version\"]\ncommandOptions: [\"--network=host\"]\nimage: alpine:latest\ncommandArgs: [\"bash\"]\n".to_string()),
                                control_interface_access: None,
                            })];
        let mut complete_state = test_utils::generate_test_proto_complete_state(&workloads);
        complete_state.workload_states = Some(ank_base::WorkloadStatesMap {
            agent_state_map: HashMap::from([(
                AGENT_NAME.to_string(),
                ank_base::ExecutionsStatesOfWorkload {
                    wl_name_state_map: HashMap::from([(
                        WORKLOAD_1_NAME.to_string(),
                        ank_base::ExecutionsStatesForId {
                            id_state_map: HashMap::from([(
                                "404e2079115f592befb2c97fc2666aefc59a7309214828b18ff9f20f47a6ebed"
                                    .to_string(),
                                ank_base::ExecutionState {
                                    additional_info: "".to_string(),
                                    execution_state_enum: Some(
                                        ank_base::execution_state::ExecutionStateEnum::Running(0),
                                    ),
                                },
                            )]),
                        },
                    )]),
                },
            )]),
        });

        complete_state.agents = Some(ank_base::AgentMap {
            agents: HashMap::from([(AGENT_NAME.to_owned(), Default::default())]),
        });

        let expected_response = ank_base::Response {
            request_id,
            response_content: Some(ResponseContent::CompleteState(complete_state)),
        };
        let mut mock_workload = MockWorkload::default();
        mock_workload
            .expect_forward_response()
            .once()
            .with(predicate::eq(expected_response))
            .return_once(move |_| {
                Err(WorkloadError::CompleteState(
                    "failed to send complete state".to_string(),
                ))
            });

        runtime_manager
            .workloads
            .insert(WORKLOAD_1_NAME.to_string(), mock_workload);

        runtime_manager
            .forward_response(ank_base::Response {
                request_id: format!("{WORKLOAD_1_NAME}@{REQUEST_ID}"),
                response_content: Some(ResponseContent::CompleteState(
                    generate_test_complete_state(vec![generate_test_workload_spec_with_param(
                        AGENT_NAME.to_string(),
                        WORKLOAD_1_NAME.to_string(),
                        RUNTIME_NAME.to_string(),
                    )])
                    .into(),
                )),
            })
            .await;
    }

    // [utest->swdd~agent-forward-responses-to-control-interface-pipe~1]
    #[tokio::test]
    async fn utest_forward_complete_state_not_called_because_workload_not_found() {
        let _guard = crate::test_helper::MOCKALL_CONTEXT_SYNC
            .get_lock_async()
            .await;

        let mock_workload_scheduler_context = MockWorkloadScheduler::new_context();
        mock_workload_scheduler_context
            .expect()
            .once()
            .return_once(|_| MockWorkloadScheduler::default());

        let runtime_facade_mock = MockRuntimeFacade::new();

        let (_server_receiver, mut runtime_manager, _wl_state_receiver) =
            RuntimeManagerBuilder::default()
                .with_runtime(
                    RUNTIME_NAME,
                    Box::new(runtime_facade_mock) as Box<dyn RuntimeFacade>,
                )
                .build();

        let mut mock_workload = MockWorkload::default();
        mock_workload.expect_forward_response().never();

        runtime_manager
            .forward_response(ank_base::Response {
                request_id: format!("{WORKLOAD_1_NAME}@{REQUEST_ID}"),
                response_content: Some(ank_base::response::ResponseContent::CompleteState(
                    generate_test_complete_state(vec![generate_test_workload_spec_with_param(
                        AGENT_NAME.to_string(),
                        WORKLOAD_1_NAME.to_string(),
                        RUNTIME_NAME.to_string(),
                    )])
                    .into(),
                )),
            })
            .await;
    }

    // [utest->swdd~agent-handles-workloads-with-fulfilled-dependencies~1]
    #[tokio::test]
    async fn utest_update_workload_state_create_workload_with_fulfilled_dependencies() {
        let _guard = crate::test_helper::MOCKALL_CONTEXT_SYNC
            .get_lock_async()
            .await;
        let _from_authorizer_context = setup_from_authorizer();

        let control_interface_info_mock = MockControlInterfaceInfo::new_context();
        control_interface_info_mock
            .expect()
            .once()
            .return_once(|_, _, _, _| MockControlInterfaceInfo::default());

<<<<<<< HEAD
        let next_workload_operations = vec![WorkloadOperation::Create(ReusableWorkloadSpec::new(
            generate_test_workload_spec_with_dependencies(
                AGENT_NAME,
                WORKLOAD_1_NAME,
                RUNTIME_NAME,
                HashMap::from([(WORKLOAD_2_NAME.to_string(), AddCondition::AddCondRunning)]),
            ),
            None,
        ))];
=======
        let mut workload_spec = generate_test_workload_spec_with_dependencies(
            AGENT_NAME,
            WORKLOAD_1_NAME,
            RUNTIME_NAME,
            HashMap::from([(WORKLOAD_2_NAME.to_string(), AddCondition::AddCondRunning)]),
        );
        workload_spec.control_interface_access = generate_test_control_interface_access();

        let next_workload_operations = vec![WorkloadOperation::Create(workload_spec)];
>>>>>>> 6cdad0ef
        let mut mock_workload_scheduler = MockWorkloadScheduler::default();
        mock_workload_scheduler
            .expect_next_workload_operations()
            .once()
            .return_const(next_workload_operations);

        let mock_workload_scheduler_context = MockWorkloadScheduler::new_context();
        mock_workload_scheduler_context
            .expect()
            .once()
            .return_once(|_| mock_workload_scheduler);

        let mut runtime_facade_mock = MockRuntimeFacade::new();
        runtime_facade_mock
            .expect_create_workload()
            .once()
            .return_once(|_, _, _| MockWorkload::default());

        let (mut server_receiver, mut runtime_manager, _wl_state_receiver) =
            RuntimeManagerBuilder::default()
                .with_runtime(
                    RUNTIME_NAME,
                    Box::new(runtime_facade_mock) as Box<dyn RuntimeFacade>,
                )
                .build();

        runtime_manager
            .update_workloads_on_fulfilled_dependencies(&MockWorkloadStateStore::default())
            .await;
        server_receiver.close();

        assert!(runtime_manager.workloads.contains_key(WORKLOAD_1_NAME));
    }

    // [utest->swdd~agent-handles-workloads-with-fulfilled-dependencies~1]
    #[tokio::test]
    async fn utest_update_workload_state_no_create_workload_when_dependencies_not_fulfilled() {
        let _guard = crate::test_helper::MOCKALL_CONTEXT_SYNC
            .get_lock_async()
            .await;

        let next_workload_operations = vec![];
        let mut mock_workload_scheduler = MockWorkloadScheduler::default();
        mock_workload_scheduler
            .expect_next_workload_operations()
            .once()
            .return_const(next_workload_operations);

        let mock_workload_scheduler_context = MockWorkloadScheduler::new_context();
        mock_workload_scheduler_context
            .expect()
            .once()
            .return_once(|_| mock_workload_scheduler);

        let mut runtime_facade_mock = MockRuntimeFacade::new();
        runtime_facade_mock.expect_create_workload().never();

        let (mut server_receiver, mut runtime_manager, _wl_state_receiver) =
            RuntimeManagerBuilder::default()
                .with_runtime(
                    RUNTIME_NAME,
                    Box::new(runtime_facade_mock) as Box<dyn RuntimeFacade>,
                )
                .build();

        runtime_manager
            .update_workloads_on_fulfilled_dependencies(&MockWorkloadStateStore::default())
            .await;
        server_receiver.close();

        assert!(!runtime_manager.workloads.contains_key(WORKLOAD_1_NAME));
    }

    // [utest->swdd~agent-handles-workloads-with-fulfilled-dependencies~1]
    #[tokio::test]
    async fn utest_update_workload_state_delete_workload_dependencies_with_fulfilled_dependencies()
    {
        let _guard = crate::test_helper::MOCKALL_CONTEXT_SYNC
            .get_lock_async()
            .await;

        let deleted_workload =
            generate_test_deleted_workload(AGENT_NAME.to_owned(), WORKLOAD_1_NAME.to_owned());

        let next_workload_operations = vec![WorkloadOperation::Delete(deleted_workload)];

        let mut mock_workload_scheduler = MockWorkloadScheduler::default();
        mock_workload_scheduler
            .expect_next_workload_operations()
            .once()
            .return_const(next_workload_operations);

        let mock_workload_scheduler_context = MockWorkloadScheduler::new_context();
        mock_workload_scheduler_context
            .expect()
            .once()
            .return_once(|_| mock_workload_scheduler);

        let (mut server_receiver, mut runtime_manager, _wl_state_receiver) =
            RuntimeManagerBuilder::default().build();

        let mut workload_mock = MockWorkload::default();
        workload_mock
            .expect_delete()
            .once()
            .return_once(move || Ok(()));

        runtime_manager
            .workloads
            .insert(WORKLOAD_1_NAME.to_owned(), workload_mock);

        runtime_manager
            .update_workloads_on_fulfilled_dependencies(&MockWorkloadStateStore::default())
            .await;
        server_receiver.close();

        assert!(!runtime_manager.workloads.contains_key(WORKLOAD_1_NAME));
    }

    // [utest->swdd~agent-handles-workloads-with-fulfilled-dependencies~1]
    #[tokio::test]
    async fn utest_update_workload_state_delete_workload_dependencies_not_fulfilled() {
        let _guard = crate::test_helper::MOCKALL_CONTEXT_SYNC
            .get_lock_async()
            .await;

        let next_workload_operations = vec![];
        let mut mock_workload_scheduler = MockWorkloadScheduler::default();
        mock_workload_scheduler
            .expect_next_workload_operations()
            .once()
            .return_const(next_workload_operations);

        let mock_workload_scheduler_context = MockWorkloadScheduler::new_context();
        mock_workload_scheduler_context
            .expect()
            .once()
            .return_once(|_| mock_workload_scheduler);

        let (mut server_receiver, mut runtime_manager, _wl_state_receiver) =
            RuntimeManagerBuilder::default().build();

        let mut workload_mock = MockWorkload::default();
        workload_mock.expect_delete().never();

        runtime_manager
            .workloads
            .insert(WORKLOAD_1_NAME.to_owned(), workload_mock);

        runtime_manager
            .update_workloads_on_fulfilled_dependencies(&MockWorkloadStateStore::default())
            .await;
        server_receiver.close();

        assert!(runtime_manager.workloads.contains_key(WORKLOAD_1_NAME));
    }

    #[tokio::test]
    async fn utest_delete_workload_on_already_removed_workload() {
        let _guard = crate::test_helper::MOCKALL_CONTEXT_SYNC
            .get_lock_async()
            .await;

        let instance_name = WorkloadInstanceNameBuilder::default()
            .workload_name(WORKLOAD_1_NAME)
            .config(&String::from("some config"))
            .agent_name(AGENT_NAME)
            .build();

        let mock_workload_scheduler = MockWorkloadScheduler::default();
        let mock_workload_scheduler_context = MockWorkloadScheduler::new_context();
        mock_workload_scheduler_context
            .expect()
            .once()
            .return_once(|_| mock_workload_scheduler);

        let (mut server_receiver, mut runtime_manager, mut wl_state_receiver) =
            RuntimeManagerBuilder::default().build();

        runtime_manager
            .delete_workload(DeletedWorkload {
                instance_name,
                dependencies: HashMap::new(),
            })
            .await;
        server_receiver.close();
        let wl_state_msg = wl_state_receiver.recv().await;

        assert!(!runtime_manager.workloads.contains_key(WORKLOAD_1_NAME));
        assert_ne!(wl_state_msg, None);

        let WorkloadState {
            instance_name: actual_instance_name,
            execution_state: actual_execution_state,
        } = wl_state_msg.unwrap();

        assert_eq!(actual_instance_name.workload_name(), WORKLOAD_1_NAME);
        assert_eq!(actual_execution_state, ExecutionState::removed());
    }

    // [utest->swdd~agent-transforms-update-workload-message-to-workload-operations~1]
    #[tokio::test]
    async fn utest_transform_update_state_message_into_workload_operations_create() {
        let _guard = crate::test_helper::MOCKALL_CONTEXT_SYNC
            .get_lock_async()
            .await;

        let mock_workload_scheduler_context = MockWorkloadScheduler::new_context();
        mock_workload_scheduler_context
            .expect()
            .once()
            .return_once(|_| MockWorkloadScheduler::default());

        let (_server_receiver, runtime_manager, _wl_state_receiver) =
            RuntimeManagerBuilder::default().build();

        let new_workload = generate_test_workload_spec_with_param(
            AGENT_NAME.to_owned(),
            WORKLOAD_1_NAME.to_owned(),
            RUNTIME_NAME.to_owned(),
        );
        let added_workloads = vec![ReusableWorkloadSpec::new(new_workload.clone(), None)];
        let deleted_workloads = vec![];
        let workload_operations =
            runtime_manager.transform_into_workload_operations(added_workloads, deleted_workloads);

        assert_eq!(
            vec![WorkloadOperation::Create(ReusableWorkloadSpec::new(
                new_workload,
                None
            ))],
            workload_operations
        );
    }

    // [utest->swdd~agent-transforms-update-workload-message-to-workload-operations~1]
    #[tokio::test]
    async fn utest_transform_update_state_message_into_workload_operations_delete() {
        let _guard = crate::test_helper::MOCKALL_CONTEXT_SYNC
            .get_lock_async()
            .await;

        let mock_workload_scheduler_context = MockWorkloadScheduler::new_context();
        mock_workload_scheduler_context
            .expect()
            .once()
            .return_once(|_| MockWorkloadScheduler::default());

        let (_server_receiver, runtime_manager, _wl_state_receiver) =
            RuntimeManagerBuilder::default().build();
        let added_workloads = vec![];
        let deleted_workload =
            generate_test_deleted_workload(AGENT_NAME.to_owned(), WORKLOAD_1_NAME.to_owned());
        let deleted_workloads = vec![deleted_workload.clone()];
        let workload_operations =
            runtime_manager.transform_into_workload_operations(added_workloads, deleted_workloads);

        assert_eq!(
            vec![WorkloadOperation::Delete(deleted_workload)],
            workload_operations
        );
    }

    // [utest->swdd~agent-transforms-update-workload-message-to-workload-operations~1]
    #[tokio::test]
    async fn utest_transform_update_state_message_into_workload_operations_update() {
        let _guard = crate::test_helper::MOCKALL_CONTEXT_SYNC
            .get_lock_async()
            .await;

        let mock_workload_scheduler_context = MockWorkloadScheduler::new_context();
        mock_workload_scheduler_context
            .expect()
            .once()
            .return_once(|_| MockWorkloadScheduler::default());

        let (_server_receiver, runtime_manager, _wl_state_receiver) =
            RuntimeManagerBuilder::default().build();

        let new_workload = generate_test_workload_spec_with_param(
            AGENT_NAME.to_owned(),
            WORKLOAD_1_NAME.to_owned(),
            RUNTIME_NAME.to_owned(),
        );
        let added_workloads = vec![ReusableWorkloadSpec::new(new_workload.clone(), None)];
        let deleted_workload =
            generate_test_deleted_workload(AGENT_NAME.to_owned(), WORKLOAD_1_NAME.to_owned());
        let deleted_workloads = vec![deleted_workload.clone()];
        let workload_operations =
            runtime_manager.transform_into_workload_operations(added_workloads, deleted_workloads);

        assert_eq!(
            vec![WorkloadOperation::Update(new_workload, deleted_workload)],
            workload_operations
        );
    }

    // [utest->swdd~agent-executes-create-workload-operation~1]
    #[tokio::test]
    async fn utest_execute_workload_operations_create() {
        let _guard = crate::test_helper::MOCKALL_CONTEXT_SYNC
            .get_lock_async()
            .await;
        let _from_authorizer_context = setup_from_authorizer();

        let mock_workload_scheduler_context = MockWorkloadScheduler::new_context();
        mock_workload_scheduler_context
            .expect()
            .once()
            .return_once(|_| MockWorkloadScheduler::default());

        let control_interface_info_mock = MockControlInterfaceInfo::new_context();
        control_interface_info_mock
            .expect()
            .once()
            .return_once(|_, _, _, _| MockControlInterfaceInfo::default());

        let mut runtime_facade_mock = MockRuntimeFacade::new();
        runtime_facade_mock
            .expect_create_workload()
            .once()
            .return_once(|_, _, _| MockWorkload::default());

        let (_server_receiver, mut runtime_manager, _wl_state_receiver) =
            RuntimeManagerBuilder::default()
                .with_runtime(
                    RUNTIME_NAME,
                    Box::new(runtime_facade_mock) as Box<dyn RuntimeFacade>,
                )
                .build();

        let new_workload = generate_test_workload_spec_with_control_interface_access(
            AGENT_NAME.to_owned(),
            WORKLOAD_1_NAME.to_owned(),
            RUNTIME_NAME.to_owned(),
        );
        let workload_operations = vec![WorkloadOperation::Create(ReusableWorkloadSpec::new(
            new_workload,
            None,
        ))];
        runtime_manager
            .execute_workload_operations(workload_operations)
            .await;
    }

    // [utest->swdd~agent-executes-delete-workload-operation~1]
    #[tokio::test]
    async fn utest_execute_workload_operations_delete() {
        let _guard = crate::test_helper::MOCKALL_CONTEXT_SYNC
            .get_lock_async()
            .await;

        let mock_workload_scheduler_context = MockWorkloadScheduler::new_context();
        mock_workload_scheduler_context
            .expect()
            .once()
            .return_once(|_| MockWorkloadScheduler::default());

        let (_server_receiver, mut runtime_manager, _wl_state_receiver) =
            RuntimeManagerBuilder::default().build();

        let mut workload_mock = MockWorkload::default();
        workload_mock
            .expect_delete()
            .once()
            .return_once(move || Ok(()));

        runtime_manager
            .workloads
            .insert(WORKLOAD_1_NAME.to_string(), workload_mock);

        let deleted_workload =
            generate_test_deleted_workload(AGENT_NAME.to_owned(), WORKLOAD_1_NAME.to_owned());
        let workload_operations = vec![WorkloadOperation::Delete(deleted_workload)];
        runtime_manager
            .execute_workload_operations(workload_operations)
            .await;
    }

    // [utest->swdd~agent-executes-update-delete-only-workload-operation~1]
    #[tokio::test]
    async fn utest_execute_workload_operations_update_delete_only() {
        let _guard = crate::test_helper::MOCKALL_CONTEXT_SYNC
            .get_lock_async()
            .await;

        let mock_workload_scheduler_context = MockWorkloadScheduler::new_context();
        mock_workload_scheduler_context
            .expect()
            .once()
            .return_once(|_| MockWorkloadScheduler::default());

        let (_server_receiver, mut runtime_manager, _wl_state_receiver) =
            RuntimeManagerBuilder::default().build();

        let mut workload_mock = MockWorkload::default();
        workload_mock
            .expect_update()
            .once()
            .return_once(move |_, _| Ok(()));

        runtime_manager
            .workloads
            .insert(WORKLOAD_1_NAME.to_string(), workload_mock);

        let deleted_workload =
            generate_test_deleted_workload(AGENT_NAME.to_owned(), WORKLOAD_1_NAME.to_owned());

        let workload_operations = vec![WorkloadOperation::UpdateDeleteOnly(deleted_workload)];
        runtime_manager
            .execute_workload_operations(workload_operations)
            .await;
    }

    // [utest->swdd~agent-executes-update-workload-operation~1]
    #[tokio::test]
    async fn utest_execute_workload_operations_update() {
        let _guard = crate::test_helper::MOCKALL_CONTEXT_SYNC
            .get_lock_async()
            .await;
        let _from_authorizer_context = setup_from_authorizer();

        let mock_workload_scheduler_context = MockWorkloadScheduler::new_context();
        mock_workload_scheduler_context
            .expect()
            .once()
            .return_once(|_| MockWorkloadScheduler::default());

        let (_server_receiver, mut runtime_manager, _wl_state_receiver) =
            RuntimeManagerBuilder::default().build();

        let new_workload = generate_test_workload_spec_with_param(
            AGENT_NAME.to_owned(),
            WORKLOAD_1_NAME.to_owned(),
            RUNTIME_NAME.to_owned(),
        );

        let mut workload_mock = MockWorkload::default();
        workload_mock
            .expect_update()
            .once()
            .return_once(move |_, _| Ok(()));

        runtime_manager
            .workloads
            .insert(WORKLOAD_1_NAME.to_string(), workload_mock);

        let deleted_workload =
            generate_test_deleted_workload(AGENT_NAME.to_owned(), WORKLOAD_1_NAME.to_owned());

        let workload_operations = vec![WorkloadOperation::Update(new_workload, deleted_workload)];
        runtime_manager
            .execute_workload_operations(workload_operations)
            .await;
    }

    fn setup_from_authorizer() -> Box<dyn Any> {
        let authorizer_from_context_mock = MockAuthorizer::from_context();
        authorizer_from_context_mock
            .expect()
            .returning(|_| MockAuthorizer::new());
        Box::new(authorizer_from_context_mock)
    }
}<|MERGE_RESOLUTION|>--- conflicted
+++ resolved
@@ -109,42 +109,12 @@
 
     pub async fn execute_workloads(
         &mut self,
-        added_workloads: Vec<WorkloadSpec>,
+        added_workloads: Vec<ReusableWorkloadSpec>,
         deleted_workloads: Vec<DeletedWorkload>,
         workload_state_db: &WorkloadStateStore,
     ) {
-<<<<<<< HEAD
-        log::info!(
-            "Received a new desired state with '{}' added and '{}' deleted workloads.",
-            added_workloads.len(),
-            deleted_workloads.len()
-        );
-
-        let new_added_workloads;
-        if !self.initial_workload_list_received {
-            self.initial_workload_list_received = true;
-            if !deleted_workloads.is_empty() {
-                log::error!(
-                    "Received an initial workload list with delete workload commands: '{:?}'",
-                    deleted_workloads
-                );
-            }
-
-            // [impl->swdd~agent-initial-list-existing-workloads~1]
-            new_added_workloads = self
-                .resume_and_remove_from_added_workloads(added_workloads)
-                .await;
-        } else {
-            new_added_workloads = added_workloads
-                .into_iter()
-                .map(|w| ReusableWorkloadSpec::new(w, None))
-                .collect();
-        }
-
-=======
->>>>>>> 6cdad0ef
         let workload_operations: Vec<WorkloadOperation> =
-            self.transform_into_workload_operations(new_added_workloads, deleted_workloads);
+            self.transform_into_workload_operations(added_workloads, deleted_workloads);
 
         // [impl->swdd~agent-handles-new-workload-operations]
         // [impl->swdd~agent-handles-workloads-with-fulfilled-dependencies~1]
@@ -160,7 +130,7 @@
     // [impl->swdd~agent-initial-list-existing-workloads~1]
     pub async fn handle_server_hello(
         &mut self,
-        mut added_workloads: Vec<WorkloadSpec>,
+        added_workloads: Vec<WorkloadSpec>,
         workload_state_db: &WorkloadStateStore,
     ) {
         log::info!(
@@ -168,11 +138,11 @@
             added_workloads.len()
         );
 
-        added_workloads = self
+        let new_added_workloads = self
             .resume_and_remove_from_added_workloads(added_workloads)
             .await;
 
-        self.execute_workloads(added_workloads, vec![], workload_state_db)
+        self.execute_workloads(new_added_workloads, vec![], workload_state_db)
             .await;
     }
 
@@ -189,7 +159,12 @@
             deleted_workloads.len()
         );
 
-        self.execute_workloads(added_workloads, deleted_workloads, workload_state_db)
+        let new_added_workloads = added_workloads
+            .into_iter()
+            .map(|w| ReusableWorkloadSpec::new(w, None))
+            .collect();
+
+        self.execute_workloads(new_added_workloads, deleted_workloads, workload_state_db)
             .await;
     }
 
@@ -483,13 +458,8 @@
         if let Some(runtime) = self.runtime_map.get(&workload_spec.runtime) {
             // [impl->swdd~agent-executes-create-workload-operation~1]
             let workload = runtime.create_workload(
-<<<<<<< HEAD
                 reusable_workload_spec,
-                Some(control_interface_info),
-=======
-                workload_spec,
                 control_interface_info,
->>>>>>> 6cdad0ef
                 &self.update_state_tx,
             );
             // [impl->swdd~agent-stores-running-workload~1]
@@ -692,13 +662,8 @@
 
         let added_workloads = vec![new_workload_access.clone(), new_workload_no_access.clone()];
         let workload_operations = vec![
-<<<<<<< HEAD
-            WorkloadOperation::Create(ReusableWorkloadSpec::new(new_workload_1, None)),
-            WorkloadOperation::Create(ReusableWorkloadSpec::new(new_workload_2, None)),
-=======
-            WorkloadOperation::Create(new_workload_access),
-            WorkloadOperation::Create(new_workload_no_access),
->>>>>>> 6cdad0ef
+            WorkloadOperation::Create(ReusableWorkloadSpec::new(new_workload_access, None)),
+            WorkloadOperation::Create(ReusableWorkloadSpec::new(new_workload_no_access, None)),
         ];
 
         let mut mock_workload_scheduler = MockWorkloadScheduler::default();
@@ -1306,7 +1271,9 @@
             WORKLOAD_1_NAME.to_string(),
             RUNTIME_NAME.to_string(),
         );
-        runtime_manager.add_workload(workload_spec_no_access).await;
+        runtime_manager
+            .add_workload(ReusableWorkloadSpec::new(workload_spec_no_access, None))
+            .await;
 
         control_interface_info_new_context.expect().never();
         let workload_spec_has_access = generate_test_workload_spec_with_control_interface_access(
@@ -1314,7 +1281,9 @@
             WORKLOAD_1_NAME.to_string(),
             RUNTIME_NAME.to_string(),
         );
-        runtime_manager.add_workload(workload_spec_has_access).await;
+        runtime_manager
+            .add_workload(ReusableWorkloadSpec::new(workload_spec_has_access, None))
+            .await;
     }
 
     // [utest->swdd~agent-existing-workloads-replace-updated~2]
@@ -2173,17 +2142,6 @@
             .once()
             .return_once(|_, _, _, _| MockControlInterfaceInfo::default());
 
-<<<<<<< HEAD
-        let next_workload_operations = vec![WorkloadOperation::Create(ReusableWorkloadSpec::new(
-            generate_test_workload_spec_with_dependencies(
-                AGENT_NAME,
-                WORKLOAD_1_NAME,
-                RUNTIME_NAME,
-                HashMap::from([(WORKLOAD_2_NAME.to_string(), AddCondition::AddCondRunning)]),
-            ),
-            None,
-        ))];
-=======
         let mut workload_spec = generate_test_workload_spec_with_dependencies(
             AGENT_NAME,
             WORKLOAD_1_NAME,
@@ -2192,8 +2150,10 @@
         );
         workload_spec.control_interface_access = generate_test_control_interface_access();
 
-        let next_workload_operations = vec![WorkloadOperation::Create(workload_spec)];
->>>>>>> 6cdad0ef
+        let next_workload_operations = vec![WorkloadOperation::Create(ReusableWorkloadSpec::new(
+            workload_spec,
+            None,
+        ))];
         let mut mock_workload_scheduler = MockWorkloadScheduler::default();
         mock_workload_scheduler
             .expect_next_workload_operations()
