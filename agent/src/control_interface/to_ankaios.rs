// Copyright (c) 2024 Elektrobit Automotive GmbH
//
// This program and the accompanying materials are made available under the
// terms of the Apache License, Version 2.0 which is available at
// https://www.apache.org/licenses/LICENSE-2.0.
//
// Unless required by applicable law or agreed to in writing, software
// distributed under the License is distributed on an "AS IS" BASIS, WITHOUT
// WARRANTIES OR CONDITIONS OF ANY KIND, either express or implied. See the
// License for the specific language governing permissions and limitations
// under the License.
//
// SPDX-License-Identifier: Apache-2.0

use ankaios_api::ank_base::RequestSpec;
use ankaios_api::control_api;

#[allow(clippy::large_enum_variant)]
#[derive(Debug, PartialEq, Eq, Clone)]
pub enum ToAnkaios {
<<<<<<< HEAD
    Request(commands::Request),
=======
    Request(RequestSpec),
>>>>>>> a2550e39
    Hello(Hello),
}

// [impl->swdd~agent-converts-control-interface-message-to-ankaios-object~1]
impl TryFrom<control_api::ToAnkaios> for ToAnkaios {
    type Error = String;

    fn try_from(item: control_api::ToAnkaios) -> Result<Self, Self::Error> {
        use control_api::to_ankaios::ToAnkaiosEnum;
        let to_ankaios = item
            .to_ankaios_enum
            .ok_or("ToAnkaios is None.".to_string())?;

        Ok(match to_ankaios {
            ToAnkaiosEnum::Request(content) => ToAnkaios::Request(content.try_into()?),
            ToAnkaiosEnum::Hello(content) => ToAnkaios::Hello(content.into()),
        })
    }
}

#[derive(Debug, PartialEq, Eq, Clone)]
pub struct Hello {
    pub protocol_version: String,
}

impl From<control_api::Hello> for Hello {
    fn from(item: control_api::Hello) -> Self {
        Hello {
            protocol_version: item.protocol_version,
        }
    }
}

impl Hello {
    pub fn new() -> Self {
        Hello {
            protocol_version: common::ANKAIOS_VERSION.into(),
        }
    }
}

impl Default for Hello {
    fn default() -> Self {
        Self::new()
    }
}

//////////////////////////////////////////////////////////////////////////////
//                 ########  #######    #########  #########                //
//                    ##     ##        ##             ##                    //
//                    ##     #####     #########      ##                    //
//                    ##     ##                ##     ##                    //
//                    ##     #######   #########      ##                    //
//////////////////////////////////////////////////////////////////////////////

#[cfg(test)]
mod tests {
    use super::{ToAnkaios, control_api};
<<<<<<< HEAD
    use api::ank_base;
    use common::commands::{CompleteStateRequest, Request, RequestContent};
=======
    use ankaios_api::ank_base::{
        CompleteStateRequest, CompleteStateRequestSpec, Request, RequestContent,
        RequestContentSpec, RequestSpec,
    };
>>>>>>> a2550e39

    const FIELD_1: &str = "field_1";
    const FIELD_2: &str = "field_2";
    const REQUEST_ID: &str = "id";

    // [utest->swdd~agent-converts-control-interface-message-to-ankaios-object~1]
    #[test]
    fn utest_convert_control_interface_proto_to_ankaios_object() {
        let proto_request = control_api::ToAnkaios {
<<<<<<< HEAD
            to_ankaios_enum: Some(control_api::to_ankaios::ToAnkaiosEnum::Request(
                ank_base::Request {
                    request_id: REQUEST_ID.into(),
                    request_content: Some(ank_base::request::RequestContent::CompleteStateRequest(
                        ank_base::CompleteStateRequest {
                            field_mask: vec![FIELD_1.into(), FIELD_2.into()],
                            subscribe_for_events: false,
                        },
                    )),
                },
            )),
=======
            to_ankaios_enum: Some(control_api::to_ankaios::ToAnkaiosEnum::Request(Request {
                request_id: REQUEST_ID.into(),
                request_content: Some(RequestContent::CompleteStateRequest(CompleteStateRequest {
                    field_mask: vec![FIELD_1.into(), FIELD_2.into()],
                })),
            })),
>>>>>>> a2550e39
        };

        let expected = ToAnkaios::Request(RequestSpec {
            request_id: REQUEST_ID.into(),
            request_content: RequestContentSpec::CompleteStateRequest(CompleteStateRequestSpec {
                field_mask: vec![FIELD_1.into(), FIELD_2.into()],
                subscribe_for_events: false,
            }),
        });

        assert_eq!(ToAnkaios::try_from(proto_request).unwrap(), expected);
    }
}<|MERGE_RESOLUTION|>--- conflicted
+++ resolved
@@ -18,11 +18,7 @@
 #[allow(clippy::large_enum_variant)]
 #[derive(Debug, PartialEq, Eq, Clone)]
 pub enum ToAnkaios {
-<<<<<<< HEAD
-    Request(commands::Request),
-=======
     Request(RequestSpec),
->>>>>>> a2550e39
     Hello(Hello),
 }
 
@@ -81,15 +77,10 @@
 #[cfg(test)]
 mod tests {
     use super::{ToAnkaios, control_api};
-<<<<<<< HEAD
-    use api::ank_base;
-    use common::commands::{CompleteStateRequest, Request, RequestContent};
-=======
     use ankaios_api::ank_base::{
         CompleteStateRequest, CompleteStateRequestSpec, Request, RequestContent,
         RequestContentSpec, RequestSpec,
     };
->>>>>>> a2550e39
 
     const FIELD_1: &str = "field_1";
     const FIELD_2: &str = "field_2";
@@ -99,26 +90,13 @@
     #[test]
     fn utest_convert_control_interface_proto_to_ankaios_object() {
         let proto_request = control_api::ToAnkaios {
-<<<<<<< HEAD
-            to_ankaios_enum: Some(control_api::to_ankaios::ToAnkaiosEnum::Request(
-                ank_base::Request {
-                    request_id: REQUEST_ID.into(),
-                    request_content: Some(ank_base::request::RequestContent::CompleteStateRequest(
-                        ank_base::CompleteStateRequest {
-                            field_mask: vec![FIELD_1.into(), FIELD_2.into()],
-                            subscribe_for_events: false,
-                        },
-                    )),
-                },
-            )),
-=======
             to_ankaios_enum: Some(control_api::to_ankaios::ToAnkaiosEnum::Request(Request {
                 request_id: REQUEST_ID.into(),
                 request_content: Some(RequestContent::CompleteStateRequest(CompleteStateRequest {
                     field_mask: vec![FIELD_1.into(), FIELD_2.into()],
+                    subscribe_for_events: false,
                 })),
             })),
->>>>>>> a2550e39
         };
 
         let expected = ToAnkaios::Request(RequestSpec {
