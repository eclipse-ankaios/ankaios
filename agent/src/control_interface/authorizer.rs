// Copyright (c) 2024 Elektrobit Automotive GmbH
//
// This program and the accompanying materials are made available under the
// terms of the Apache License, Version 2.0 which is available at
// https://www.apache.org/licenses/LICENSE-2.0.
//
// Unless required by applicable law or agreed to in writing, software
// distributed under the License is distributed on an "AS IS" BASIS, WITHOUT
// WARRANTIES OR CONDITIONS OF ANY KIND, either express or implied. See the
// License for the specific language governing permissions and limitations
// under the License.
//
// SPDX-License-Identifier: Apache-2.0

mod path;
mod path_pattern;
mod rules;

use ankaios_api::ank_base::{
    AccessRightsRuleEnumSpec, AccessRightsRuleSpec, ControlInterfaceAccessSpec, ReadWriteEnum,
    RequestContentSpec, RequestSpec,
};
use path_pattern::{AllowPathPattern, DenyPathPattern, PathPatternMatcher};
use rules::{LogRule, StateRule};

use std::{sync::Arc, vec};

#[cfg(test)]
use mockall::mock;

use crate::control_interface::authorizer::path_pattern::PathPattern;

#[derive(Clone, Default, Debug, PartialEq)]
pub struct Authorizer {
    // Please note that the Arc references are not accessed from multiple threads.
    //
    // The Arc references are here to avoid cloning the rules. Rc does not work, as the whole object must be + Send
    // since the control interface task is spawned. The clones could have been avoided also with a common HashSet of
    // all StateRules and references in the read and write vectors.
    state_allow_write: Vec<Arc<StateRule<AllowPathPattern>>>,
    state_allow_read: Vec<Arc<StateRule<AllowPathPattern>>>,
    state_deny_write: Vec<Arc<StateRule<DenyPathPattern>>>,
    state_deny_read: Vec<Arc<StateRule<DenyPathPattern>>>,
    log_allow: Vec<LogRule>,
    log_deny: Vec<LogRule>,
}

#[cfg(test)]
mock! {
    #[derive(Debug)]
    pub Authorizer {
        pub fn authorize(&self, request: &RequestSpec) -> bool;
    }

    impl PartialEq for Authorizer {
        fn eq(&self, other: &Self) -> bool;
    }

    impl From<&ControlInterfaceAccessSpec> for Authorizer {
        fn from(value: &ControlInterfaceAccessSpec) -> Self;
    }
}

impl Authorizer {
    // [impl->swdd~agent-authorizing-request-operations~2]
    // [impl->swdd~agent-authorizing-condition-element-filter-mask-allowed~1]
    pub fn authorize(&self, request: &RequestSpec) -> bool {
        match &request.request_content {
            RequestContentSpec::CompleteStateRequest(r) => Self::check_state_rules(
                &request.request_id,
                &r.field_mask,
                &self.state_allow_read,
                &self.state_deny_read,
            ),
            RequestContentSpec::UpdateStateRequest(r) => Self::check_state_rules(
                &request.request_id,
                &r.update_mask,
                &self.state_allow_write,
                &self.state_deny_write,
            ),
            // [impl->swdd~agent-authorizing-logs-if-all-requested-workloads-allowed~1]
            RequestContentSpec::LogsRequest(logs_request) => {
                let not_allowed_workload =
                    logs_request.workload_names.iter().find(|instance_name| {
                        !self
                            .log_allow
                            .iter()
                            .any(|allow_rule| allow_rule.matches(instance_name.workload_name()))
                    });

                if let Some(instance_name) = not_allowed_workload {
                    log::info!(
                        "Deny log request '{}' as workload '{}' is not present in the allow rules",
                        request.request_id,
                        instance_name.workload_name()
                    );
                    return false;
                }

                if let Some(deny_reason) = logs_request
                    .workload_names
                    .iter()
                    .find(|instance_name| {
                        self.log_deny
                            .iter()
                            .any(|deny_rule| deny_rule.matches(instance_name.workload_name()))
                    })
                    .map(|instance_name| format!("denied by rule for workload '{instance_name}'"))
                {
                    log::info!(
                        "Deny log request '{}' it is allowed, but also denied by '{}'",
                        request.request_id,
                        deny_reason
                    );
                    return false;
                }

                log::debug!("Log request '{}' is allowed", request.request_id);
                true
            }
            // [impl->swdd~agent-authorizing-logs-cancel-always-allowed~1]
<<<<<<< HEAD
            common::commands::RequestContent::LogsCancelRequest => true,
            common::commands::RequestContent::EventsCancelRequest => true,
=======
            RequestContentSpec::LogsCancelRequest(_) => true,
>>>>>>> a2550e39
        }
    }

    fn check_state_rules(
        request_id: &String,
        state_request_mask: &Vec<String>,
        allow_rules: &Vec<Arc<StateRule<AllowPathPattern>>>,
        deny_rules: &Vec<Arc<StateRule<DenyPathPattern>>>,
    ) -> bool {
        let request_mask = if state_request_mask.is_empty() {
            // [impl->swdd~agent-authorizing-request-without-filter-mask~2]
            &vec!["".into()]
        } else {
            state_request_mask
        };
        // [impl->swdd~agent-authorizing-all-elements-of-filter-mask-allowed~1]
        request_mask.iter().all(|path_string| {
            let path = path_string.as_str().into();

            // [impl->swdd~agent-authorizing-matching-allow-rules~1]
            let allow_reason = if let (true, reason) = allow_rules.matches(&path) {
                reason
            } else {
                log::info!(
                    "Denying mask '{path_string}' of request '{request_id}' as no rule matches",
                );
                return false;
            };

            // [impl->swdd~agent-authorizing-matching-deny-rules~1]
            let deny_reason = if let (true, reason) = deny_rules.matches(&path) {
                reason
            } else {
                log::debug!(
                    "Allow mask '{path_string}' of request '{request_id}' as '{allow_reason}' is allowed",
                );
                return true;
            };

            log::info!(
                "Deny mask '{path_string}' of request '{request_id}', also allowed by '{allow_reason}', as denied by '{deny_reason}'",
            );
            false
        })
    }
}

// [impl->swdd~agent-authorizing-request-operations~2]
impl From<&ControlInterfaceAccessSpec> for Authorizer {
    fn from(value: &ControlInterfaceAccessSpec) -> Self {
        struct ReadWriteFiltered<T: PathPattern> {
            state_read: Vec<Arc<StateRule<T>>>,
            state_write: Vec<Arc<StateRule<T>>>,
            log: Vec<LogRule>,
        }

        fn split_rules<T>(rule_list: &[AccessRightsRuleSpec]) -> ReadWriteFiltered<T>
        where
            T: PathPattern,
            T: for<'a> From<&'a str>,
        {
            let mut res: ReadWriteFiltered<T> = ReadWriteFiltered {
                state_read: vec![],
                state_write: vec![],
                log: vec![],
            };

            for access_rule in rule_list {
                match &access_rule.access_rights_rule_enum {
                    AccessRightsRuleEnumSpec::StateRule(state_rule) => {
                        let rule = Arc::new(StateRule::<T>::create(
                            state_rule
                                .filter_masks
                                .iter()
                                .map(|x| (**x).into())
                                .collect(),
                        ));
                        match state_rule.operation {
                            ReadWriteEnum::RwRead => res.state_read.push(rule),
                            ReadWriteEnum::RwWrite => res.state_write.push(rule),
                            ReadWriteEnum::RwReadWrite => {
                                res.state_read.push(rule.clone());
                                res.state_write.push(rule);
                            }
                            ReadWriteEnum::RwNothing => {}
                        }
                    }
                    AccessRightsRuleEnumSpec::LogRule(log_rule) => {
                        res.log.push(log_rule.workload_names.clone().into());
                    }
                }
            }

            res
        }

        let allow_rules = split_rules::<AllowPathPattern>(&value.allow_rules);
        let deny_rules = split_rules::<DenyPathPattern>(&value.deny_rules);

        Self {
            state_allow_write: allow_rules.state_write,
            state_allow_read: allow_rules.state_read,
            state_deny_write: deny_rules.state_write,
            state_deny_read: deny_rules.state_read,
            log_allow: allow_rules.log,
            log_deny: deny_rules.log,
        }
    }
}

//////////////////////////////////////////////////////////////////////////////
//                 ########  #######    #########  #########                //
//                    ##     ##        ##             ##                    //
//                    ##     #####     #########      ##                    //
//                    ##     ##                ##     ##                    //
//                    ##     #######   #########      ##                    //
//////////////////////////////////////////////////////////////////////////////

#[cfg(test)]
mod test {
    use super::{
        Authorizer, LogRule, StateRule,
        path_pattern::{AllowPathPattern, DenyPathPattern},
    };

    use ankaios_api::ank_base::{
        AccessRightsRuleSpec, CompleteStateRequestSpec, ControlInterfaceAccessSpec,
        LogsCancelRequestSpec, LogsRequestSpec, ReadWriteEnum, RequestContentSpec, RequestSpec,
        UpdateStateRequestSpec, WorkloadInstanceNameSpec,
    };
    use std::sync::Arc;

    const MATCHING_PATH: &str = "matching.path";
    const MATCHING_PATH_2: &str = "matching.path.2";
    const NON_MATCHING_PATH: &str = "non.matching.path";
    const WORKLOAD_NAME: &str = "workload_name";
    const NON_EXISTING_WORKLOAD_NAME: &str = "non_existing_workload_name";

    type FieldMasks = Vec<String>;
    enum RuleType {
        StateAllowWrite(FieldMasks),
        StateDenyWrite(FieldMasks),
        StateAllowRead(FieldMasks),
        StateDenyRead(FieldMasks),
        StateAllowReadWrite(FieldMasks),
        StateDenyReadWrite(FieldMasks),
        LogAllow(Vec<String>),
        LogDeny(Vec<String>),
    }

    fn populate_authorizer(mut authorizer: Authorizer, rules: &[RuleType]) -> Authorizer {
        for rule in rules {
            match rule {
                RuleType::StateAllowWrite(masks) => {
                    let rule = Arc::new(StateRule::<AllowPathPattern>::create(
                        masks.iter().map(|x| x.as_str().into()).collect(),
                    ));
                    authorizer.state_allow_write.push(rule)
                }
                RuleType::StateDenyWrite(masks) => {
                    let rule = Arc::new(StateRule::<DenyPathPattern>::create(
                        masks.iter().map(|x| x.as_str().into()).collect(),
                    ));
                    authorizer.state_deny_write.push(rule)
                }
                RuleType::StateAllowRead(masks) => {
                    let rule = Arc::new(StateRule::<AllowPathPattern>::create(
                        masks.iter().map(|x| x.as_str().into()).collect(),
                    ));
                    authorizer.state_allow_read.push(rule)
                }
                RuleType::StateDenyRead(masks) => {
                    let rule = Arc::new(StateRule::<DenyPathPattern>::create(
                        masks.iter().map(|x| x.as_str().into()).collect(),
                    ));
                    authorizer.state_deny_read.push(rule)
                }
                RuleType::StateAllowReadWrite(masks) => {
                    let rule = Arc::new(StateRule::<AllowPathPattern>::create(
                        masks.iter().map(|x| x.as_str().into()).collect(),
                    ));
                    authorizer.state_allow_read.push(rule.clone());
                    authorizer.state_allow_write.push(rule);
                }
                RuleType::StateDenyReadWrite(masks) => {
                    let rule = Arc::new(StateRule::<DenyPathPattern>::create(
                        masks.iter().map(|x| x.as_str().into()).collect(),
                    ));
                    authorizer.state_deny_read.push(rule.clone());
                    authorizer.state_deny_write.push(rule.clone());
                }
                RuleType::LogAllow(names) => {
                    authorizer.log_allow.push(LogRule::from(
                        names
                            .iter()
                            .map(|name| name.as_str().into())
                            .collect::<Vec<_>>(),
                    ));
                }
                RuleType::LogDeny(names) => {
                    authorizer.log_deny.push(LogRule::from(
                        names
                            .iter()
                            .map(|name| name.as_str().into())
                            .collect::<Vec<_>>(),
                    ));
                }
            }
        }

        authorizer
    }

    fn create_authorizer(rules: &[RuleType]) -> Authorizer {
        populate_authorizer(Authorizer::default(), rules)
    }

    // [utest->swdd~agent-authorizing-request-without-filter-mask~2]
    #[test]
    fn utest_request_without_filter_mask() {
        let mut authorizer = Authorizer::default();
        let complete_state_request = RequestSpec {
            request_id: "".into(),
<<<<<<< HEAD
            request_content: common::commands::RequestContent::CompleteStateRequest(
                CompleteStateRequest {
                    field_mask: vec![],
                    subscribe_for_events: false,
                },
            ),
=======
            request_content: RequestContentSpec::CompleteStateRequest(CompleteStateRequestSpec {
                field_mask: vec![],
            }),
>>>>>>> a2550e39
        };
        let update_state_request = RequestSpec {
            request_id: "".into(),
            request_content: RequestContentSpec::UpdateStateRequest(Box::new(
                UpdateStateRequestSpec {
                    new_state: Default::default(),
                    update_mask: vec![],
                },
            )),
        };

        assert!(!authorizer.authorize(&complete_state_request));
        assert!(!authorizer.authorize(&update_state_request));

        authorizer = populate_authorizer(
            authorizer,
            &[RuleType::StateAllowReadWrite(vec!["*".into()])],
        );
        assert!(authorizer.authorize(&complete_state_request));
        assert!(authorizer.authorize(&update_state_request));

        authorizer = populate_authorizer(
            authorizer,
            &[RuleType::StateDenyReadWrite(vec!["*".into()])],
        );
        assert!(!authorizer.authorize(&complete_state_request));
        assert!(!authorizer.authorize(&update_state_request));
    }

    // [utest->swdd~agent-authorizing-request-operations~2]
    // [utest->swdd~agent-authorizing-condition-element-filter-mask-allowed~1]
    #[test]
    fn utest_read_requests_operations() {
        let request = RequestSpec {
            request_id: "".into(),
<<<<<<< HEAD
            request_content: common::commands::RequestContent::CompleteStateRequest(
                CompleteStateRequest {
                    field_mask: vec![MATCHING_PATH.into()],
                    subscribe_for_events: false,
                },
            ),
=======
            request_content: RequestContentSpec::CompleteStateRequest(CompleteStateRequestSpec {
                field_mask: vec![MATCHING_PATH.into()],
            }),
>>>>>>> a2550e39
        };

        let authorizer = Authorizer::default();
        assert!(!authorizer.authorize(&request));
        let authorizer = create_authorizer(&[RuleType::StateAllowRead(vec![MATCHING_PATH.into()])]);
        assert!(authorizer.authorize(&request));
        let authorizer =
            create_authorizer(&[RuleType::StateAllowReadWrite(vec![MATCHING_PATH.into()])]);
        assert!(authorizer.authorize(&request));
        let authorizer =
            create_authorizer(&[RuleType::StateAllowWrite(vec![MATCHING_PATH.into()])]);
        assert!(!authorizer.authorize(&request));
        let authorizer = create_authorizer(&[
            RuleType::StateAllowRead(vec![MATCHING_PATH.into()]),
            RuleType::StateDenyRead(vec![MATCHING_PATH.into()]),
        ]);
        assert!(!authorizer.authorize(&request));
        let authorizer = create_authorizer(&[
            RuleType::StateAllowRead(vec![MATCHING_PATH.into()]),
            RuleType::StateDenyReadWrite(vec![MATCHING_PATH.into()]),
        ]);
        assert!(!authorizer.authorize(&request));
        let authorizer = create_authorizer(&[
            RuleType::StateAllowRead(vec![MATCHING_PATH.into()]),
            RuleType::StateDenyWrite(vec![MATCHING_PATH.into()]),
        ]);
        assert!(authorizer.authorize(&request));
    }

    // [utest->swdd~agent-authorizing-request-operations~2]
    // [utest->swdd~agent-authorizing-condition-element-filter-mask-allowed~1]
    #[test]
    fn utest_write_requests_operations() {
        let request = RequestSpec {
            request_id: "".into(),
            request_content: RequestContentSpec::UpdateStateRequest(Box::new(
                UpdateStateRequestSpec {
                    new_state: Default::default(),
                    update_mask: vec![MATCHING_PATH.into()],
                },
            )),
        };

        let authorizer = Authorizer::default();
        assert!(!authorizer.authorize(&request));
        let authorizer =
            create_authorizer(&[RuleType::StateAllowWrite(vec![MATCHING_PATH.into()])]);
        assert!(authorizer.authorize(&request));
        let authorizer =
            create_authorizer(&[RuleType::StateAllowReadWrite(vec![MATCHING_PATH.into()])]);
        assert!(authorizer.authorize(&request));
        let authorizer = create_authorizer(&[RuleType::StateAllowRead(vec![MATCHING_PATH.into()])]);
        assert!(!authorizer.authorize(&request));
        let authorizer = create_authorizer(&[
            RuleType::StateAllowWrite(vec![MATCHING_PATH.into()]),
            RuleType::StateDenyWrite(vec![MATCHING_PATH.into()]),
        ]);
        assert!(!authorizer.authorize(&request));
        let authorizer = create_authorizer(&[
            RuleType::StateAllowWrite(vec![MATCHING_PATH.into()]),
            RuleType::StateDenyReadWrite(vec![MATCHING_PATH.into()]),
        ]);
        assert!(!authorizer.authorize(&request));
        let authorizer = create_authorizer(&[
            RuleType::StateAllowWrite(vec![MATCHING_PATH.into()]),
            RuleType::StateDenyRead(vec![MATCHING_PATH.into()]),
        ]);
        assert!(authorizer.authorize(&request));
    }

    // [utest->swdd~agent-authorizing-all-elements-of-filter-mask-allowed~1]
    #[test]
    fn utest_matches_all_filter_entries() {
        let authorizer =
            create_authorizer(&[RuleType::StateAllowReadWrite(vec![MATCHING_PATH.into()])]);

        let request = RequestSpec {
            request_id: "".into(),
<<<<<<< HEAD
            request_content: common::commands::RequestContent::CompleteStateRequest(
                CompleteStateRequest {
                    field_mask: vec![MATCHING_PATH.into(), MATCHING_PATH_2.into()],
                    subscribe_for_events: false,
                },
            ),
=======
            request_content: RequestContentSpec::CompleteStateRequest(CompleteStateRequestSpec {
                field_mask: vec![MATCHING_PATH.into(), MATCHING_PATH_2.into()],
            }),
>>>>>>> a2550e39
        };
        assert!(authorizer.authorize(&request));

        let request = RequestSpec {
            request_id: "".into(),
            request_content: RequestContentSpec::UpdateStateRequest(Box::new(
                UpdateStateRequestSpec {
                    new_state: Default::default(),
                    update_mask: vec![MATCHING_PATH.into(), MATCHING_PATH_2.into()],
                },
            )),
        };
        assert!(authorizer.authorize(&request));
    }

    // [utest->swdd~agent-authorizing-all-elements-of-filter-mask-allowed~1]
    #[test]
    fn utest_matches_not_all_filter_entries() {
        let authorizer =
            create_authorizer(&[RuleType::StateAllowReadWrite(vec![MATCHING_PATH.into()])]);

        let request = RequestSpec {
            request_id: "".into(),
<<<<<<< HEAD
            request_content: common::commands::RequestContent::CompleteStateRequest(
                CompleteStateRequest {
                    field_mask: vec![MATCHING_PATH.into(), NON_MATCHING_PATH.into()],
                    subscribe_for_events: false,
                },
            ),
=======
            request_content: RequestContentSpec::CompleteStateRequest(CompleteStateRequestSpec {
                field_mask: vec![MATCHING_PATH.into(), NON_MATCHING_PATH.into()],
            }),
>>>>>>> a2550e39
        };
        assert!(!authorizer.authorize(&request));

        let request = RequestSpec {
            request_id: "".into(),
            request_content: RequestContentSpec::UpdateStateRequest(Box::new(
                UpdateStateRequestSpec {
                    new_state: Default::default(),
                    update_mask: vec![MATCHING_PATH.into(), NON_MATCHING_PATH.into()],
                },
            )),
        };
        assert!(!authorizer.authorize(&request));
    }

    // [utest->swdd~agent-authorizing-logs-if-all-requested-workloads-allowed~1]
    #[test]
    fn utest_log_request_empty_is_allowed() {
        let request = RequestSpec {
            request_id: "".into(),
            request_content: RequestContentSpec::LogsRequest(LogsRequestSpec {
                workload_names: vec![],
                follow: false,
                tail: -1,
                since: None,
                until: None,
            }),
        };

        let authorizer = Authorizer::default();
        assert!(authorizer.authorize(&request));
    }

    // [utest->swdd~agent-authorizing-logs-if-all-requested-workloads-allowed~1]
    #[test]
    fn utest_log_requests_general_cases() {
        let request = RequestSpec {
            request_id: "".into(),
            request_content: RequestContentSpec::LogsRequest(LogsRequestSpec {
                workload_names: vec![WorkloadInstanceNameSpec::new("", WORKLOAD_NAME, "")],
                follow: false,
                tail: -1,
                since: None,
                until: None,
            }),
        };

        let authorizer = Authorizer::default();
        assert!(!authorizer.authorize(&request));

        let authorizer = create_authorizer(&[RuleType::LogAllow(vec![WORKLOAD_NAME.into()])]);
        assert!(authorizer.authorize(&request));

        let authorizer = create_authorizer(&[RuleType::LogDeny(vec![WORKLOAD_NAME.into()])]);
        assert!(!authorizer.authorize(&request));

        let authorizer = create_authorizer(&[
            RuleType::LogAllow(vec![WORKLOAD_NAME.into()]),
            RuleType::LogDeny(vec![WORKLOAD_NAME.into()]),
        ]);
        assert!(!authorizer.authorize(&request));

        let authorizer = create_authorizer(&[
            RuleType::LogAllow(vec![WORKLOAD_NAME.into()]),
            RuleType::LogDeny(vec![NON_EXISTING_WORKLOAD_NAME.into()]),
        ]);
        assert!(authorizer.authorize(&request));
    }

    // [utest->swdd~agent-authorizing-logs-if-all-requested-workloads-allowed~1]
    #[test]
    fn utest_log_requests_complex_cases() {
        fn request(workloads: &[&str]) -> RequestSpec {
            RequestSpec {
                request_id: "".into(),
                request_content: RequestContentSpec::LogsRequest(LogsRequestSpec {
                    workload_names: workloads
                        .iter()
                        .map(|name| WorkloadInstanceNameSpec::new("", *name, ""))
                        .collect(),
                    follow: false,
                    tail: -1,
                    since: None,
                    until: None,
                }),
            }
        }

        let authorizer = create_authorizer(&[
            RuleType::LogAllow(vec!["w1".into(), "w2".into(), "w3".into()]),
            RuleType::LogDeny(vec!["w3".into(), "w4".into(), "w5".into()]),
        ]);

        assert!(authorizer.authorize(&request(&["w1"])));
        assert!(authorizer.authorize(&request(&["w1", "w2"])));

        assert!(!authorizer.authorize(&request(&["w3"])));
        assert!(!authorizer.authorize(&request(&["w6"])));
        assert!(!authorizer.authorize(&request(&["w1", "w3"])));
        assert!(!authorizer.authorize(&request(&["w1", "w6"])));
        assert!(!authorizer.authorize(&request(&["w3", "w6"])));
    }

    // [utest->swdd~agent-authorizing-logs-cancel-always-allowed~1]
    #[test]
    fn utest_log_cancel_request() {
        let request = RequestSpec {
            request_id: "".into(),
            request_content: RequestContentSpec::LogsCancelRequest(LogsCancelRequestSpec {}),
        };

        let authorizer = Authorizer::default();
        assert!(authorizer.authorize(&request));
        let authorizer = create_authorizer(&[RuleType::LogAllow(vec![WORKLOAD_NAME.into()])]);
        assert!(authorizer.authorize(&request));
        let authorizer = create_authorizer(&[RuleType::LogDeny(vec![WORKLOAD_NAME.into()])]);
        assert!(authorizer.authorize(&request));
        let authorizer = create_authorizer(&[
            RuleType::LogAllow(vec![WORKLOAD_NAME.into()]),
            RuleType::LogDeny(vec![WORKLOAD_NAME.into()]),
        ]);
        assert!(authorizer.authorize(&request));
    }

    // [utest->swdd~agent-authorizing-request-operations~2]
    #[test]
    fn utest_authorizer_from_control_interface_access() {
        let control_interface_access = ControlInterfaceAccessSpec {
            allow_rules: vec![
                AccessRightsRuleSpec::state_rule(
                    ReadWriteEnum::RwRead,
                    vec!["state.allow.read.mask".into()],
                ),
                AccessRightsRuleSpec::state_rule(
                    ReadWriteEnum::RwWrite,
                    vec!["state.allow.write.mask".into()],
                ),
                AccessRightsRuleSpec::state_rule(
                    ReadWriteEnum::RwReadWrite,
                    vec!["state.allow.read.write.mask".into()],
                ),
                AccessRightsRuleSpec::log_rule(vec!["allowed_workload".into()]),
            ],
            deny_rules: vec![
                AccessRightsRuleSpec::state_rule(
                    ReadWriteEnum::RwRead,
                    vec!["state.deny.read.mask".into()],
                ),
                AccessRightsRuleSpec::state_rule(
                    ReadWriteEnum::RwWrite,
                    vec!["state.deny.write.mask".into()],
                ),
                AccessRightsRuleSpec::state_rule(
                    ReadWriteEnum::RwReadWrite,
                    vec!["state.deny.read.write.mask".into()],
                ),
                AccessRightsRuleSpec::log_rule(vec!["denied_workload".into()]),
            ],
        };
        let authorizer = Authorizer::from(&control_interface_access);

        assert_eq!(
            authorizer.state_allow_read,
            vec![
                Arc::new(StateRule::create(vec!["state.allow.read.mask".into()])),
                Arc::new(StateRule::create(vec![
                    "state.allow.read.write.mask".into()
                ]))
            ]
        );
        assert_eq!(
            authorizer.state_allow_write,
            vec![
                Arc::new(StateRule::create(vec!["state.allow.write.mask".into()])),
                Arc::new(StateRule::create(vec![
                    "state.allow.read.write.mask".into()
                ]))
            ]
        );
        assert_eq!(
            authorizer.state_deny_read,
            vec![
                Arc::new(StateRule::create(vec!["state.deny.read.mask".into()])),
                Arc::new(StateRule::create(vec!["state.deny.read.write.mask".into()]))
            ]
        );
        assert_eq!(
            authorizer.state_deny_write,
            vec![
                Arc::new(StateRule::create(vec!["state.deny.write.mask".into()])),
                Arc::new(StateRule::create(vec!["state.deny.read.write.mask".into()]))
            ]
        );
        assert_eq!(
            authorizer.log_allow,
            vec![LogRule::from(vec!["allowed_workload".into()])]
        );
        assert_eq!(
            authorizer.log_deny,
            vec![LogRule::from(vec!["denied_workload".into()])]
        );

        // Check that the read_write rule is not duplicated in memory
        assert!(Arc::ptr_eq(
            &authorizer.state_allow_read[1],
            &authorizer.state_allow_write[1]
        ));
        assert!(Arc::ptr_eq(
            &authorizer.state_deny_read[1],
            &authorizer.state_deny_write[1]
        ));
    }
}<|MERGE_RESOLUTION|>--- conflicted
+++ resolved
@@ -16,6 +16,8 @@
 mod path_pattern;
 mod rules;
 
+use crate::control_interface::authorizer::path_pattern::PathPattern;
+
 use ankaios_api::ank_base::{
     AccessRightsRuleEnumSpec, AccessRightsRuleSpec, ControlInterfaceAccessSpec, ReadWriteEnum,
     RequestContentSpec, RequestSpec,
@@ -27,8 +29,6 @@
 
 #[cfg(test)]
 use mockall::mock;
-
-use crate::control_interface::authorizer::path_pattern::PathPattern;
 
 #[derive(Clone, Default, Debug, PartialEq)]
 pub struct Authorizer {
@@ -119,12 +119,8 @@
                 true
             }
             // [impl->swdd~agent-authorizing-logs-cancel-always-allowed~1]
-<<<<<<< HEAD
-            common::commands::RequestContent::LogsCancelRequest => true,
-            common::commands::RequestContent::EventsCancelRequest => true,
-=======
             RequestContentSpec::LogsCancelRequest(_) => true,
->>>>>>> a2550e39
+            RequestContentSpec::EventsCancelRequest(_) => true,
         }
     }
 
@@ -348,18 +344,10 @@
         let mut authorizer = Authorizer::default();
         let complete_state_request = RequestSpec {
             request_id: "".into(),
-<<<<<<< HEAD
-            request_content: common::commands::RequestContent::CompleteStateRequest(
-                CompleteStateRequest {
-                    field_mask: vec![],
-                    subscribe_for_events: false,
-                },
-            ),
-=======
             request_content: RequestContentSpec::CompleteStateRequest(CompleteStateRequestSpec {
                 field_mask: vec![],
+                subscribe_for_events: false,
             }),
->>>>>>> a2550e39
         };
         let update_state_request = RequestSpec {
             request_id: "".into(),
@@ -395,18 +383,10 @@
     fn utest_read_requests_operations() {
         let request = RequestSpec {
             request_id: "".into(),
-<<<<<<< HEAD
-            request_content: common::commands::RequestContent::CompleteStateRequest(
-                CompleteStateRequest {
-                    field_mask: vec![MATCHING_PATH.into()],
-                    subscribe_for_events: false,
-                },
-            ),
-=======
             request_content: RequestContentSpec::CompleteStateRequest(CompleteStateRequestSpec {
                 field_mask: vec![MATCHING_PATH.into()],
+                subscribe_for_events: false,
             }),
->>>>>>> a2550e39
         };
 
         let authorizer = Authorizer::default();
@@ -485,18 +465,10 @@
 
         let request = RequestSpec {
             request_id: "".into(),
-<<<<<<< HEAD
-            request_content: common::commands::RequestContent::CompleteStateRequest(
-                CompleteStateRequest {
-                    field_mask: vec![MATCHING_PATH.into(), MATCHING_PATH_2.into()],
-                    subscribe_for_events: false,
-                },
-            ),
-=======
             request_content: RequestContentSpec::CompleteStateRequest(CompleteStateRequestSpec {
                 field_mask: vec![MATCHING_PATH.into(), MATCHING_PATH_2.into()],
+                subscribe_for_events: false,
             }),
->>>>>>> a2550e39
         };
         assert!(authorizer.authorize(&request));
 
@@ -520,18 +492,10 @@
 
         let request = RequestSpec {
             request_id: "".into(),
-<<<<<<< HEAD
-            request_content: common::commands::RequestContent::CompleteStateRequest(
-                CompleteStateRequest {
-                    field_mask: vec![MATCHING_PATH.into(), NON_MATCHING_PATH.into()],
-                    subscribe_for_events: false,
-                },
-            ),
-=======
             request_content: RequestContentSpec::CompleteStateRequest(CompleteStateRequestSpec {
                 field_mask: vec![MATCHING_PATH.into(), NON_MATCHING_PATH.into()],
+                subscribe_for_events: false,
             }),
->>>>>>> a2550e39
         };
         assert!(!authorizer.authorize(&request));
 
