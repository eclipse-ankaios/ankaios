--- conflicted
+++ resolved
@@ -399,13 +399,9 @@
 
     // [utest->swdd~agent-listens-for-requests-from-pipe~1]
     // [utest->swdd~agent-ensures-control-interface-output-pipe-read~1]
-<<<<<<< HEAD
     // [utest->swdd~agent-checks-request-for-authorization~1]
     // [utest->swdd~agent-forward-request-from-control-interface-pipe-to-server~2]
-=======
-    // [utest->swdd~agent-forward-request-from-control-interface-pipe-to-server~1]
     // [utest->swdd~agent-closes-control-interface-on-missing-initial-hello~1]
->>>>>>> d622b2ef
     #[tokio::test]
     async fn utest_control_interface_task_run_task_access_allowed() {
         let _guard = crate::test_helper::MOCKALL_CONTEXT_SYNC
