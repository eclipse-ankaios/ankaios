// Copyright (c) 2023 Elektrobit Automotive GmbH
//
// This program and the accompanying materials are made available under the
// terms of the Apache License, Version 2.0 which is available at
// https://www.apache.org/licenses/LICENSE-2.0.
//
// Unless required by applicable law or agreed to in writing, software
// distributed under the License is distributed on an "AS IS" BASIS, WITHOUT
// WARRANTIES OR CONDITIONS OF ANY KIND, either express or implied. See the
// License for the specific language governing permissions and limitations
// under the License.
//
// SPDX-License-Identifier: Apache-2.0

use crate::control_interface::{ToAnkaios, output_pipe::OutputPipeError, to_ankaios::Hello};
use std::sync::Arc;

#[cfg_attr(test, mockall_double::double)]
use super::authorizer::Authorizer;
#[cfg_attr(test, mockall_double::double)]
use super::input_pipe::InputPipe;
#[cfg_attr(test, mockall_double::double)]
use super::output_pipe::OutputPipe;
use ankaios_api::{
    ank_base::{self, RequestSpec},
    control_api,
};
use common::{
    check_version_compatibility,
    from_server_interface::{FromServer, FromServerReceiver},
    to_server_interface::{ToServer, ToServerInterface, ToServerSender},
};

use prost::Message;
use tokio::{io, select, task::JoinHandle};

const INITIAL_HELLO_MISSING_MSG: &str = "Initial Hello missing!";
const PROTOBUF_DECODE_ERROR_MSG: &str = "Could not decode protobuf data";

#[derive(Debug)]
enum DeliveryError {
    Io,
    NoReader(Box<ank_base::Response>),
}

fn decode_to_server(protobuf_data: io::Result<Vec<u8>>) -> io::Result<control_api::ToAnkaios> {
    Ok(control_api::ToAnkaios::decode(&mut Box::new(
        protobuf_data?.as_ref(),
    ))?)
}

pub struct ControlInterfaceTask {
    output_stream: OutputPipe,
    input_stream: InputPipe,
    from_server_receiver: FromServerReceiver,
    to_server_sender: ToServerSender,
    request_id_prefix: String,
    authorizer: Arc<Authorizer>,
}

#[cfg_attr(test, mockall::automock)]
impl ControlInterfaceTask {
    pub fn new(
        output_stream: OutputPipe,
        input_stream: InputPipe,
        from_server_receiver: FromServerReceiver,
        to_server_sender: ToServerSender,
        request_id_prefix: String,
        authorizer: Arc<Authorizer>,
    ) -> Self {
        Self {
            output_stream,
            input_stream,
            from_server_receiver,
            to_server_sender,
            request_id_prefix,
            authorizer,
        }
    }

    // [impl->swdd~agent-closes-control-interface-on-missing-initial-hello~1]
    async fn check_initial_hello(&mut self) -> Result<(), String> {
        let to_ankaios =
            decode_to_server(self.input_stream.read_protobuf_data().await).map_err(|err| {
                log::debug!("{PROTOBUF_DECODE_ERROR_MSG}: '{err:?}'");
                PROTOBUF_DECODE_ERROR_MSG.to_string()
            })?;
        match to_ankaios.try_into() {
            Ok(ToAnkaios::Hello(Hello { protocol_version })) => {
                check_version_compatibility(protocol_version)?
            }
            unexpected => {
                log::debug!("Expected initial Hello, received: '{unexpected:?}'.");
                return Err(INITIAL_HELLO_MISSING_MSG.into());
            }
        }
        Ok(())
    }

    pub async fn run(mut self) {
        // [impl->swdd~agent-closes-control-interface-on-missing-initial-hello~1]
        match self.check_initial_hello().await {
            Ok(_) => {
                // [impl->swdd~control-interface-accepted-message-on-initial-hello~1]
                if let Err(err) = self.send_control_interface_accepted().await {
                    log::warn!("Could not send ControlInterfaceAccepted message: '{err}'");
                    return;
                }
                log::info!("Control interface connection established.");
            }
            Err(message) => {
                log::warn!("{message}");
                let _ = self.send_connection_closed(message).await;
                return;
            }
        }

        loop {
            select! {
                // [impl->swdd~agent-ensures-control-interface-input-pipe-read~1]
                from_server = self.from_server_receiver.recv() => {
                    if let Some(FromServer::Response(response)) = from_server {
                        let forward_result = self.forward_from_server(response).await;
                        if let Err(DeliveryError::NoReader(response)) = forward_result {
                            // [impl->swdd~agent-handles-control-interface-workload-gone~1]
                            log::info!("Could not forward the response with Id: '{}'. Stopping log collection.", response.request_id);
                            match response.response_content {
                                Some(ank_base::response::ResponseContent::LogEntriesResponse(_))=> {
                                    let _ =self.to_server_sender.logs_cancel_request(RequestSpec::prefix_id(&self.request_id_prefix, &response.request_id)).await;
                                }
                                unexpected => {
                                    log::warn!("Unexpected response content: '{unexpected:?}'");
                                },
                            }
                        }
                    } else {
                        log::warn!("The server is sending unrequested messages to a workload: '{from_server:?}'");
                    }
                }
                // [impl->swdd~agent-listens-for-requests-from-pipe~1]
                to_ankaios_binary = self.input_stream.read_protobuf_data() => {
                    if let Ok(to_ankaios) = decode_to_server(to_ankaios_binary) {
                        // [impl->swdd~agent-converts-control-interface-message-to-ankaios-object~1]
                        match to_ankaios.try_into() {
                            Ok(ToAnkaios::Request(mut request)) => {
                                // [impl->swdd~agent-checks-request-for-authorization~1]
                                if self.authorizer.authorize(&request) {
                                    // [impl->swdd~agent-forward-request-from-control-interface-pipe-to-server~2]
                                    log::debug!("Allowing request '{:?}' from authorizer '{:?}'", request, self.authorizer);
                                    request.prefix_request_id(&self.request_id_prefix);
                                    let _ = self.to_server_sender.send(ToServer::Request(request)).await;
                                } else {
                                    log::info!("Denying request '{:?}' from authorizer '{:?}'", request, self.authorizer);
                                    // [impl->swdd~agent-responses-to-denied-request-from-control-interface~1]
                                    // [impl->swdd~agent-responses-to-denied-request-from-control-interface-contains-request-id~1]
                                    let error = ank_base::Response {
                                        request_id: request.request_id,
                                        response_content: Some(ank_base::response::ResponseContent::Error(ank_base::Error {
                                            message: "Access denied".into(),
                                        })),
                                    };
                                    let _ = self.forward_from_server(error).await;
                                };
                            },
                            Ok(ToAnkaios::Hello(Hello{protocol_version})) => {
                                log::warn!("Received yet another Hello with protocol version '{protocol_version}'");
                                if let Err(message) = check_version_compatibility(protocol_version) {
                                    log::warn!("{message}");
                                    let _ = self.send_connection_closed(message).await;
                                    return;
                                }
                            }
                            Err(error) => {
                                log::warn!("Could not convert protobuf in internal data structure: '{error}'");
                            }
                        }
                    } else {
                        log::warn!("Could not decode to Ankaios data.");
                        // Beware! There be dragons! This part is needed to test the workloop of the control interface.
                        // There is no other (proper) possibility to get out of the loop as mockall does not work properly with tasks.
                        #[cfg(test)]
                        return;
                    }
                }
            }
        }
    }

    #[cfg_attr(test, allow(dead_code))]
    pub fn run_task(self) -> JoinHandle<()> {
        tokio::spawn(self.run())
    }

    async fn send_message(
        &mut self,
        message: &control_api::FromAnkaios,
    ) -> Result<(), OutputPipeError> {
        // [impl->swdd~agent-uses-length-delimited-protobuf-for-pipes~1]
        let binary = message.encode_length_delimited_to_vec();
        self.output_stream.write_all(&binary).await
    }

    async fn send_connection_closed(&mut self, reason: String) -> io::Result<()> {
        use control_api::from_ankaios::FromAnkaiosEnum;
        let message = control_api::FromAnkaios {
            from_ankaios_enum: Some(FromAnkaiosEnum::ConnectionClosed(
                control_api::ConnectionClosed { reason },
            )),
        };

        self.send_message(&message).await?;
        Ok(())
    }

    async fn send_control_interface_accepted(&mut self) -> io::Result<()> {
        use control_api::from_ankaios::FromAnkaiosEnum;
        let message = control_api::FromAnkaios {
            from_ankaios_enum: Some(FromAnkaiosEnum::ControlInterfaceAccepted(
                control_api::ControlInterfaceAccepted {},
            )),
        };

        self.send_message(&message).await?;
        Ok(())
    }

    async fn forward_from_server(
        &mut self,
        response: ank_base::Response,
    ) -> Result<(), DeliveryError> {
        use control_api::from_ankaios::FromAnkaiosEnum;
        let message = control_api::FromAnkaios {
            from_ankaios_enum: Some(FromAnkaiosEnum::Response(Box::new(response))),
        };

        self.send_message(&message).await.map_err(|err| {
            if let OutputPipeError::ReceiverGone(err) = err {
                log::info!("Detected a problem in the connected workload. The response will not be delivered. Error: '{err}'");
                if let Some(FromAnkaiosEnum::Response(response)) = message.from_ankaios_enum {
                    DeliveryError::NoReader(response)
                } else {
                    unreachable!() // This should never happen, as we only send responses here.
                }
            } else {
                log::warn!("Forwarding failed with error: '{err:?}'");
                DeliveryError::Io
            }
        })?;

        Ok(())
    }
}

//////////////////////////////////////////////////////////////////////////////
//                 ########  #######    #########  #########                //
//                    ##     ##        ##             ##                    //
//                    ##     #####     #########      ##                    //
//                    ##     ##                ##     ##                    //
//                    ##     #######   #########      ##                    //
//////////////////////////////////////////////////////////////////////////////

#[cfg(test)]
pub fn generate_test_control_interface_task_mock() -> __mock_MockControlInterfaceTask::__new::Context
{
    let control_interface_task_mock = MockControlInterfaceTask::new_context();
    control_interface_task_mock
        .expect()
        .return_once(|_, _, _, _, _, _| {
            let mut control_interface_task_mock = MockControlInterfaceTask::default();
            control_interface_task_mock
                .expect_run_task()
                .return_once(|| tokio::spawn(async {}));
            control_interface_task_mock
        });
    control_interface_task_mock
}

#[cfg(test)]
mod tests {
    use super::ControlInterfaceTask;
    use crate::control_interface::{
        authorizer::MockAuthorizer,
        control_interface_task::INITIAL_HELLO_MISSING_MSG,
        input_pipe::MockInputPipe,
        output_pipe::{MockOutputPipe, OutputPipeError},
    };
    use crate::test_helper::MOCKALL_CONTEXT_SYNC;

    use ankaios_api::{
        ank_base::{
            CompleteStateRequest, Error as AnkError, LogEntriesResponse, LogsCancelRequestSpec,
            Request, RequestContent, RequestContentSpec, RequestSpec, Response, ResponseContent,
        },
        control_api,
    };
    use common::{from_server_interface::FromServerInterface, to_server_interface::ToServer};

    use mockall::{Sequence, predicate};
    use prost::Message;
    use semver::Version;
    use std::{io::Error as IoError, sync::Arc};
    use tokio::sync::mpsc;

    const REQUEST_ID: &str = "req_id";

    fn prepare_workload_hello_binary_message(version: impl Into<String>) -> Vec<u8> {
        let workload_hello = control_api::ToAnkaios {
            to_ankaios_enum: Some(control_api::to_ankaios::ToAnkaiosEnum::Hello(
                control_api::Hello {
                    protocol_version: version.into(),
                },
            )),
        };

        workload_hello.encode_to_vec()
    }

    fn prepare_control_interface_accepted_message() -> Vec<u8> {
        control_api::FromAnkaios {
            from_ankaios_enum: Some(
                control_api::from_ankaios::FromAnkaiosEnum::ControlInterfaceAccepted(
                    control_api::ControlInterfaceAccepted {},
                ),
            ),
        }
        .encode_length_delimited_to_vec()
    }

    fn prepare_request_complete_state_binary_message(field_mask: impl Into<String>) -> Vec<u8> {
        let ank_request = Request {
            request_id: REQUEST_ID.into(),
<<<<<<< HEAD
            request_content: Some(ank_base::request::RequestContent::CompleteStateRequest(
                ank_base::CompleteStateRequest {
                    field_mask: vec![field_mask.into()],
                    subscribe_for_events: false,
                },
            )),
=======
            request_content: Some(RequestContent::CompleteStateRequest(CompleteStateRequest {
                field_mask: vec![field_mask.into()],
            })),
>>>>>>> a2550e39
        };
        let test_output_request = control_api::ToAnkaios {
            to_ankaios_enum: Some(control_api::to_ankaios::ToAnkaiosEnum::Request(ank_request)),
        };

        test_output_request.encode_to_vec()
    }

    #[tokio::test]
    async fn utest_control_interface_task_forward_from_server() {
        let _guard = MOCKALL_CONTEXT_SYNC.get_lock_async().await;

        let response = Response {
            request_id: REQUEST_ID.into(),
<<<<<<< HEAD
            response_content: Some(ank_base::response::ResponseContent::CompleteStateResponse(
                Default::default(),
            )),
=======
            response_content: Some(ResponseContent::CompleteState(Default::default())),
>>>>>>> a2550e39
        };

        let test_command_binary = control_api::FromAnkaios {
            from_ankaios_enum: Some(control_api::from_ankaios::FromAnkaiosEnum::Response(
                Box::new(response.clone()),
            )),
        }
        .encode_length_delimited_to_vec();

        // [utest->swdd~agent-uses-length-delimited-protobuf-for-pipes~1]
        let mut output_stream_mock = MockOutputPipe::default();
        output_stream_mock
            .expect_write_all()
            .with(predicate::eq(test_command_binary))
            .return_once(|_| Ok(()));

        let input_stream_mock = MockInputPipe::default();
        let (_, from_server_receiver) = mpsc::channel(1);
        let (output_pipe_sender, _) = mpsc::channel(1);
        let request_id_prefix = String::from("prefix@");

        let mut control_interface_task = ControlInterfaceTask::new(
            output_stream_mock,
            input_stream_mock,
            from_server_receiver,
            output_pipe_sender,
            request_id_prefix,
            Arc::new(MockAuthorizer::default()),
        );

        assert!(
            control_interface_task
                .forward_from_server(response)
                .await
                .is_ok()
        );
    }

    // [utest->swdd~agent-handles-control-interface-workload-gone~1]
    #[tokio::test]
    async fn utest_control_interface_task_forward_from_server_receiver_gone() {
        let _guard = MOCKALL_CONTEXT_SYNC.get_lock_async().await;

        let response = Response {
            request_id: REQUEST_ID.into(),
            response_content: Some(ResponseContent::LogEntriesResponse(Default::default())),
        };

        let test_command_binary = control_api::FromAnkaios {
            from_ankaios_enum: Some(control_api::from_ankaios::FromAnkaiosEnum::Response(
                Box::new(response.clone()),
            )),
        }
        .encode_length_delimited_to_vec();

        // [utest->swdd~agent-uses-length-delimited-protobuf-for-pipes~1]
        let mut output_stream_mock = MockOutputPipe::default();
        output_stream_mock
            .expect_write_all()
            .with(predicate::eq(test_command_binary))
            .return_once(|_| {
                Err(OutputPipeError::ReceiverGone(IoError::new(
                    std::io::ErrorKind::BrokenPipe,
                    "error",
                )))
            });

        let input_stream_mock = MockInputPipe::default();
        let (_, from_server_receiver) = mpsc::channel(1);
        let (output_pipe_sender, _) = mpsc::channel(1);
        let request_id_prefix = String::from("prefix@");

        let mut control_interface_task = ControlInterfaceTask::new(
            output_stream_mock,
            input_stream_mock,
            from_server_receiver,
            output_pipe_sender,
            request_id_prefix.clone(),
            Arc::new(MockAuthorizer::default()),
        );

        let result = control_interface_task
            .forward_from_server(response.clone())
            .await;
        assert!(
            matches!(
                &result,
                Err(super::DeliveryError::NoReader(received_response))
                if received_response.as_ref() == &response,
            ),
            "Result was: '{result:?}'"
        );
    }

    // [utest->swdd~agent-handles-control-interface-workload-gone~1]
    #[tokio::test(flavor = "multi_thread", worker_threads = 1)]
    async fn utest_control_interface_task_run_delivery_of_logs_fails() {
        let _guard = MOCKALL_CONTEXT_SYNC.get_lock_async().await;

        let response = Response {
            request_id: REQUEST_ID.into(),
            response_content: Some(ResponseContent::LogEntriesResponse(Default::default())),
        };

        let test_command_binary = control_api::FromAnkaios {
            from_ankaios_enum: Some(control_api::from_ankaios::FromAnkaiosEnum::Response(
                Box::new(response.clone()),
            )),
        }
        .encode_length_delimited_to_vec();

        let mut input_stream_mock = MockInputPipe::default();

        let mut mockall_seq = Sequence::new();

        let workload_hello_binary = prepare_workload_hello_binary_message(common::ANKAIOS_VERSION);
        input_stream_mock
            .expect_read_protobuf_data()
            .once()
            .in_sequence(&mut mockall_seq)
            .return_once(move || Box::pin(async { Ok(workload_hello_binary) }));

        input_stream_mock
            .expect_read_protobuf_data()
            .once()
            .in_sequence(&mut mockall_seq)
            .return_once(|| {
                Box::pin(async {
                    tokio::time::sleep(std::time::Duration::from_millis(100)).await;
                    Err(IoError::other("error"))
                })
            });

        let mut output_stream_mock = MockOutputPipe::default();

        output_stream_mock
            .expect_write_all()
            .with(predicate::eq(prepare_control_interface_accepted_message()))
            .once()
            .returning(|_| Ok(()));

        output_stream_mock
            .expect_write_all()
            .with(predicate::eq(test_command_binary))
            .once()
            .returning(|_| {
                Err(OutputPipeError::ReceiverGone(IoError::new(
                    std::io::ErrorKind::BrokenPipe,
                    "error",
                )))
            });

        let (input_pipe_sender, from_server_receiver) = mpsc::channel(1);
        let (output_pipe_sender, mut output_pipe_receiver) = mpsc::channel(1);
        let request_id_prefix = "prefix@";

        let authorizer = MockAuthorizer::default();

        let control_interface_task = ControlInterfaceTask::new(
            output_stream_mock,
            input_stream_mock,
            from_server_receiver,
            output_pipe_sender,
            request_id_prefix.to_owned(),
            Arc::new(authorizer),
        );

        // send a response to the _input_pipe_sender
        let _ = input_pipe_sender
            .log_entries_response(REQUEST_ID.into(), LogEntriesResponse::default())
            .await;

        tokio::spawn(async { control_interface_task.run().await });

        let mut expected_log_cancel_request = RequestSpec {
            request_id: response.request_id,
            request_content: RequestContentSpec::LogsCancelRequest(LogsCancelRequestSpec {}),
        };
        expected_log_cancel_request.prefix_request_id(request_id_prefix);
        assert_eq!(
            output_pipe_receiver.recv().await,
            Some(ToServer::Request(expected_log_cancel_request))
        );
    }

    // [utest->swdd~agent-listens-for-requests-from-pipe~1]
    // [utest->swdd~agent-ensures-control-interface-input-pipe-read~1]
    // [utest->swdd~agent-checks-request-for-authorization~1]
    // [utest->swdd~agent-responses-to-denied-request-from-control-interface~1]
    // [utest->swdd~agent-responses-to-denied-request-from-control-interface-contains-request-id~1]
    #[tokio::test]
    async fn utest_control_interface_task_run_task_access_denied() {
        let _guard = MOCKALL_CONTEXT_SYNC.get_lock_async().await;

        let test_output_request = control_api::ToAnkaios {
<<<<<<< HEAD
            to_ankaios_enum: Some(control_api::to_ankaios::ToAnkaiosEnum::Request(
                ank_base::Request {
                    request_id: REQUEST_ID.into(),
                    request_content: Some(ank_base::request::RequestContent::CompleteStateRequest(
                        ank_base::CompleteStateRequest {
                            field_mask: vec![],
                            subscribe_for_events: false,
                        },
                    )),
                },
            )),
=======
            to_ankaios_enum: Some(control_api::to_ankaios::ToAnkaiosEnum::Request(Request {
                request_id: REQUEST_ID.into(),
                request_content: Some(RequestContent::CompleteStateRequest(CompleteStateRequest {
                    field_mask: vec![],
                })),
            })),
>>>>>>> a2550e39
        };

        let test_output_request_binary = test_output_request.encode_to_vec();

        let mut mockall_seq = Sequence::new();

        let mut input_stream_mock = MockInputPipe::default();

        let workload_hello_binary = prepare_workload_hello_binary_message(common::ANKAIOS_VERSION);
        input_stream_mock
            .expect_read_protobuf_data()
            .once()
            .in_sequence(&mut mockall_seq)
            .return_once(move || Box::pin(async { Ok(workload_hello_binary) }));

        input_stream_mock
            .expect_read_protobuf_data()
            .once()
            .in_sequence(&mut mockall_seq)
            .return_once(move || Box::pin(async { Ok(test_output_request_binary) }));

        input_stream_mock
            .expect_read_protobuf_data()
            .once()
            .in_sequence(&mut mockall_seq)
            .returning(move || Box::pin(async { Err(IoError::other("error")) }));

        let error = Response {
            request_id: REQUEST_ID.into(),
            response_content: Some(ResponseContent::Error(AnkError {
                message: "Access denied".into(),
            })),
        };

        let test_input_command_binary = control_api::FromAnkaios {
            from_ankaios_enum: Some(control_api::from_ankaios::FromAnkaiosEnum::Response(
                Box::new(error.clone()),
            )),
        }
        .encode_length_delimited_to_vec();

        let mut output_stream_mock = MockOutputPipe::default();
        output_stream_mock
            .expect_write_all()
            .with(predicate::eq(prepare_control_interface_accepted_message()))
            .once()
            .returning(|_| Ok(()));
        output_stream_mock
            .expect_write_all()
            .with(predicate::eq(test_input_command_binary.clone()))
            .once()
            .returning(|_| Ok(()));

        let (_input_pipe_sender, from_server_receiver) = mpsc::channel(1);
        let (output_pipe_sender, mut output_pipe_receiver) = mpsc::channel(1);
        let request_id_prefix = String::from("prefix@");

        let mut authorizer = MockAuthorizer::default();
        authorizer.expect_authorize().once().return_const(false);

        let control_interface_task = ControlInterfaceTask::new(
            output_stream_mock,
            input_stream_mock,
            from_server_receiver,
            output_pipe_sender,
            request_id_prefix,
            Arc::new(authorizer),
        );

        control_interface_task.run().await;
        assert!(output_pipe_receiver.recv().await.is_none());
    }

    // [utest->swdd~agent-listens-for-requests-from-pipe~1]
    // [utest->swdd~agent-ensures-control-interface-input-pipe-read~1]
    // [utest->swdd~agent-checks-request-for-authorization~1]
    // [utest->swdd~agent-forward-request-from-control-interface-pipe-to-server~2]
    // [utest->swdd~agent-closes-control-interface-on-missing-initial-hello~1]
    // [utest->swdd~control-interface-accepted-message-on-initial-hello~1]
    #[tokio::test]
    async fn utest_control_interface_task_run_task_access_allowed() {
        let _guard = MOCKALL_CONTEXT_SYNC.get_lock_async().await;

        let ank_request = Request {
            request_id: REQUEST_ID.into(),
<<<<<<< HEAD
            request_content: Some(ank_base::request::RequestContent::CompleteStateRequest(
                ank_base::CompleteStateRequest {
                    field_mask: vec!["desiredState.workloads.nginx".to_string()],
                    subscribe_for_events: false,
                },
            )),
=======
            request_content: Some(RequestContent::CompleteStateRequest(CompleteStateRequest {
                field_mask: vec!["desiredState.workloads.nginx".to_string()],
            })),
>>>>>>> a2550e39
        };
        let test_output_request = control_api::ToAnkaios {
            to_ankaios_enum: Some(control_api::to_ankaios::ToAnkaiosEnum::Request(
                ank_request.clone(),
            )),
        };

        let test_output_request_binary = test_output_request.encode_to_vec();

        let mut mockall_seq = Sequence::new();

        let mut input_stream_mock = MockInputPipe::default();

        let workload_hello_binary = prepare_workload_hello_binary_message(common::ANKAIOS_VERSION);
        input_stream_mock
            .expect_read_protobuf_data()
            .once()
            .in_sequence(&mut mockall_seq)
            .return_once(move || Box::pin(async { Ok(workload_hello_binary) }));

        input_stream_mock
            .expect_read_protobuf_data()
            .once()
            .in_sequence(&mut mockall_seq)
            .return_once(move || Box::pin(async { Ok(test_output_request_binary) }));

        input_stream_mock
            .expect_read_protobuf_data()
            .once()
            .in_sequence(&mut mockall_seq)
            .returning(move || Box::pin(async { Err(IoError::other("error")) }));

        let mut output_stream_mock = MockOutputPipe::default();

        output_stream_mock
            .expect_write_all()
            .with(predicate::eq(prepare_control_interface_accepted_message()))
            .once()
            .returning(|_| Ok(()));

        let (_input_pipe_sender, from_server_receiver) = mpsc::channel(1);
        let (output_pipe_sender, mut output_pipe_receiver) = mpsc::channel(1);
        let request_id_prefix = "prefix@";

        let mut authorizer = MockAuthorizer::default();
        authorizer.expect_authorize().once().return_const(true);

        let control_interface_task = ControlInterfaceTask::new(
            output_stream_mock,
            input_stream_mock,
            from_server_receiver,
            output_pipe_sender,
            request_id_prefix.to_owned(),
            Arc::new(authorizer),
        );

        control_interface_task.run().await;

        let mut expected_request: RequestSpec = ank_request.try_into().unwrap();
        expected_request.prefix_request_id(request_id_prefix);
        assert_eq!(
            output_pipe_receiver.recv().await,
            Some(ToServer::Request(expected_request))
        );
    }

    // [utest->swdd~agent-closes-control-interface-on-missing-initial-hello~1]
    #[tokio::test]
    async fn utest_control_interface_task_run_task_no_hello() {
        let _guard = MOCKALL_CONTEXT_SYNC.get_lock_async().await;

        let test_output_request_binary = prepare_request_complete_state_binary_message("");

        let mut mockall_seq = Sequence::new();
        let mut input_stream_mock = MockInputPipe::default();
        input_stream_mock
            .expect_read_protobuf_data()
            .once()
            .in_sequence(&mut mockall_seq)
            .return_once(move || Box::pin(async { Ok(test_output_request_binary) }));

        let test_input_command_binary = control_api::FromAnkaios {
            from_ankaios_enum: Some(
                control_api::from_ankaios::FromAnkaiosEnum::ConnectionClosed(
                    control_api::ConnectionClosed {
                        reason: INITIAL_HELLO_MISSING_MSG.into(),
                    },
                ),
            ),
        }
        .encode_length_delimited_to_vec();

        let mut output_stream_mock = MockOutputPipe::default();
        output_stream_mock
            .expect_write_all()
            .with(predicate::eq(test_input_command_binary))
            .once()
            .returning(|_| Ok(()));

        let (_input_pipe_sender, from_server_receiver) = mpsc::channel(1);
        let (output_pipe_sender, mut output_pipe_receiver) = mpsc::channel(1);
        let request_id_prefix = "prefix@";

        let authorizer = MockAuthorizer::default();

        let control_interface_task = ControlInterfaceTask::new(
            output_stream_mock,
            input_stream_mock,
            from_server_receiver,
            output_pipe_sender,
            request_id_prefix.to_owned(),
            Arc::new(authorizer),
        );

        control_interface_task.run().await;
        assert!(output_pipe_receiver.recv().await.is_none());
    }

    #[tokio::test]
    async fn utest_control_interface_task_run_error_sending_control_interface_accepted() {
        let _guard = MOCKALL_CONTEXT_SYNC.get_lock_async().await;

        let control_interface_accepted = prepare_control_interface_accepted_message();

        let mut mockall_seq = Sequence::new();

        let mut input_stream_mock = MockInputPipe::default();

        let workload_hello_binary = prepare_workload_hello_binary_message(common::ANKAIOS_VERSION);
        input_stream_mock
            .expect_read_protobuf_data()
            .once()
            .in_sequence(&mut mockall_seq)
            .return_once(move || Box::pin(async { Ok(workload_hello_binary) }));

        let mut output_stream_mock = MockOutputPipe::default();

        output_stream_mock
            .expect_write_all()
            .with(predicate::eq(control_interface_accepted))
            .once()
            .returning(|_| {
                Err(OutputPipeError::ReceiverGone(IoError::new(
                    std::io::ErrorKind::BrokenPipe,
                    "error",
                )))
            });

        let (_input_pipe_sender, from_server_receiver) = mpsc::channel(1);
        let (output_pipe_sender, mut output_pipe_receiver) = mpsc::channel(1);
        let request_id_prefix = "prefix@";

        let control_interface_task = ControlInterfaceTask::new(
            output_stream_mock,
            input_stream_mock,
            from_server_receiver,
            output_pipe_sender,
            request_id_prefix.to_owned(),
            Arc::new(MockAuthorizer::default()),
        );

        control_interface_task.run().await;
        assert!(output_pipe_receiver.recv().await.is_none());
    }

    // [utest->swdd~agent-closes-control-interface-on-missing-initial-hello~1]
    #[tokio::test]
    async fn utest_control_interface_task_run_task_hello_unsupported_version() {
        let _guard = MOCKALL_CONTEXT_SYNC.get_lock_async().await;

        let mut mockall_seq = Sequence::new();
        let mut input_stream_mock = MockInputPipe::default();

        let unsupported_version = "1999.1.0";
        let workload_hello_binary = prepare_workload_hello_binary_message(unsupported_version);
        input_stream_mock
            .expect_read_protobuf_data()
            .once()
            .in_sequence(&mut mockall_seq)
            .return_once(move || Box::pin(async { Ok(workload_hello_binary) }));

        let ank_version = Version::parse(common::ANKAIOS_VERSION).unwrap();
        let supported_version = if ank_version.major > 0 {
            format!("{}", ank_version.major)
        } else {
            format!("{}.{}", ank_version.major, ank_version.minor)
        };

        let test_input_command_binary = control_api::FromAnkaios {
            from_ankaios_enum: Some(
                control_api::from_ankaios::FromAnkaiosEnum::ConnectionClosed(
                    control_api::ConnectionClosed {
                        reason: format!("Unsupported protocol version '{unsupported_version}'. Currently supported '{supported_version}'"),
                    },
                ),
            ),
        }
        .encode_length_delimited_to_vec();

        let mut output_stream_mock = MockOutputPipe::default();
        output_stream_mock
            .expect_write_all()
            .with(predicate::eq(test_input_command_binary))
            .once()
            .returning(|_| Ok(()));

        let (_input_pipe_sender, from_server_receiver) = mpsc::channel(1);
        let (output_pipe_sender, mut output_pipe_receiver) = mpsc::channel(1);
        let request_id_prefix = "prefix@";

        let authorizer = MockAuthorizer::default();

        let control_interface_task = ControlInterfaceTask::new(
            output_stream_mock,
            input_stream_mock,
            from_server_receiver,
            output_pipe_sender,
            request_id_prefix.to_owned(),
            Arc::new(authorizer),
        );

        control_interface_task.run().await;
        assert!(output_pipe_receiver.recv().await.is_none());
    }
}<|MERGE_RESOLUTION|>--- conflicted
+++ resolved
@@ -329,18 +329,10 @@
     fn prepare_request_complete_state_binary_message(field_mask: impl Into<String>) -> Vec<u8> {
         let ank_request = Request {
             request_id: REQUEST_ID.into(),
-<<<<<<< HEAD
-            request_content: Some(ank_base::request::RequestContent::CompleteStateRequest(
-                ank_base::CompleteStateRequest {
-                    field_mask: vec![field_mask.into()],
-                    subscribe_for_events: false,
-                },
-            )),
-=======
             request_content: Some(RequestContent::CompleteStateRequest(CompleteStateRequest {
                 field_mask: vec![field_mask.into()],
+                subscribe_for_events: false,
             })),
->>>>>>> a2550e39
         };
         let test_output_request = control_api::ToAnkaios {
             to_ankaios_enum: Some(control_api::to_ankaios::ToAnkaiosEnum::Request(ank_request)),
@@ -355,13 +347,7 @@
 
         let response = Response {
             request_id: REQUEST_ID.into(),
-<<<<<<< HEAD
-            response_content: Some(ank_base::response::ResponseContent::CompleteStateResponse(
-                Default::default(),
-            )),
-=======
-            response_content: Some(ResponseContent::CompleteState(Default::default())),
->>>>>>> a2550e39
+            response_content: Some(ResponseContent::CompleteStateResponse(Default::default())),
         };
 
         let test_command_binary = control_api::FromAnkaios {
@@ -557,26 +543,13 @@
         let _guard = MOCKALL_CONTEXT_SYNC.get_lock_async().await;
 
         let test_output_request = control_api::ToAnkaios {
-<<<<<<< HEAD
-            to_ankaios_enum: Some(control_api::to_ankaios::ToAnkaiosEnum::Request(
-                ank_base::Request {
-                    request_id: REQUEST_ID.into(),
-                    request_content: Some(ank_base::request::RequestContent::CompleteStateRequest(
-                        ank_base::CompleteStateRequest {
-                            field_mask: vec![],
-                            subscribe_for_events: false,
-                        },
-                    )),
-                },
-            )),
-=======
             to_ankaios_enum: Some(control_api::to_ankaios::ToAnkaiosEnum::Request(Request {
                 request_id: REQUEST_ID.into(),
                 request_content: Some(RequestContent::CompleteStateRequest(CompleteStateRequest {
                     field_mask: vec![],
+                    subscribe_for_events: false,
                 })),
             })),
->>>>>>> a2550e39
         };
 
         let test_output_request_binary = test_output_request.encode_to_vec();
@@ -662,18 +635,10 @@
 
         let ank_request = Request {
             request_id: REQUEST_ID.into(),
-<<<<<<< HEAD
-            request_content: Some(ank_base::request::RequestContent::CompleteStateRequest(
-                ank_base::CompleteStateRequest {
-                    field_mask: vec!["desiredState.workloads.nginx".to_string()],
-                    subscribe_for_events: false,
-                },
-            )),
-=======
             request_content: Some(RequestContent::CompleteStateRequest(CompleteStateRequest {
                 field_mask: vec!["desiredState.workloads.nginx".to_string()],
+                subscribe_for_events: false,
             })),
->>>>>>> a2550e39
         };
         let test_output_request = control_api::ToAnkaios {
             to_ankaios_enum: Some(control_api::to_ankaios::ToAnkaiosEnum::Request(
