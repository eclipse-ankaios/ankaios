--- conflicted
+++ resolved
@@ -206,16 +206,8 @@
 mod tests {
     use std::path::PathBuf;
 
-<<<<<<< HEAD
-    use common::{
-        objects::{
-            generate_test_workload_spec_with_param, AgentName, ExecutionState, WorkloadInstanceName,
-        },
-        to_server_interface::ToServer,
-=======
     use common::objects::{
         generate_test_workload_spec_with_param, AgentName, ExecutionState, WorkloadInstanceName,
->>>>>>> 674c28d0
     };
     use mockall::Sequence;
 
