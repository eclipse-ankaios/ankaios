use std::str::FromStr;

use async_trait::async_trait;
use common::{
    objects::{AgentName, ExecutionState, WorkloadInstanceName, WorkloadSpec, WorkloadState},
    std_extensions::IllegalStateResult,
};
#[cfg(test)]
use mockall::automock;

#[cfg_attr(test, mockall_double::double)]
use crate::control_interface::ControlInterface;

#[cfg_attr(test, mockall_double::double)]
use crate::control_interface::control_interface_info::ControlInterfaceInfo;

use crate::{
    runtime_connectors::{OwnableRuntime, RuntimeError, StateChecker},
    workload_operation::ReusableWorkloadSpec,
    workload_state::{WorkloadStateSender, WorkloadStateSenderInterface},
};

use crate::workload::control_loop_state::ControlLoopState;
#[cfg_attr(test, mockall_double::double)]
use crate::workload::workload_control_loop::WorkloadControlLoop;
#[cfg_attr(test, mockall_double::double)]
use crate::workload::Workload;
use crate::workload::WorkloadCommandSender;

use tokio::task::JoinHandle;

#[derive(Debug, PartialEq)]
pub struct ReusableWorkloadState {
    pub workload_state: WorkloadState,
    pub workload_id: Option<String>,
}

impl ReusableWorkloadState {
    pub fn new(
        workload_state: WorkloadState,
        workload_id: Option<String>,
    ) -> ReusableWorkloadState {
        ReusableWorkloadState {
            workload_state,
            workload_id,
        }
    }
}

#[async_trait]
#[cfg_attr(test, automock)]
pub trait RuntimeFacade: Send + Sync + 'static {
    async fn get_reusable_workloads(
        &self,
        agent_name: &AgentName,
    ) -> Result<Vec<ReusableWorkloadState>, RuntimeError>;

    fn create_workload(
        &self,
        runtime_workload: ReusableWorkloadSpec,
        control_interface_info: Option<ControlInterfaceInfo>,
        update_state_tx: &WorkloadStateSender,
    ) -> Workload;

    fn resume_workload(
        &self,
        runtime_workload: WorkloadSpec,
        control_interface: Option<ControlInterfaceInfo>,
        update_state_tx: &WorkloadStateSender,
    ) -> Workload;

    fn delete_workload(
        &self,
        instance_name: WorkloadInstanceName,
        update_state_tx: &WorkloadStateSender,
        report_workload_states_for_workload: bool,
    );
}

pub struct GenericRuntimeFacade<
    WorkloadId: ToString + FromStr + Clone + Send + Sync + 'static,
    StChecker: StateChecker<WorkloadId> + Send + Sync,
> {
    runtime: Box<dyn OwnableRuntime<WorkloadId, StChecker>>,
}

impl<WorkloadId, StChecker> GenericRuntimeFacade<WorkloadId, StChecker>
where
    WorkloadId: ToString + FromStr + Clone + Send + Sync + 'static,
    StChecker: StateChecker<WorkloadId> + Send + Sync + 'static,
{
    pub fn new(runtime: Box<dyn OwnableRuntime<WorkloadId, StChecker>>) -> Self {
        GenericRuntimeFacade { runtime }
    }
}

#[async_trait]
impl<
        WorkloadId: ToString + FromStr + Clone + Send + Sync + 'static,
        StChecker: StateChecker<WorkloadId> + Send + Sync + 'static,
    > RuntimeFacade for GenericRuntimeFacade<WorkloadId, StChecker>
{
    // [impl->swdd~agent-facade-forwards-list-reusable-workloads-call~1]
    async fn get_reusable_workloads(
        &self,
        agent_name: &AgentName,
    ) -> Result<Vec<ReusableWorkloadState>, RuntimeError> {
        log::debug!(
            "Searching for reusable '{}' workloads on agent '{}'.",
            self.runtime.name(),
            agent_name
        );
        self.runtime.get_reusable_workloads(agent_name).await
    }

    // [impl->swdd~agent-create-workload~2]
    fn create_workload(
        &self,
        reusable_workload_spec: ReusableWorkloadSpec,
        control_interface_info: Option<ControlInterfaceInfo>,
        update_state_tx: &WorkloadStateSender,
    ) -> Workload {
        let (_task_handle, workload) = Self::create_workload_non_blocking(
            self,
            reusable_workload_spec,
            control_interface_info,
            update_state_tx,
        );
        workload
    }

    // [impl->swdd~agent-resume-workload~2]
    fn resume_workload(
        &self,
        workload_spec: WorkloadSpec,
        control_interface_info: Option<ControlInterfaceInfo>,
        update_state_tx: &WorkloadStateSender,
    ) -> Workload {
        let (_task_handle, workload) = Self::resume_workload_non_blocking(
            self,
            workload_spec,
            control_interface_info,
            update_state_tx,
        );
        workload
    }

    // [impl->swdd~agent-delete-old-workload~2]
    // [impl->swdd~agent-delete-old-workload-without-sending-workload-states~1]
    fn delete_workload(
        &self,
        instance_name: WorkloadInstanceName,
        update_state_tx: &WorkloadStateSender,
        report_workload_states_for_workload: bool,
    ) {
        let _task_handle = Self::delete_workload_non_blocking(
            self,
            instance_name,
            update_state_tx,
            report_workload_states_for_workload,
        );
    }
}

impl<
        WorkloadId: ToString + FromStr + Clone + Send + Sync + 'static,
        StChecker: StateChecker<WorkloadId> + Send + Sync + 'static,
    > GenericRuntimeFacade<WorkloadId, StChecker>
{
    // [impl->swdd~agent-create-workload~2]
    fn create_workload_non_blocking(
        &self,
        reusable_workload_spec: ReusableWorkloadSpec,
        control_interface_info: Option<ControlInterfaceInfo>,
        update_state_tx: &WorkloadStateSender,
    ) -> (JoinHandle<()>, Workload) {
        let workload_spec = reusable_workload_spec.workload_spec;
        let workload_id = match reusable_workload_spec.workload_id {
            Some(id) => match WorkloadId::from_str(&id) {
                Ok(id) => Some(id),
                Err(_) => {
                    log::warn!("Cannot decode workload id '{}'", id);
                    None
                }
            },
            None => None,
        };

        let runtime = self.runtime.to_owned();
        let update_state_tx = update_state_tx.clone();
        let workload_name = workload_spec.instance_name.workload_name().to_owned();

        let (control_interface_path, control_interface) = if let Some(info) = control_interface_info
        {
            let run_folder = info.get_run_folder().clone();
            let output_pipe_sender = info.get_to_server_sender();
            let instance_name = info.get_instance_name().clone();
            let authorizer = info.move_authorizer();
            match ControlInterface::new(&run_folder, &instance_name, output_pipe_sender, authorizer)
            {
                Ok(result) => {
                    log::info!(
                        "Successfully created control interface for workload '{}'.",
                        workload_name
                    );
                    (
                        Some(workload_spec.instance_name.pipes_folder_name(&run_folder)),
                        Some(result),
                    )
                }
                Err(err) => {
                    log::warn!(
                        "Could not create control interface when creating workload '{}': '{}'",
                        workload_name,
                        err
                    );
                    (None, None)
                }
            }
        } else {
            log::debug!(
                "Skipping creation of control interface for workload '{}'.",
                workload_name
            );
            (None, None)
        };

        log::debug!(
            "Creating '{}' workload '{}'.",
            runtime.name(),
            workload_name,
        );
        let (workload_command_tx, workload_command_receiver) = WorkloadCommandSender::new();
        let workload_command_sender = workload_command_tx.clone();
        let task_handle = tokio::spawn(async move {
            workload_command_sender
                .create()
                .await
                .unwrap_or_else(|err| {
                    log::warn!("Failed to send workload command retry: '{}'", err);
                });

            let control_loop_state = ControlLoopState::builder()
                .workload_spec(workload_spec)
                .workload_id(workload_id)
                .control_interface_path(control_interface_path)
                .workload_state_sender(update_state_tx)
                .runtime(runtime)
                .workload_command_receiver(workload_command_receiver)
                .retry_sender(workload_command_sender)
                .build()
                .unwrap_or_illegal_state();

            WorkloadControlLoop::run(control_loop_state).await
        });

        (
            task_handle,
            Workload::new(workload_name, workload_command_tx, control_interface),
        )
    }

    // [impl->swdd~agent-resume-workload~2]
    fn resume_workload_non_blocking(
        &self,
        workload_spec: WorkloadSpec,
        control_interface_info: Option<ControlInterfaceInfo>,
        update_state_tx: &WorkloadStateSender,
    ) -> (JoinHandle<()>, Workload) {
        let workload_name = workload_spec.instance_name.workload_name().to_owned();
        let runtime = self.runtime.to_owned();
        let update_state_tx = update_state_tx.clone();

        log::debug!(
            "Resuming '{}' workload '{}'.",
            runtime.name(),
            workload_name,
        );

        // [impl->swdd~agent-control-interface-created-for-eligible-workloads~1]
        let control_interface = control_interface_info.and_then(|info| { if workload_spec.needs_control_interface() {
            let run_folder = info.get_run_folder().clone();
            let output_pipe_sender = info.get_to_server_sender();
            let instance_name = info.get_instance_name().clone();
            let authorizer = info.move_authorizer();
            match ControlInterface::new(&run_folder, &instance_name, output_pipe_sender, authorizer)
            {
                Ok(result) => Some(result),
                Err(err) => {
                    log::warn!(
                                "Could not reuse or create control interface when resuming workload '{}': '{}'",
                                workload_spec.instance_name,
                                err
                            );
                    None
                }
            }
        } else {
            log::info!(
                    "No control interface access rights specified for workload '{}'. Skipping creation of control interface.",
                    workload_spec.instance_name.clone().workload_name()
                );
            None
        }});

        let (workload_command_tx, workload_command_receiver) = WorkloadCommandSender::new();
        let workload_command_sender = workload_command_tx.clone();
        let task_handle = tokio::spawn(async move {
            // let instance_name = workload_spec.instance_name.clone();
            workload_command_sender
                .resume()
                .await
                .unwrap_or_else(|err| {
                    log::warn!("Failed to send workload command retry: '{}'", err);
                });

            let control_loop_state = ControlLoopState::builder()
                .workload_spec(workload_spec)
                .workload_state_sender(update_state_tx)
                .runtime(runtime)
                .workload_command_receiver(workload_command_receiver)
                .retry_sender(workload_command_sender)
                .build()
                .unwrap_or_illegal_state();

            WorkloadControlLoop::run(control_loop_state).await
        });

        (
            task_handle,
            Workload::new(workload_name, workload_command_tx, control_interface),
        )
    }

    // [impl->swdd~agent-delete-old-workload~2]
    // [impl->swdd~agent-delete-old-workload-without-sending-workload-states~1]
    fn delete_workload_non_blocking(
        &self,
        instance_name: WorkloadInstanceName,
        update_state_tx: &WorkloadStateSender,
        /* The boolean flag to disable sending of workload states is a temporary workaround
        until direct start of bundles is implemented to prevent workload states
        from being overwritten by the delete. */
        report_workload_states_for_workload: bool,
    ) -> JoinHandle<()> {
        let runtime = self.runtime.to_owned();
        let update_state_tx = update_state_tx.clone();

        log::debug!(
            "Deleting '{}' workload '{}' on agent '{}'",
            runtime.name(),
            instance_name.workload_name(),
            instance_name.agent_name(),
        );

        tokio::spawn(async move {
            if report_workload_states_for_workload {
                update_state_tx
                    .report_workload_execution_state(
                        &instance_name,
                        ExecutionState::stopping_requested(),
                    )
                    .await;
            }

            if let Ok(id) = runtime.get_workload_id(&instance_name).await {
                if let Err(err) = runtime.delete_workload(&id).await {
                    if report_workload_states_for_workload {
                        update_state_tx
                            .report_workload_execution_state(
                                &instance_name,
                                ExecutionState::delete_failed(err),
                            )
                            .await;
                    }
                    return; // The early exit is needed to skip sending the removed message.
                }
            } else {
                log::debug!("Workload '{}' already gone.", instance_name);
            }

            if report_workload_states_for_workload {
                update_state_tx
                    .report_workload_execution_state(&instance_name, ExecutionState::removed())
                    .await;
            }
        })
    }
}

//////////////////////////////////////////////////////////////////////////////
//                 ########  #######    #########  #########                //
//                    ##     ##        ##             ##                    //
//                    ##     #####     #########      ##                    //
//                    ##     ##                ##     ##                    //
//                    ##     #######   #########      ##                    //
//////////////////////////////////////////////////////////////////////////////

#[cfg(test)]
mod tests {
    use common::objects::{
        generate_test_workload_spec_with_control_interface_access,
        generate_test_workload_spec_with_param, ExecutionState, WorkloadInstanceName,
        WorkloadState,
    };

    use crate::{
        control_interface::{
            authorizer::MockAuthorizer, control_interface_info::MockControlInterfaceInfo,
            MockControlInterface,
        },
        runtime_connectors::{
            runtime_connector::test::{MockRuntimeConnector, RuntimeCall, StubStateChecker},
            GenericRuntimeFacade, OwnableRuntime, ReusableWorkloadState, RuntimeFacade,
        },
        workload::{ControlLoopState, MockWorkload, MockWorkloadControlLoop},
        workload_operation::ReusableWorkloadSpec,
        workload_state::assert_execution_state_sequence,
    };

    const RUNTIME_NAME: &str = "runtime1";
    const AGENT_NAME: &str = "agent_x";
    const WORKLOAD_1_NAME: &str = "workload1";
    const WORKLOAD_ID: &str = "workload_id_1";
    const PIPES_LOCATION: &str = "/some/path";
    const TEST_CHANNEL_BUFFER_SIZE: usize = 20;

    // [utest->swdd~agent-facade-forwards-list-reusable-workloads-call~1]
    #[tokio::test]
    async fn utest_runtime_facade_reusable_running_workloads() {
        let mut runtime_mock = MockRuntimeConnector::new();

        let workload_instance_name = WorkloadInstanceName::builder()
            .workload_name(WORKLOAD_1_NAME)
            .build();

        let workload_state = ReusableWorkloadState::new(
            WorkloadState {
                instance_name: workload_instance_name.clone(),
                execution_state: ExecutionState::initial(),
            },
            None,
        );

        runtime_mock
            .expect(vec![RuntimeCall::GetReusableWorkloads(
                AGENT_NAME.into(),
                Ok(vec![workload_state]),
            )])
            .await;

        let ownable_runtime_mock: Box<dyn OwnableRuntime<String, StubStateChecker>> =
            Box::new(runtime_mock.clone());
        let test_runtime_facade = Box::new(GenericRuntimeFacade::<String, StubStateChecker>::new(
            ownable_runtime_mock,
        ));

        assert_eq!(
            test_runtime_facade
                .get_reusable_workloads(&AGENT_NAME.into())
                .await
                .unwrap()
                .iter()
                .map(|x| x.workload_state.instance_name.clone())
                .collect::<Vec<WorkloadInstanceName>>(),
            vec![workload_instance_name]
        );

        runtime_mock.assert_all_expectations().await;
    }

    // [utest->swdd~agent-create-workload~2]
    #[tokio::test]
    async fn utest_runtime_facade_create_workload() {
        let _ = env_logger::builder().is_test(true).try_init();

        let _guard = crate::test_helper::MOCKALL_CONTEXT_SYNC
            .get_lock_async()
            .await;

<<<<<<< HEAD
        let reusable_workload_spec = ReusableWorkloadSpec::new(
            generate_test_workload_spec_with_param(
                AGENT_NAME.to_string(),
                WORKLOAD_1_NAME.to_string(),
                RUNTIME_NAME.to_string(),
            ),
            None,
=======
        let workload_spec = generate_test_workload_spec_with_control_interface_access(
            AGENT_NAME.to_string(),
            WORKLOAD_1_NAME.to_string(),
            RUNTIME_NAME.to_string(),
>>>>>>> 6cdad0ef
        );

        let control_interface_mock = MockControlInterface::default();
        let control_interface_new_context = MockControlInterface::new_context();
        control_interface_new_context
            .expect()
            .once()
            .return_once(|_, _, _, _| Ok(control_interface_mock));

        let mut control_interface_info_mock = MockControlInterfaceInfo::default();
        control_interface_info_mock
            .expect_get_run_folder()
            .once()
            .return_const(PIPES_LOCATION.into());

        control_interface_info_mock
            .expect_get_to_server_sender()
            .once()
            .return_const(tokio::sync::mpsc::channel::<common::to_server_interface::ToServer>(1).0);

        control_interface_info_mock
            .expect_get_instance_name()
            .once()
            .return_const(reusable_workload_spec.workload_spec.instance_name.clone());

        control_interface_info_mock
            .expect_move_authorizer()
            .once()
            .return_once(MockAuthorizer::default);

        let (wl_state_sender, _wl_state_receiver) =
            tokio::sync::mpsc::channel(TEST_CHANNEL_BUFFER_SIZE);

        let mock_workload = MockWorkload::default();
        let new_workload_context = MockWorkload::new_context();
        new_workload_context
            .expect()
            .once()
            .return_once(|_, _, _| mock_workload);

        let mut runtime_mock = MockRuntimeConnector::new();
        runtime_mock.expect(vec![]).await;

        let ownable_runtime_mock: Box<dyn OwnableRuntime<String, StubStateChecker>> =
            Box::new(runtime_mock.clone());
        let test_runtime_facade = Box::new(GenericRuntimeFacade::<String, StubStateChecker>::new(
            ownable_runtime_mock,
        ));

        let mock_control_loop = MockWorkloadControlLoop::run_context();
        mock_control_loop
            .expect()
            .once()
            .return_once(|_: ControlLoopState<String, StubStateChecker>| ());

        let (task_handle, _workload) = test_runtime_facade.create_workload_non_blocking(
            reusable_workload_spec.clone(),
            Some(control_interface_info_mock),
            &wl_state_sender,
        );

        tokio::task::yield_now().await;

        assert!(task_handle.await.is_ok());
        runtime_mock.assert_all_expectations().await;
    }

    // [utest->swdd~agent-resume-workload~2]
    // [utest->swdd~agent-control-interface-created-for-eligible-workloads~1]
    #[tokio::test]
    async fn utest_runtime_facade_resume_workload_with_control_interface_access() {
        let _guard = crate::test_helper::MOCKALL_CONTEXT_SYNC
            .get_lock_async()
            .await;

        let mut control_interface_info_mock = MockControlInterfaceInfo::default();
        control_interface_info_mock
            .expect_get_run_folder()
            .once()
            .return_const(PIPES_LOCATION.into());
        control_interface_info_mock
            .expect_get_to_server_sender()
            .once()
            .return_const(tokio::sync::mpsc::channel::<common::to_server_interface::ToServer>(1).0);
        control_interface_info_mock
            .expect_get_instance_name()
            .once()
            .return_const(
                WorkloadInstanceName::builder()
                    .workload_name(WORKLOAD_1_NAME)
                    .build(),
            );
        control_interface_info_mock
            .expect_move_authorizer()
            .once()
            .return_once(MockAuthorizer::default);

        let control_interface_new_context = MockControlInterface::new_context();
        control_interface_new_context
            .expect()
            .once()
            .return_once(|_, _, _, _| Ok(MockControlInterface::default()));

        let workload_spec = generate_test_workload_spec_with_control_interface_access(
            AGENT_NAME.to_string(),
            WORKLOAD_1_NAME.to_string(),
            RUNTIME_NAME.to_string(),
        );

        let (wl_state_sender, _wl_state_receiver) =
            tokio::sync::mpsc::channel(TEST_CHANNEL_BUFFER_SIZE);

        let mock_control_loop = MockWorkloadControlLoop::run_context();
        mock_control_loop
            .expect()
            .once()
            .return_once(|_: ControlLoopState<String, StubStateChecker>| ());

        let mock_workload = MockWorkload::default();
        let new_workload_context = MockWorkload::new_context();
        new_workload_context
            .expect()
            .once()
            .return_once(|_, _, _| mock_workload);

        let runtime_mock = MockRuntimeConnector::new();

        let ownable_runtime_mock: Box<dyn OwnableRuntime<String, StubStateChecker>> =
            Box::new(runtime_mock.clone());
        let test_runtime_facade = Box::new(GenericRuntimeFacade::<String, StubStateChecker>::new(
            ownable_runtime_mock,
        ));

        let (task_handle, _workload) = test_runtime_facade.resume_workload_non_blocking(
            workload_spec.clone(),
            Some(control_interface_info_mock),
            &wl_state_sender,
        );

        tokio::task::yield_now().await;
        assert!(task_handle.await.is_ok());
        runtime_mock.assert_all_expectations().await;
    }

    // [utest->swdd~agent-control-interface-created-for-eligible-workloads~1]
    #[tokio::test]
    async fn utest_runtime_facade_resume_workload_without_control_interface_access() {
        let _guard = crate::test_helper::MOCKALL_CONTEXT_SYNC
            .get_lock_async()
            .await;

        let control_interface_info_mock = MockControlInterfaceInfo::default();

        let control_interface_new_context = MockControlInterface::new_context();
        control_interface_new_context.expect().never();

        let workload_spec = generate_test_workload_spec_with_param(
            AGENT_NAME.to_string(),
            WORKLOAD_1_NAME.to_string(),
            RUNTIME_NAME.to_string(),
        );

        let (wl_state_sender, _wl_state_receiver) =
            tokio::sync::mpsc::channel(TEST_CHANNEL_BUFFER_SIZE);

        let mock_control_loop = MockWorkloadControlLoop::run_context();
        mock_control_loop
            .expect()
            .once()
            .return_once(|_: ControlLoopState<String, StubStateChecker>| ());

        let mock_workload = MockWorkload::default();
        let new_workload_context = MockWorkload::new_context();
        new_workload_context
            .expect()
            .once()
            .return_once(|_, _, _| mock_workload);

        let runtime_mock = MockRuntimeConnector::new();

        let ownable_runtime_mock: Box<dyn OwnableRuntime<String, StubStateChecker>> =
            Box::new(runtime_mock.clone());
        let test_runtime_facade = Box::new(GenericRuntimeFacade::<String, StubStateChecker>::new(
            ownable_runtime_mock,
        ));

        let (task_handle, _workload) = test_runtime_facade.resume_workload_non_blocking(
            workload_spec.clone(),
            Some(control_interface_info_mock),
            &wl_state_sender,
        );

        tokio::task::yield_now().await;
        assert!(task_handle.await.is_ok());
        runtime_mock.assert_all_expectations().await;
    }

    // [utest->swdd~agent-delete-old-workload~2]
    #[tokio::test]
    async fn utest_runtime_facade_delete_workload() {
        let mut runtime_mock = MockRuntimeConnector::new();

        let (wl_state_sender, wl_state_receiver) =
            tokio::sync::mpsc::channel(TEST_CHANNEL_BUFFER_SIZE);

        let workload_instance_name = WorkloadInstanceName::builder()
            .workload_name(WORKLOAD_1_NAME)
            .build();

        runtime_mock
            .expect(vec![
                RuntimeCall::GetWorkloadId(
                    workload_instance_name.clone(),
                    Ok(WORKLOAD_ID.to_string()),
                ),
                RuntimeCall::DeleteWorkload(WORKLOAD_ID.to_string(), Ok(())),
            ])
            .await;

        let ownable_runtime_mock: Box<dyn OwnableRuntime<String, StubStateChecker>> =
            Box::new(runtime_mock.clone());
        let test_runtime_facade = Box::new(GenericRuntimeFacade::<String, StubStateChecker>::new(
            ownable_runtime_mock,
        ));

        let report_workload_states_for_workload = true;
        test_runtime_facade.delete_workload(
            workload_instance_name.clone(),
            &wl_state_sender,
            report_workload_states_for_workload,
        );

        tokio::task::yield_now().await;

        assert_execution_state_sequence(
            wl_state_receiver,
            vec![
                (
                    &workload_instance_name,
                    ExecutionState::stopping_requested(),
                ),
                (&workload_instance_name, ExecutionState::removed()),
            ],
        )
        .await;

        runtime_mock.assert_all_expectations().await;
    }

    // [utest->swdd~agent-delete-old-workload-without-sending-workload-states~1]
    #[tokio::test]
    async fn utest_runtime_facade_delete_workload_without_reporting_workload_states() {
        let mut runtime_mock = MockRuntimeConnector::new();

        let (wl_state_sender, mut wl_state_receiver) =
            tokio::sync::mpsc::channel(TEST_CHANNEL_BUFFER_SIZE);

        let workload_instance_name = WorkloadInstanceName::builder()
            .workload_name(WORKLOAD_1_NAME)
            .build();

        runtime_mock
            .expect(vec![
                RuntimeCall::GetWorkloadId(
                    workload_instance_name.clone(),
                    Ok(WORKLOAD_ID.to_string()),
                ),
                RuntimeCall::DeleteWorkload(WORKLOAD_ID.to_string(), Ok(())),
            ])
            .await;

        let ownable_runtime_mock: Box<dyn OwnableRuntime<String, StubStateChecker>> =
            Box::new(runtime_mock.clone());
        let test_runtime_facade = Box::new(GenericRuntimeFacade::<String, StubStateChecker>::new(
            ownable_runtime_mock,
        ));

        let report_workload_states_for_workload = false;
        test_runtime_facade.delete_workload(
            workload_instance_name.clone(),
            &wl_state_sender,
            report_workload_states_for_workload,
        );

        tokio::task::yield_now().await;

        assert!(wl_state_receiver.try_recv().is_err());

        runtime_mock.assert_all_expectations().await;
    }

    // [utest->swdd~agent-delete-old-workload~2]
    #[tokio::test]
    async fn utest_runtime_facade_delete_workload_failed() {
        let mut runtime_mock = MockRuntimeConnector::new();

        let (wl_state_sender, wl_state_receiver) =
            tokio::sync::mpsc::channel(TEST_CHANNEL_BUFFER_SIZE);

        let workload_instance_name = WorkloadInstanceName::builder()
            .workload_name(WORKLOAD_1_NAME)
            .build();

        runtime_mock
            .expect(vec![
                RuntimeCall::GetWorkloadId(
                    workload_instance_name.clone(),
                    Ok(WORKLOAD_ID.to_string()),
                ),
                RuntimeCall::DeleteWorkload(
                    WORKLOAD_ID.to_string(),
                    Err(crate::runtime_connectors::RuntimeError::Delete(
                        "delete failed".to_owned(),
                    )),
                ),
            ])
            .await;

        let ownable_runtime_mock: Box<dyn OwnableRuntime<String, StubStateChecker>> =
            Box::new(runtime_mock.clone());
        let test_runtime_facade = Box::new(GenericRuntimeFacade::<String, StubStateChecker>::new(
            ownable_runtime_mock,
        ));

        let report_workload_states_for_workload = true;
        test_runtime_facade.delete_workload(
            workload_instance_name.clone(),
            &wl_state_sender,
            report_workload_states_for_workload,
        );

        tokio::task::yield_now().await;

        assert_execution_state_sequence(
            wl_state_receiver,
            vec![
                (
                    &workload_instance_name,
                    ExecutionState::stopping_requested(),
                ),
                (
                    &workload_instance_name,
                    ExecutionState::delete_failed("delete failed".to_owned()),
                ),
            ],
        )
        .await;

        runtime_mock.assert_all_expectations().await;
    }
}<|MERGE_RESOLUTION|>--- conflicted
+++ resolved
@@ -478,20 +478,13 @@
             .get_lock_async()
             .await;
 
-<<<<<<< HEAD
         let reusable_workload_spec = ReusableWorkloadSpec::new(
-            generate_test_workload_spec_with_param(
+            generate_test_workload_spec_with_control_interface_access(
                 AGENT_NAME.to_string(),
                 WORKLOAD_1_NAME.to_string(),
                 RUNTIME_NAME.to_string(),
             ),
             None,
-=======
-        let workload_spec = generate_test_workload_spec_with_control_interface_access(
-            AGENT_NAME.to_string(),
-            WORKLOAD_1_NAME.to_string(),
-            RUNTIME_NAME.to_string(),
->>>>>>> 6cdad0ef
         );
 
         let control_interface_mock = MockControlInterface::default();
