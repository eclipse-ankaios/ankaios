--- conflicted
+++ resolved
@@ -34,11 +34,7 @@
     pub agent_name: String,
     #[clap(short = 's', long = "server-url", default_value_t = DEFAULT_SERVER_ADDRESS.to_string())]
     /// The server url.
-<<<<<<< HEAD
-    pub server_url: Url,
-=======
     pub server_url: String,
->>>>>>> 2457598f
     /// An existing path where to manage the fifo files.
     #[clap(short = 'r', long = "run-folder", default_value_t = DEFAULT_RUN_FOLDER.into())]
     pub run_folder: String,
@@ -103,9 +99,9 @@
             server_url: DEFAULT_SERVER_ADDRESS.to_string(),
             run_folder: DEFAULT_RUN_FOLDER.to_owned(),
             insecure: true,
-            ankagent_ca_pem: None,
-            ankagent_crt_pem: None,
-            ankagent_key_pem: None,
+            ca_pem: None,
+            crt_pem: None,
+            key_pem: None,
         };
 
         let _directory_mock_context =
@@ -123,9 +119,9 @@
             server_url: DEFAULT_SERVER_ADDRESS.to_string(),
             run_folder: "/tmp/x".to_owned(),
             insecure: true,
-            ankagent_ca_pem: None,
-            ankagent_crt_pem: None,
-            ankagent_key_pem: None,
+            ca_pem: None,
+            crt_pem: None,
+            key_pem: None,
         };
 
         let _directory_mock_context = generate_test_directory_mock("/tmp/x", "test_agent_name_io");
