// Copyright (c) 2024 Elektrobit Automotive GmbH
//
// This program and the accompanying materials are made available under the
// terms of the Apache License, Version 2.0 which is available at
// https://www.apache.org/licenses/LICENSE-2.0.
//
// Unless required by applicable law or agreed to in writing, software
// distributed under the License is distributed on an "AS IS" BASIS, WITHOUT
// WARRANTIES OR CONDITIONS OF ANY KIND, either express or implied. See the
// License for the specific language governing permissions and limitations
// under the License.
//
// SPDX-License-Identifier: Apache-2.0

#[cfg_attr(test, mockall_double::double)]
use crate::workload_scheduler::dependency_state_validator::DependencyStateValidator;

use common::{
    objects::{DeletedWorkload, ExecutionState, WorkloadInstanceName, WorkloadSpec, WorkloadState},
    std_extensions::IllegalStateResult,
    to_server_interface::{ToServerInterface, ToServerSender},
};
use std::collections::HashMap;

#[cfg_attr(test, mockall_double::double)]
use crate::parameter_storage::ParameterStorage;
use crate::workload_operation::WorkloadOperation;

#[cfg(test)]
use mockall::automock;

#[derive(Debug, Clone, PartialEq)]
enum PendingEntry {
    Create(WorkloadSpec),
    Delete(DeletedWorkload),
    UpdateCreate(WorkloadSpec, DeletedWorkload),
    UpdateDelete(WorkloadSpec, DeletedWorkload),
}

type WorkloadOperationQueue = HashMap<String, PendingEntry>;

pub struct WorkloadScheduler {
    queue: WorkloadOperationQueue,
    workload_state_sender: ToServerSender,
}

#[cfg_attr(test, automock)]
impl WorkloadScheduler {
    pub fn new(workload_state_tx: ToServerSender) -> Self {
        WorkloadScheduler {
            queue: WorkloadOperationQueue::new(),
            workload_state_sender: workload_state_tx,
        }
    }

<<<<<<< HEAD
    // [impl->swdd~agent-reports-pending-create-workload-state~1]
    async fn report_pending_create_state(&self, pending_workload: &WorkloadSpec) {
        self.workload_state_sender
            .update_workload_state(vec![WorkloadState {
                instance_name: pending_workload.instance_name.clone(),
                execution_state: ExecutionState::waiting_to_start(),
            }])
            .await
            .unwrap_or_illegal_state();
    }

    // [impl->swdd~agent-reports-pending-delete-workload-state~1]
    async fn report_pending_delete_state(&self, waiting_deleted_workload: &DeletedWorkload) {
        self.workload_state_sender
            .update_workload_state(vec![WorkloadState {
                instance_name: waiting_deleted_workload.instance_name.clone(),
                execution_state: ExecutionState::waiting_to_stop(),
            }])
            .await
            .unwrap_or_illegal_state();
    }

    async fn insert_and_notify(&mut self, workload_operation: WorkloadOperation) {
        match workload_operation {
            // [impl->swdd~agent-enqueues-pending-create-workload-operations~1]
            WorkloadOperation::Create(ref workload_spec) => {
                // [impl->swdd~agent-reports-pending-create-workload-state~1]
                self.report_pending_create_state(workload_spec).await;

                self.queue.insert(
                    workload_spec.instance_name.workload_name().to_owned(),
                    workload_operation,
                );
            }
            // [impl->swdd~agent-enqueues-pending-update-workload-operations~1]
            WorkloadOperation::Update(_, ref deleted_workload) => {
                self.report_pending_delete_state(deleted_workload).await;
=======
    pub async fn enqueue_filtered_workload_operations(
        &mut self,
        new_workload_operations: Vec<WorkloadOperation>,
        workload_state_db: &ParameterStorage,
    ) -> Vec<WorkloadOperation> {
        let mut ready_workload_operations: Vec<WorkloadOperation> = Vec::new();
        let notify_on_new_entry = true;
        for workload_operation in new_workload_operations {
            match workload_operation {
                WorkloadOperation::Create(new_workload_spec) => {
                    ready_workload_operations.extend(
                        self.enqueue_pending_create(
                            new_workload_spec,
                            workload_state_db,
                            notify_on_new_entry,
                        )
                        .await,
                    );
                }
                WorkloadOperation::Update(new_workload_spec, deleted_workload) => {
                    ready_workload_operations.extend(
                        self.enqueue_pending_update(
                            new_workload_spec,
                            deleted_workload,
                            workload_state_db,
                            notify_on_new_entry,
                        )
                        .await,
                    );
                }
                WorkloadOperation::Delete(deleted_workload) => {
                    ready_workload_operations.extend(
                        self.enqueue_pending_delete(
                            deleted_workload,
                            workload_state_db,
                            notify_on_new_entry,
                        )
                        .await,
                    );
                }
                WorkloadOperation::UpdateDeleteOnly(_) => {
                    log::warn!("Skip UpdateDeleteOnly. This shall never be enqueued.")
                }
            };
        }

        // extend with existing pending update entries of the queue if their dependencies are fulfilled now
        ready_workload_operations.extend(self.next_workload_operations(workload_state_db).await);
        ready_workload_operations
    }

    pub async fn next_workload_operations(
        &mut self,
        workload_state_db: &ParameterStorage,
    ) -> Vec<WorkloadOperation> {
        // clear the whole queue without deallocating memory
        let queue_entries: Vec<PendingEntry> = self
            .queue
            .drain()
            .map(|(_, pending_workload_operation)| pending_workload_operation)
            .collect();

        // return ready workload operations and enqueue still pending workload operations again
        let mut ready_workload_operations: Vec<WorkloadOperation> = Vec::new();
        let notify_on_new_entry = false;
        for queue_entry in queue_entries {
            match queue_entry {
                PendingEntry::Create(new_workload_spec) => {
                    ready_workload_operations.extend(
                        self.enqueue_pending_create(
                            new_workload_spec,
                            workload_state_db,
                            notify_on_new_entry,
                        )
                        .await,
                    );
                }
                PendingEntry::UpdateCreate(new_workload_spec, deleted_workload) => {
                    if DependencyStateValidator::create_fulfilled(
                        &new_workload_spec,
                        workload_state_db,
                    ) {
                        ready_workload_operations.push(WorkloadOperation::Update(
                            new_workload_spec,
                            deleted_workload,
                        ));
                    } else {
                        self.queue.insert(
                            new_workload_spec.instance_name.workload_name().to_owned(),
                            PendingEntry::UpdateCreate(new_workload_spec, deleted_workload),
                        );
                    }
                }
                PendingEntry::UpdateDelete(new_workload_spec, deleted_workload) => {
                    ready_workload_operations.extend(
                        self.enqueue_pending_update(
                            new_workload_spec,
                            deleted_workload,
                            workload_state_db,
                            notify_on_new_entry,
                        )
                        .await,
                    );
                }
                PendingEntry::Delete(deleted_workload) => {
                    ready_workload_operations.extend(
                        self.enqueue_pending_delete(
                            deleted_workload,
                            workload_state_db,
                            notify_on_new_entry,
                        )
                        .await,
                    );
                }
            }
        }
        ready_workload_operations
    }
>>>>>>> 1548b204

    async fn enqueue_pending_create(
        &mut self,
        new_workload_spec: WorkloadSpec,
        workload_state_db: &ParameterStorage,
        notify_on_new_entry: bool,
    ) -> Vec<WorkloadOperation> {
        let mut ready_workload_operations = Vec::new();
        if DependencyStateValidator::create_fulfilled(&new_workload_spec, workload_state_db) {
            ready_workload_operations.push(WorkloadOperation::Create(new_workload_spec));
        } else {
            if notify_on_new_entry {
                self.report_pending_create_state(&new_workload_spec.instance_name)
                    .await;
            }
<<<<<<< HEAD
            // [impl->swdd~agent-enqueues-pending-delete-workload-operations~1]
            WorkloadOperation::Delete(ref deleted_workload) => {
                // [impl->swdd~agent-reports-pending-delete-workload-state~1]
                self.report_pending_delete_state(deleted_workload).await;
=======
>>>>>>> 1548b204

            self.queue.insert(
                new_workload_spec.instance_name.workload_name().to_owned(),
                PendingEntry::Create(new_workload_spec),
            );
        }

        ready_workload_operations
    }

    async fn enqueue_pending_update(
        &mut self,
        new_workload_spec: WorkloadSpec,
        deleted_workload: DeletedWorkload,
<<<<<<< HEAD
        dependency_state: DependencyState,
        ready_workload_operations: &mut WorkloadOperations,
    ) {
        // [impl->swdd~agent-enqueues-pending-create-on-update-workload-operations~1]
        if !dependency_state.is_pending_delete() {
=======
        workload_state_db: &ParameterStorage,
        notify_on_new_entry: bool,
    ) -> Vec<WorkloadOperation> {
        let mut ready_workload_operations = Vec::new();
        let create_fulfilled =
            DependencyStateValidator::create_fulfilled(&new_workload_spec, workload_state_db);

        let delete_fulfilled =
            DependencyStateValidator::delete_fulfilled(&deleted_workload, workload_state_db);

        if create_fulfilled && delete_fulfilled {
            // dependencies for create and delete are fulfilled, the update can be done immediately
            ready_workload_operations.push(WorkloadOperation::Update(
                new_workload_spec.clone(),
                deleted_workload.clone(),
            ));
            return ready_workload_operations;
        }

        if delete_fulfilled {
>>>>>>> 1548b204
            /* For an update with pending create dependencies but fulfilled delete dependencies
            the delete can be done immediately but the create must wait in the queue.
            If the create dependencies are already fulfilled the update must wait until the
            old workload is deleted (AT_MOST_ONCE default update strategy) */

            /* once the delete conditions are fulfilled the pending update delete is
            transformed into a pending create since the current update strategy is at most once.
            We notify a pending create state. */
            self.report_pending_create_state(&new_workload_spec.instance_name)
                .await;

            self.queue.insert(
                new_workload_spec.instance_name.workload_name().to_owned(),
                PendingEntry::UpdateCreate(new_workload_spec, deleted_workload.clone()),
            );

            ready_workload_operations.push(WorkloadOperation::UpdateDeleteOnly(deleted_workload));
        } else {
            // For an update with pending delete dependencies, the whole update is pending.
<<<<<<< HEAD

            // [impl->swdd~agent-enqueues-pending-update-workload-operations~1]
            self.insert_and_notify(WorkloadOperation::Update(new_workload, deleted_workload))
                .await;
=======
            if notify_on_new_entry {
                self.report_pending_delete_state(&deleted_workload.instance_name)
                    .await;
            }

            self.queue.insert(
                new_workload_spec.instance_name.workload_name().to_owned(),
                PendingEntry::UpdateDelete(new_workload_spec, deleted_workload),
            );
>>>>>>> 1548b204
        }
        ready_workload_operations
    }

    async fn enqueue_pending_delete(
        &mut self,
        deleted_workload: DeletedWorkload,
        workload_state_db: &ParameterStorage,
<<<<<<< HEAD
    ) -> WorkloadOperations {
        let mut ready_workload_operations = WorkloadOperations::new();
        for workload_operation in new_workload_operations {
            let dependency_state = DependencyStateValidator::dependencies_for_workload_fulfilled(
                &workload_operation,
                workload_state_db,
            );

            if dependency_state.is_pending() {
                // [impl->swdd~agent-enqueues-workload-operations-with-unfulfilled-dependencies~1]

                if let WorkloadOperation::Update(new_workload, deleted_workload) =
                    workload_operation
                {
                    // [impl->swdd~agent-enqueues-pending-update-workload-operations~1]
                    // [impl->swdd~agent-enqueues-pending-create-on-update-workload-operations~1]
                    self.enqueue_filtered_update_operation(
                        new_workload,
                        deleted_workload,
                        dependency_state,
                        &mut ready_workload_operations,
                    )
                    .await;
                } else {
                    self.insert_and_notify(workload_operation).await;
                }
            } else {
                // [impl->swdd~agent-updates-workloads-with-fulfilled-dependencies~1]
                ready_workload_operations.push(workload_operation);
=======
        notify_on_new_entry: bool,
    ) -> Vec<WorkloadOperation> {
        let mut ready_workload_operations = Vec::new();
        if DependencyStateValidator::delete_fulfilled(&deleted_workload, workload_state_db) {
            ready_workload_operations.push(WorkloadOperation::Delete(deleted_workload));
        } else {
            if notify_on_new_entry {
                self.report_pending_delete_state(&deleted_workload.instance_name)
                    .await;
>>>>>>> 1548b204
            }

            self.queue.insert(
                deleted_workload.instance_name.workload_name().to_owned(),
                PendingEntry::Delete(deleted_workload),
            );
        }

        ready_workload_operations
    }

    async fn report_pending_create_state(&self, instance_name: &WorkloadInstanceName) {
        self.workload_state_sender
            .update_workload_state(vec![WorkloadState {
                instance_name: instance_name.clone(),
                execution_state: ExecutionState::waiting_to_start(),
            }])
            .await
            .unwrap_or_illegal_state();
    }

    async fn report_pending_delete_state(
        &self,
        instance_name_deleted_workload: &WorkloadInstanceName,
    ) {
        self.workload_state_sender
            .update_workload_state(vec![WorkloadState {
                instance_name: instance_name_deleted_workload.clone(),
                execution_state: ExecutionState::waiting_to_stop(),
            }])
            .await
            .unwrap_or_illegal_state();
    }
}

//////////////////////////////////////////////////////////////////////////////
//                 ########  #######    #########  #########                //
//                    ##     ##        ##             ##                    //
//                    ##     #####     #########      ##                    //
//                    ##     ##                ##     ##                    //
//                    ##     #######   #########      ##                    //
//////////////////////////////////////////////////////////////////////////////

#[cfg(test)]
mod tests {
    use common::{
        commands::UpdateWorkloadState,
        objects::{
            generate_test_workload_spec, generate_test_workload_spec_with_param,
            generate_test_workload_state_with_workload_spec, ExecutionState, WorkloadState,
        },
        test_utils::generate_test_deleted_workload,
        to_server_interface::ToServer,
    };
    use tokio::sync::mpsc::channel;

    use super::WorkloadScheduler;
    use crate::{
        parameter_storage::MockParameterStorage,
        workload_operation::WorkloadOperation,
        workload_scheduler::{
            dependency_state_validator::MockDependencyStateValidator, scheduler::PendingEntry,
        },
    };

    const AGENT_A: &str = "agent_A";
    const WORKLOAD_NAME_1: &str = "workload_1";
    const RUNTIME: &str = "runtime";

    #[tokio::test]
    async fn utest_enqueue_and_report_workload_state_for_pending_create() {
        let _guard = crate::test_helper::MOCKALL_CONTEXT_SYNC
            .get_lock_async()
            .await;
        let (workload_state_sender, mut workload_state_receiver) = channel(1);
        let mut workload_scheduler = WorkloadScheduler::new(workload_state_sender);

        let mock_dependency_state_validator_context =
            MockDependencyStateValidator::create_fulfilled_context();
        mock_dependency_state_validator_context
            .expect()
            .return_const(false);

        let pending_workload = generate_test_workload_spec_with_param(
            AGENT_A.to_owned(),
            WORKLOAD_NAME_1.to_owned(),
            RUNTIME.to_owned(),
        );

        let workload_operations = vec![WorkloadOperation::Create(pending_workload.clone())];

        let ready_workload_operations = workload_scheduler
            .enqueue_filtered_workload_operations(
                workload_operations,
                &MockParameterStorage::default(),
            )
            .await;

        let expected_workload_state = generate_test_workload_state_with_workload_spec(
            &pending_workload.clone(),
            ExecutionState::waiting_to_start(),
        );

        assert_eq!(
            Ok(Some(ToServer::UpdateWorkloadState(UpdateWorkloadState {
                workload_states: vec![expected_workload_state]
            }))),
            tokio::time::timeout(
                tokio::time::Duration::from_millis(100),
                workload_state_receiver.recv()
            )
            .await
        );

        assert!(workload_scheduler
            .queue
            .contains_key(pending_workload.instance_name.workload_name()));

        assert!(ready_workload_operations.is_empty());
    }

    #[tokio::test]
    async fn utest_no_enqueue_and_report_for_ready_create() {
        let _guard = crate::test_helper::MOCKALL_CONTEXT_SYNC
            .get_lock_async()
            .await;
        let (workload_state_sender, mut workload_state_receiver) = channel(1);
        let mut workload_scheduler = WorkloadScheduler::new(workload_state_sender);

        let mock_dependency_state_validator_context =
            MockDependencyStateValidator::create_fulfilled_context();
        mock_dependency_state_validator_context
            .expect()
            .return_const(true);

        let ready_workload = generate_test_workload_spec_with_param(
            AGENT_A.to_owned(),
            WORKLOAD_NAME_1.to_owned(),
            RUNTIME.to_owned(),
        );

        let workload_operations = vec![WorkloadOperation::Create(ready_workload.clone())];

        let ready_workload_operations = workload_scheduler
            .enqueue_filtered_workload_operations(
                workload_operations,
                &MockParameterStorage::default(),
            )
            .await;

        assert_eq!(
            vec![WorkloadOperation::Create(ready_workload)],
            ready_workload_operations
        );

        assert!(workload_scheduler.queue.is_empty());
        assert!(workload_state_receiver.try_recv().is_err());
    }

    #[tokio::test]
    #[should_panic]
    async fn utest_report_pending_create_state_closed_receiver() {
        let _guard = crate::test_helper::MOCKALL_CONTEXT_SYNC
            .get_lock_async()
            .await;
        let (workload_state_sender, workload_state_receiver) = channel(1);
        let workload_scheduler = WorkloadScheduler::new(workload_state_sender);

        drop(workload_state_receiver);

        let pending_workload = generate_test_workload_spec();
        workload_scheduler
            .report_pending_create_state(&pending_workload.instance_name)
            .await;
    }

    #[tokio::test]
    async fn utest_enqueue_and_report_workload_state_for_pending_delete() {
        let _guard = crate::test_helper::MOCKALL_CONTEXT_SYNC
            .get_lock_async()
            .await;
        let (workload_state_sender, mut workload_state_receiver) = channel(1);
        let mut workload_scheduler = WorkloadScheduler::new(workload_state_sender);

        let mock_dependency_state_validator_context =
            MockDependencyStateValidator::delete_fulfilled_context();
        mock_dependency_state_validator_context
            .expect()
            .return_const(false);

        let pending_deleted_workload =
            generate_test_deleted_workload(AGENT_A.to_owned(), WORKLOAD_NAME_1.to_owned());

        let workload_operations = vec![WorkloadOperation::Delete(pending_deleted_workload.clone())];
        let ready_workload_operations = workload_scheduler
            .enqueue_filtered_workload_operations(
                workload_operations,
                &MockParameterStorage::default(),
            )
            .await;

        assert!(ready_workload_operations.is_empty());

        assert_eq!(
            Some(&PendingEntry::Delete(pending_deleted_workload.clone())),
            workload_scheduler
                .queue
                .get(pending_deleted_workload.instance_name.workload_name())
        );

        let expected_workload_state = WorkloadState {
            instance_name: pending_deleted_workload.instance_name,
            execution_state: ExecutionState::waiting_to_stop(),
        };

        assert_eq!(
            Ok(Some(ToServer::UpdateWorkloadState(UpdateWorkloadState {
                workload_states: vec![expected_workload_state]
            }))),
            tokio::time::timeout(
                tokio::time::Duration::from_millis(100),
                workload_state_receiver.recv()
            )
            .await
        );
    }

    #[tokio::test]
    async fn utest_no_enqueue_and_report_workload_state_for_ready_delete() {
        let _guard = crate::test_helper::MOCKALL_CONTEXT_SYNC
            .get_lock_async()
            .await;
        let (workload_state_sender, mut workload_state_receiver) = channel(1);
        let mut workload_scheduler = WorkloadScheduler::new(workload_state_sender);

        let mock_dependency_state_validator_context =
            MockDependencyStateValidator::delete_fulfilled_context();
        mock_dependency_state_validator_context
            .expect()
            .return_const(true);

        let ready_deleted_workload =
            generate_test_deleted_workload(AGENT_A.to_owned(), WORKLOAD_NAME_1.to_owned());

        let workload_operations = vec![WorkloadOperation::Delete(ready_deleted_workload.clone())];
        let ready_workload_operations = workload_scheduler
            .enqueue_filtered_workload_operations(
                workload_operations,
                &MockParameterStorage::default(),
            )
            .await;

        assert_eq!(
            vec![WorkloadOperation::Delete(ready_deleted_workload)],
            ready_workload_operations
        );

        assert!(workload_scheduler.queue.is_empty());

        assert!(workload_state_receiver.try_recv().is_err());
    }

    #[tokio::test]
    #[should_panic]
    async fn utest_report_pending_delete_state_closed_receiver() {
        let _guard = crate::test_helper::MOCKALL_CONTEXT_SYNC
            .get_lock_async()
            .await;
        let (workload_state_sender, workload_state_receiver) = channel(1);
        let workload_scheduler = WorkloadScheduler::new(workload_state_sender);

        drop(workload_state_receiver);

        let pending_workload =
            generate_test_deleted_workload(AGENT_A.to_owned(), WORKLOAD_NAME_1.to_owned());

        workload_scheduler
            .report_pending_delete_state(&pending_workload.instance_name)
            .await;
    }

    #[tokio::test]
    async fn utest_enqueue_and_report_workload_state_for_pending_update_delete_at_most_once() {
        let _guard = crate::test_helper::MOCKALL_CONTEXT_SYNC
            .get_lock_async()
            .await;
        let (workload_state_sender, mut workload_state_receiver) = channel(1);
        let mut workload_scheduler = WorkloadScheduler::new(workload_state_sender);

        let mock_dependency_state_validator_create_context =
            MockDependencyStateValidator::create_fulfilled_context();
        mock_dependency_state_validator_create_context
            .expect()
            .return_const(true);

        let mock_dependency_state_validator_delete_context =
            MockDependencyStateValidator::delete_fulfilled_context();
        mock_dependency_state_validator_delete_context
            .expect()
            .return_const(false);

        let ready_new_workload = generate_test_workload_spec_with_param(
            AGENT_A.to_owned(),
            WORKLOAD_NAME_1.to_owned(),
            RUNTIME.to_owned(),
        );

        let pending_deleted_workload = generate_test_deleted_workload(
            ready_new_workload.instance_name.agent_name().to_owned(),
            ready_new_workload.instance_name.workload_name().to_owned(),
        );

        let workload_operations = vec![WorkloadOperation::Update(
            ready_new_workload.clone(),
            pending_deleted_workload.clone(),
        )];
        let ready_workload_operations = workload_scheduler
            .enqueue_filtered_workload_operations(
                workload_operations,
                &MockParameterStorage::default(),
            )
            .await;

        assert!(ready_workload_operations.is_empty());

        assert_eq!(
            Some(&PendingEntry::UpdateDelete(
                ready_new_workload.clone(),
                pending_deleted_workload.clone()
            )),
            workload_scheduler
                .queue
                .get(pending_deleted_workload.instance_name.workload_name())
        );

        let expected_workload_state = WorkloadState {
            instance_name: pending_deleted_workload.instance_name,
            execution_state: ExecutionState::waiting_to_stop(),
        };

        assert_eq!(
            Ok(Some(ToServer::UpdateWorkloadState(UpdateWorkloadState {
                workload_states: vec![expected_workload_state]
            }))),
            tokio::time::timeout(
                tokio::time::Duration::from_millis(100),
                workload_state_receiver.recv()
            )
            .await
        );
    }

    #[tokio::test]
    async fn utest_enqueue_and_report_workload_state_for_pending_update_at_most_once() {
        let _guard = crate::test_helper::MOCKALL_CONTEXT_SYNC
            .get_lock_async()
            .await;
        let (workload_state_sender, mut workload_state_receiver) = channel(1);
        let mut workload_scheduler = WorkloadScheduler::new(workload_state_sender);

        let mock_dependency_state_validator_create_context =
            MockDependencyStateValidator::create_fulfilled_context();
        mock_dependency_state_validator_create_context
            .expect()
            .return_const(false);

        let mock_dependency_state_validator_delete_context =
            MockDependencyStateValidator::delete_fulfilled_context();
        mock_dependency_state_validator_delete_context
            .expect()
            .return_const(false);

        let ready_new_workload = generate_test_workload_spec_with_param(
            AGENT_A.to_owned(),
            WORKLOAD_NAME_1.to_owned(),
            RUNTIME.to_owned(),
        );

        let pending_deleted_workload = generate_test_deleted_workload(
            ready_new_workload.instance_name.agent_name().to_owned(),
            ready_new_workload.instance_name.workload_name().to_owned(),
        );

        let workload_operations = vec![WorkloadOperation::Update(
            ready_new_workload.clone(),
            pending_deleted_workload.clone(),
        )];
        let ready_workload_operations = workload_scheduler
            .enqueue_filtered_workload_operations(
                workload_operations,
                &MockParameterStorage::default(),
            )
            .await;

        assert!(ready_workload_operations.is_empty());

        assert_eq!(
            Some(&PendingEntry::UpdateDelete(
                ready_new_workload.clone(),
                pending_deleted_workload.clone()
            )),
            workload_scheduler
                .queue
                .get(pending_deleted_workload.instance_name.workload_name())
        );

        let expected_workload_state = WorkloadState {
            instance_name: pending_deleted_workload.instance_name,
            execution_state: ExecutionState::waiting_to_stop(),
        };

        assert_eq!(
            Ok(Some(ToServer::UpdateWorkloadState(UpdateWorkloadState {
                workload_states: vec![expected_workload_state]
            }))),
            tokio::time::timeout(
                tokio::time::Duration::from_millis(100),
                workload_state_receiver.recv()
            )
            .await
        );
    }

    #[tokio::test]
    async fn utest_enqueue_and_report_workload_state_for_pending_update_create_at_most_once() {
        let _guard = crate::test_helper::MOCKALL_CONTEXT_SYNC
            .get_lock_async()
            .await;
        let (workload_state_sender, mut workload_state_receiver) = channel(1);
        let mut workload_scheduler = WorkloadScheduler::new(workload_state_sender);

        let mock_dependency_state_validator_create_context =
            MockDependencyStateValidator::create_fulfilled_context();
        mock_dependency_state_validator_create_context
            .expect()
            .return_const(false);

        let mock_dependency_state_validator_delete_context =
            MockDependencyStateValidator::delete_fulfilled_context();
        mock_dependency_state_validator_delete_context
            .expect()
            .return_const(true);

        let pending_new_workload = generate_test_workload_spec_with_param(
            AGENT_A.to_owned(),
            WORKLOAD_NAME_1.to_owned(),
            RUNTIME.to_owned(),
        );

        let ready_deleted_workload = generate_test_deleted_workload(
            pending_new_workload.instance_name.agent_name().to_owned(),
            pending_new_workload
                .instance_name
                .workload_name()
                .to_owned(),
        );

        let workload_operations = vec![WorkloadOperation::Update(
            pending_new_workload.clone(),
            ready_deleted_workload.clone(),
        )];

        workload_scheduler
            .enqueue_filtered_workload_operations(
                workload_operations,
                &MockParameterStorage::default(),
            )
            .await;

        assert_eq!(
            Some(&PendingEntry::UpdateCreate(
                pending_new_workload.clone(),
                ready_deleted_workload.clone()
            )),
            workload_scheduler
                .queue
                .get(pending_new_workload.instance_name.workload_name())
        );

        let expected_workload_state = WorkloadState {
            instance_name: pending_new_workload.instance_name,
            execution_state: ExecutionState::waiting_to_start(),
        };

        assert_eq!(
            Ok(Some(ToServer::UpdateWorkloadState(UpdateWorkloadState {
                workload_states: vec![expected_workload_state]
            }))),
            tokio::time::timeout(
                tokio::time::Duration::from_millis(100),
                workload_state_receiver.recv()
            )
            .await
        );
    }

    #[tokio::test]
    async fn utest_immediate_delete_for_pending_update_create_at_most_once() {
        let _guard = crate::test_helper::MOCKALL_CONTEXT_SYNC
            .get_lock_async()
            .await;
        let (workload_state_sender, _workload_state_receiver) = channel(1);
        let mut workload_scheduler = WorkloadScheduler::new(workload_state_sender);

        let mock_dependency_state_validator_create_context =
            MockDependencyStateValidator::create_fulfilled_context();
        mock_dependency_state_validator_create_context
            .expect()
            .return_const(false);

        let mock_dependency_state_validator_delete_context =
            MockDependencyStateValidator::delete_fulfilled_context();
        mock_dependency_state_validator_delete_context
            .expect()
            .return_const(true);

        let pending_new_workload = generate_test_workload_spec_with_param(
            AGENT_A.to_owned(),
            WORKLOAD_NAME_1.to_owned(),
            RUNTIME.to_owned(),
        );

        let ready_deleted_workload = generate_test_deleted_workload(
            pending_new_workload.instance_name.agent_name().to_owned(),
            pending_new_workload
                .instance_name
                .workload_name()
                .to_owned(),
        );

        let workload_operations = vec![WorkloadOperation::Update(
            pending_new_workload,
            ready_deleted_workload.clone(),
        )];

        let ready_workload_operations = workload_scheduler
            .enqueue_filtered_workload_operations(
                workload_operations,
                &MockParameterStorage::default(),
            )
            .await;

        assert_eq!(
            vec![WorkloadOperation::UpdateDeleteOnly(ready_deleted_workload)],
            ready_workload_operations
        );
    }

    #[tokio::test]
    async fn utest_no_enqueue_and_report_pending_state_on_fulfilled_update_at_most_once() {
        let _guard = crate::test_helper::MOCKALL_CONTEXT_SYNC
            .get_lock_async()
            .await;
        let (workload_state_sender, mut workload_state_receiver) = channel(1);
        let mut workload_scheduler = WorkloadScheduler::new(workload_state_sender);

        let mock_dependency_state_validator_create_context =
            MockDependencyStateValidator::create_fulfilled_context();
        mock_dependency_state_validator_create_context
            .expect()
            .return_const(true);

        let mock_dependency_state_validator_delete_context =
            MockDependencyStateValidator::delete_fulfilled_context();
        mock_dependency_state_validator_delete_context
            .expect()
            .return_const(true);

        let ready_new_workload = generate_test_workload_spec_with_param(
            AGENT_A.to_owned(),
            WORKLOAD_NAME_1.to_owned(),
            RUNTIME.to_owned(),
        );

        let ready_deleted_workload = generate_test_deleted_workload(
            ready_new_workload.instance_name.agent_name().to_owned(),
            ready_new_workload.instance_name.workload_name().to_owned(),
        );

        let workload_operations = vec![WorkloadOperation::Update(
            ready_new_workload.clone(),
            ready_deleted_workload.clone(),
        )];
        let ready_workload_operations = workload_scheduler
            .enqueue_filtered_workload_operations(
                workload_operations,
                &MockParameterStorage::default(),
            )
            .await;

        assert_eq!(
            vec![WorkloadOperation::Update(
                ready_new_workload,
                ready_deleted_workload
            )],
            ready_workload_operations
        );

        assert!(workload_scheduler.queue.is_empty());

        assert!(workload_state_receiver.try_recv().is_err());
    }

    #[tokio::test]
    async fn utest_enqueue_filtered_workload_operations_get_next_ready_workload_operations() {
        let _guard = crate::test_helper::MOCKALL_CONTEXT_SYNC
            .get_lock_async()
            .await;
        let (workload_state_sender, _workload_state_receiver) = channel(1);
        let mut workload_scheduler = WorkloadScheduler::new(workload_state_sender);

        let mock_dependency_state_validator_create_context =
            MockDependencyStateValidator::create_fulfilled_context();
        mock_dependency_state_validator_create_context
            .expect()
            .once()
            .return_const(true);

        let ready_new_workload = generate_test_workload_spec_with_param(
            AGENT_A.to_owned(),
            WORKLOAD_NAME_1.to_owned(),
            RUNTIME.to_owned(),
        );

        let ready_deleted_workload = generate_test_deleted_workload(
            ready_new_workload.instance_name.agent_name().to_owned(),
            ready_new_workload.instance_name.workload_name().to_owned(),
        );

        let workload_operations = vec![];

        workload_scheduler.queue.insert(
            ready_new_workload.instance_name.workload_name().to_owned(),
            PendingEntry::UpdateCreate(ready_new_workload.clone(), ready_deleted_workload.clone()),
        );

        let ready_workload_operations = workload_scheduler
            .enqueue_filtered_workload_operations(
                workload_operations,
                &MockParameterStorage::default(),
            )
            .await;

        assert_eq!(
            vec![WorkloadOperation::Update(
                ready_new_workload,
                ready_deleted_workload
            )],
            ready_workload_operations
        );

        assert!(workload_scheduler.queue.is_empty());
    }

    #[tokio::test]
    async fn utest_enqueue_filtered_workload_operations_ignore_update_delete_only_workload_operations(
    ) {
        let _guard = crate::test_helper::MOCKALL_CONTEXT_SYNC
            .get_lock_async()
            .await;
        let (workload_state_sender, _workload_state_receiver) = channel(1);
        let mut workload_scheduler = WorkloadScheduler::new(workload_state_sender);

        let ready_deleted_workload =
            generate_test_deleted_workload(AGENT_A.to_owned(), WORKLOAD_NAME_1.to_owned());

        let workload_operations = vec![WorkloadOperation::UpdateDeleteOnly(
            ready_deleted_workload.clone(),
        )];

        let ready_workload_operations = workload_scheduler
            .enqueue_filtered_workload_operations(
                workload_operations,
                &MockParameterStorage::default(),
            )
            .await;

        assert!(ready_workload_operations.is_empty());

        assert!(workload_scheduler.queue.is_empty());
    }

    #[tokio::test]
    async fn utest_next_workload_operations_enqueue_pending_update_create_on_delete_fulfilled_update(
    ) {
        let _guard = crate::test_helper::MOCKALL_CONTEXT_SYNC
            .get_lock_async()
            .await;
        let (workload_state_sender, _workload_state_receiver) = channel(1);
        let mut workload_scheduler = WorkloadScheduler::new(workload_state_sender);

        let mock_dependency_state_validator_create_context =
            MockDependencyStateValidator::create_fulfilled_context();
        mock_dependency_state_validator_create_context
            .expect()
            .once()
            .return_const(false);

        let mock_dependency_state_validator_delete_context =
            MockDependencyStateValidator::delete_fulfilled_context();
        mock_dependency_state_validator_delete_context
            .expect()
            .return_const(true);

        let new_workload_spec = generate_test_workload_spec_with_param(
            AGENT_A.to_owned(),
            WORKLOAD_NAME_1.to_owned(),
            RUNTIME.to_owned(),
        );

        let instance_name_new_workload = new_workload_spec.instance_name.clone();

        let ready_deleted_workload = generate_test_deleted_workload(
            instance_name_new_workload.agent_name().to_owned(),
            instance_name_new_workload.workload_name().to_owned(),
        );

        workload_scheduler.queue.insert(
            instance_name_new_workload.workload_name().to_owned(),
            PendingEntry::UpdateDelete(new_workload_spec.clone(), ready_deleted_workload.clone()),
        );

        let ready_workload_operations = workload_scheduler
            .next_workload_operations(&MockParameterStorage::default())
            .await;

        assert_eq!(
            vec![WorkloadOperation::UpdateDeleteOnly(
                ready_deleted_workload.clone()
            )],
            ready_workload_operations
        );

        assert_eq!(
            Some(&PendingEntry::UpdateCreate(
                new_workload_spec,
                ready_deleted_workload
            )),
            workload_scheduler
                .queue
                .get(instance_name_new_workload.workload_name())
        );
    }

    #[tokio::test]
    async fn utest_next_workload_operations_report_pending_create_on_delete_fulfilled_update() {
        let _guard = crate::test_helper::MOCKALL_CONTEXT_SYNC
            .get_lock_async()
            .await;
        let (workload_state_sender, mut workload_state_receiver) = channel(1);
        let mut workload_scheduler = WorkloadScheduler::new(workload_state_sender);

        let mock_dependency_state_validator_create_context =
            MockDependencyStateValidator::create_fulfilled_context();
        mock_dependency_state_validator_create_context
            .expect()
            .once()
            .return_const(false);

        let mock_dependency_state_validator_delete_context =
            MockDependencyStateValidator::delete_fulfilled_context();
        mock_dependency_state_validator_delete_context
            .expect()
            .return_const(true);

        let new_workload_spec = generate_test_workload_spec_with_param(
            AGENT_A.to_owned(),
            WORKLOAD_NAME_1.to_owned(),
            RUNTIME.to_owned(),
        );

        let instance_name_new_workload = new_workload_spec.instance_name.clone();

        let ready_deleted_workload = generate_test_deleted_workload(
            instance_name_new_workload.agent_name().to_owned(),
            instance_name_new_workload.workload_name().to_owned(),
        );

        workload_scheduler.queue.insert(
            instance_name_new_workload.workload_name().to_owned(),
            PendingEntry::UpdateDelete(new_workload_spec.clone(), ready_deleted_workload.clone()),
        );

        workload_scheduler
            .next_workload_operations(&MockParameterStorage::default())
            .await;

        let expected_workload_state = WorkloadState {
            instance_name: instance_name_new_workload,
            execution_state: ExecutionState::waiting_to_start(),
        };

        assert_eq!(
            Ok(Some(ToServer::UpdateWorkloadState(UpdateWorkloadState {
                workload_states: vec![expected_workload_state]
            }))),
            tokio::time::timeout(
                tokio::time::Duration::from_millis(100),
                workload_state_receiver.recv()
            )
            .await
        );
    }

    #[tokio::test]
    async fn utest_next_workload_operations_keep_pending_delete_in_queue() {
        let _guard = crate::test_helper::MOCKALL_CONTEXT_SYNC
            .get_lock_async()
            .await;
        let (workload_state_sender, _workload_state_receiver) = channel(1);
        let mut workload_scheduler = WorkloadScheduler::new(workload_state_sender);

        let mock_dependency_state_validator_delete_context =
            MockDependencyStateValidator::delete_fulfilled_context();
        mock_dependency_state_validator_delete_context
            .expect()
            .return_const(false);

        let pending_deleted_workload =
            generate_test_deleted_workload(AGENT_A.to_owned(), WORKLOAD_NAME_1.to_owned());

        let instance_name_deleted_workload = pending_deleted_workload.instance_name.clone();

        workload_scheduler.queue.insert(
            instance_name_deleted_workload.workload_name().to_owned(),
            PendingEntry::Delete(pending_deleted_workload.clone()),
        );

        let ready_workload_operations = workload_scheduler
            .next_workload_operations(&MockParameterStorage::default())
            .await;

        assert!(ready_workload_operations.is_empty());

        assert!(workload_scheduler
            .queue
            .contains_key(instance_name_deleted_workload.workload_name()));
    }

    #[tokio::test]
    async fn utest_next_workload_operations_no_report_pending_delete_on_reenqueue() {
        let _guard = crate::test_helper::MOCKALL_CONTEXT_SYNC
            .get_lock_async()
            .await;
        let (workload_state_sender, mut workload_state_receiver) = channel(1);
        let mut workload_scheduler = WorkloadScheduler::new(workload_state_sender);

        let mock_dependency_state_validator_delete_context =
            MockDependencyStateValidator::delete_fulfilled_context();
        mock_dependency_state_validator_delete_context
            .expect()
            .return_const(false);

        let pending_deleted_workload =
            generate_test_deleted_workload(AGENT_A.to_owned(), WORKLOAD_NAME_1.to_owned());

        let instance_name_deleted_workload = pending_deleted_workload.instance_name.clone();

        workload_scheduler.queue.insert(
            instance_name_deleted_workload.workload_name().to_owned(),
            PendingEntry::Delete(pending_deleted_workload.clone()),
        );

        workload_scheduler
            .next_workload_operations(&MockParameterStorage::default())
            .await;

        assert!(workload_state_receiver.try_recv().is_err());
    }

    #[tokio::test]
    async fn utest_next_workload_operations_keep_pending_create_in_queue() {
        let _guard = crate::test_helper::MOCKALL_CONTEXT_SYNC
            .get_lock_async()
            .await;
        let (workload_state_sender, _workload_state_receiver) = channel(1);
        let mut workload_scheduler = WorkloadScheduler::new(workload_state_sender);

        let mock_dependency_state_validator_create_context =
            MockDependencyStateValidator::create_fulfilled_context();
        mock_dependency_state_validator_create_context
            .expect()
            .return_const(false);

        let pending_workload_spec = generate_test_workload_spec_with_param(
            AGENT_A.to_owned(),
            WORKLOAD_NAME_1.to_owned(),
            RUNTIME.to_owned(),
        );

        let instance_name_create_workload = pending_workload_spec.instance_name.clone();

        workload_scheduler.queue.insert(
            instance_name_create_workload.workload_name().to_owned(),
            PendingEntry::Create(pending_workload_spec.clone()),
        );

        let ready_workload_operations = workload_scheduler
            .next_workload_operations(&MockParameterStorage::default())
            .await;

        assert!(ready_workload_operations.is_empty());

        assert!(workload_scheduler
            .queue
            .contains_key(instance_name_create_workload.workload_name()));
    }

    #[tokio::test]
    async fn utest_next_workload_operations_no_report_pending_create_on_reenqueue() {
        let _guard = crate::test_helper::MOCKALL_CONTEXT_SYNC
            .get_lock_async()
            .await;
        let (workload_state_sender, mut workload_state_receiver) = channel(1);
        let mut workload_scheduler = WorkloadScheduler::new(workload_state_sender);

        let mock_dependency_state_validator_create_context =
            MockDependencyStateValidator::create_fulfilled_context();
        mock_dependency_state_validator_create_context
            .expect()
            .return_const(false);

        let pending_workload_spec = generate_test_workload_spec_with_param(
            AGENT_A.to_owned(),
            WORKLOAD_NAME_1.to_owned(),
            RUNTIME.to_owned(),
        );

        let instance_name_create_workload = pending_workload_spec.instance_name.clone();

        workload_scheduler.queue.insert(
            instance_name_create_workload.workload_name().to_owned(),
            PendingEntry::Create(pending_workload_spec.clone()),
        );

        workload_scheduler
            .next_workload_operations(&MockParameterStorage::default())
            .await;

        assert!(workload_state_receiver.try_recv().is_err());
    }

    #[tokio::test]
    async fn utest_next_workload_operations_keep_pending_update_in_queue() {
        let _guard = crate::test_helper::MOCKALL_CONTEXT_SYNC
            .get_lock_async()
            .await;
        let (workload_state_sender, _workload_state_receiver) = channel(1);
        let mut workload_scheduler = WorkloadScheduler::new(workload_state_sender);

        let mock_dependency_state_validator_create_context =
            MockDependencyStateValidator::create_fulfilled_context();
        mock_dependency_state_validator_create_context
            .expect()
            .return_const(true);

        let mock_dependency_state_validator_delete_context =
            MockDependencyStateValidator::delete_fulfilled_context();
        mock_dependency_state_validator_delete_context
            .expect()
            .return_const(false);

        let ready_workload_spec = generate_test_workload_spec_with_param(
            AGENT_A.to_owned(),
            WORKLOAD_NAME_1.to_owned(),
            RUNTIME.to_owned(),
        );

        let instance_name = ready_workload_spec.instance_name.clone();

        let pending_deleted_workload = generate_test_deleted_workload(
            instance_name.agent_name().to_owned(),
            instance_name.workload_name().to_owned(),
        );

        workload_scheduler.queue.insert(
            instance_name.workload_name().to_owned(),
            PendingEntry::UpdateDelete(
                ready_workload_spec.clone(),
                pending_deleted_workload.clone(),
            ),
        );

        let ready_workload_operations = workload_scheduler
            .next_workload_operations(&MockParameterStorage::default())
            .await;

        assert!(ready_workload_operations.is_empty());

        assert!(workload_scheduler
            .queue
            .contains_key(instance_name.workload_name()));
    }

    #[tokio::test]
    async fn utest_next_workload_operations_no_report_pending_delete_on_pending_update_reenqueue() {
        let _guard = crate::test_helper::MOCKALL_CONTEXT_SYNC
            .get_lock_async()
            .await;
        let (workload_state_sender, mut workload_state_receiver) = channel(1);
        let mut workload_scheduler = WorkloadScheduler::new(workload_state_sender);

        let mock_dependency_state_validator_create_context =
            MockDependencyStateValidator::create_fulfilled_context();
        mock_dependency_state_validator_create_context
            .expect()
            .return_const(true);

        let mock_dependency_state_validator_delete_context =
            MockDependencyStateValidator::delete_fulfilled_context();
        mock_dependency_state_validator_delete_context
            .expect()
            .return_const(false);

        let ready_workload_spec = generate_test_workload_spec_with_param(
            AGENT_A.to_owned(),
            WORKLOAD_NAME_1.to_owned(),
            RUNTIME.to_owned(),
        );

        let instance_name = ready_workload_spec.instance_name.clone();

        let pending_deleted_workload = generate_test_deleted_workload(
            instance_name.agent_name().to_owned(),
            instance_name.workload_name().to_owned(),
        );

        workload_scheduler.queue.insert(
            instance_name.workload_name().to_owned(),
            PendingEntry::UpdateDelete(
                ready_workload_spec.clone(),
                pending_deleted_workload.clone(),
            ),
        );

        workload_scheduler
            .next_workload_operations(&MockParameterStorage::default())
            .await;

        assert!(workload_state_receiver.try_recv().is_err());
    }

    #[tokio::test]
    async fn utest_next_workload_operations_remove_ready_create_from_queue() {
        let _guard = crate::test_helper::MOCKALL_CONTEXT_SYNC
            .get_lock_async()
            .await;
        let (workload_state_sender, _workload_state_receiver) = channel(1);
        let mut workload_scheduler = WorkloadScheduler::new(workload_state_sender);

        let mock_dependency_state_validator_create_context =
            MockDependencyStateValidator::create_fulfilled_context();
        mock_dependency_state_validator_create_context
            .expect()
            .return_const(true);

        let ready_workload_spec = generate_test_workload_spec_with_param(
            AGENT_A.to_owned(),
            WORKLOAD_NAME_1.to_owned(),
            RUNTIME.to_owned(),
        );

        workload_scheduler.queue.insert(
            ready_workload_spec.instance_name.workload_name().to_owned(),
            PendingEntry::Create(ready_workload_spec.clone()),
        );

        let ready_workload_operations = workload_scheduler
            .next_workload_operations(&MockParameterStorage::default())
            .await;

        assert_eq!(
            vec![WorkloadOperation::Create(ready_workload_spec)],
            ready_workload_operations
        );

        assert!(workload_scheduler.queue.is_empty());
    }

    #[tokio::test]
    async fn utest_next_workload_operations_remove_ready_delete_from_queue() {
        let _guard = crate::test_helper::MOCKALL_CONTEXT_SYNC
            .get_lock_async()
            .await;
        let (workload_state_sender, _workload_state_receiver) = channel(1);
        let mut workload_scheduler = WorkloadScheduler::new(workload_state_sender);

        let mock_dependency_state_validator_delete_context =
            MockDependencyStateValidator::delete_fulfilled_context();
        mock_dependency_state_validator_delete_context
            .expect()
            .return_const(true);

        let ready_deleted_workload =
            generate_test_deleted_workload(AGENT_A.to_owned(), WORKLOAD_NAME_1.to_owned());

        workload_scheduler.queue.insert(
            ready_deleted_workload
                .instance_name
                .workload_name()
                .to_owned(),
            PendingEntry::Delete(ready_deleted_workload.clone()),
        );

        let ready_workload_operations = workload_scheduler
            .next_workload_operations(&MockParameterStorage::default())
            .await;

        assert_eq!(
            vec![WorkloadOperation::Delete(ready_deleted_workload)],
            ready_workload_operations
        );

        assert!(workload_scheduler.queue.is_empty());
    }

    #[tokio::test]
    async fn utest_next_workload_operations_remove_ready_update_create_at_most_once_from_queue() {
        let _guard = crate::test_helper::MOCKALL_CONTEXT_SYNC
            .get_lock_async()
            .await;
        let (workload_state_sender, _workload_state_receiver) = channel(1);
        let mut workload_scheduler = WorkloadScheduler::new(workload_state_sender);

        let mock_dependency_state_validator_create_context =
            MockDependencyStateValidator::create_fulfilled_context();
        mock_dependency_state_validator_create_context
            .expect()
            .return_const(true);

        let mock_dependency_state_validator_delete_context =
            MockDependencyStateValidator::delete_fulfilled_context();
        mock_dependency_state_validator_delete_context
            .expect()
            .return_const(true);

        let ready_workload_spec = generate_test_workload_spec_with_param(
            AGENT_A.to_owned(),
            WORKLOAD_NAME_1.to_owned(),
            RUNTIME.to_owned(),
        );

        let instance_name = ready_workload_spec.instance_name.clone();

        let ready_deleted_workload = generate_test_deleted_workload(
            instance_name.agent_name().to_owned(),
            instance_name.workload_name().to_owned(),
        );

        workload_scheduler.queue.insert(
            instance_name.workload_name().to_owned(),
            PendingEntry::UpdateCreate(ready_workload_spec.clone(), ready_deleted_workload.clone()),
        );

        let ready_workload_operations = workload_scheduler
            .next_workload_operations(&MockParameterStorage::default())
            .await;

        assert_eq!(
            vec![WorkloadOperation::Update(
                ready_workload_spec,
                ready_deleted_workload
            )],
            ready_workload_operations
        );

        assert!(workload_scheduler.queue.is_empty());
    }

    #[tokio::test]
    async fn utest_next_workload_operations_remove_ready_update_delete_at_most_once_from_queue() {
        let _guard = crate::test_helper::MOCKALL_CONTEXT_SYNC
            .get_lock_async()
            .await;
        let (workload_state_sender, _workload_state_receiver) = channel(1);
        let mut workload_scheduler = WorkloadScheduler::new(workload_state_sender);

        let mock_dependency_state_validator_create_context =
            MockDependencyStateValidator::create_fulfilled_context();
        mock_dependency_state_validator_create_context
            .expect()
            .return_const(true);

        let mock_dependency_state_validator_delete_context =
            MockDependencyStateValidator::delete_fulfilled_context();
        mock_dependency_state_validator_delete_context
            .expect()
            .return_const(true);

        let ready_workload_spec = generate_test_workload_spec_with_param(
            AGENT_A.to_owned(),
            WORKLOAD_NAME_1.to_owned(),
            RUNTIME.to_owned(),
        );

        let instance_name = ready_workload_spec.instance_name.clone();

        let ready_deleted_workload = generate_test_deleted_workload(
            instance_name.agent_name().to_owned(),
            instance_name.workload_name().to_owned(),
        );

        workload_scheduler.queue.insert(
            instance_name.workload_name().to_owned(),
            PendingEntry::UpdateDelete(ready_workload_spec.clone(), ready_deleted_workload.clone()),
        );

        let ready_workload_operations = workload_scheduler
            .next_workload_operations(&MockParameterStorage::default())
            .await;

        assert_eq!(
            vec![WorkloadOperation::Update(
                ready_workload_spec,
                ready_deleted_workload
            )],
            ready_workload_operations
        );

        assert!(workload_scheduler.queue.is_empty());
    }
}<|MERGE_RESOLUTION|>--- conflicted
+++ resolved
@@ -53,45 +53,7 @@
         }
     }
 
-<<<<<<< HEAD
-    // [impl->swdd~agent-reports-pending-create-workload-state~1]
-    async fn report_pending_create_state(&self, pending_workload: &WorkloadSpec) {
-        self.workload_state_sender
-            .update_workload_state(vec![WorkloadState {
-                instance_name: pending_workload.instance_name.clone(),
-                execution_state: ExecutionState::waiting_to_start(),
-            }])
-            .await
-            .unwrap_or_illegal_state();
-    }
-
-    // [impl->swdd~agent-reports-pending-delete-workload-state~1]
-    async fn report_pending_delete_state(&self, waiting_deleted_workload: &DeletedWorkload) {
-        self.workload_state_sender
-            .update_workload_state(vec![WorkloadState {
-                instance_name: waiting_deleted_workload.instance_name.clone(),
-                execution_state: ExecutionState::waiting_to_stop(),
-            }])
-            .await
-            .unwrap_or_illegal_state();
-    }
-
-    async fn insert_and_notify(&mut self, workload_operation: WorkloadOperation) {
-        match workload_operation {
-            // [impl->swdd~agent-enqueues-pending-create-workload-operations~1]
-            WorkloadOperation::Create(ref workload_spec) => {
-                // [impl->swdd~agent-reports-pending-create-workload-state~1]
-                self.report_pending_create_state(workload_spec).await;
-
-                self.queue.insert(
-                    workload_spec.instance_name.workload_name().to_owned(),
-                    workload_operation,
-                );
-            }
-            // [impl->swdd~agent-enqueues-pending-update-workload-operations~1]
-            WorkloadOperation::Update(_, ref deleted_workload) => {
-                self.report_pending_delete_state(deleted_workload).await;
-=======
+    // [impl->swdd~agent-enqueues-workload-operations-with-unfulfilled-dependencies~1]
     pub async fn enqueue_filtered_workload_operations(
         &mut self,
         new_workload_operations: Vec<WorkloadOperation>,
@@ -102,6 +64,7 @@
         for workload_operation in new_workload_operations {
             match workload_operation {
                 WorkloadOperation::Create(new_workload_spec) => {
+                    // [impl->swdd~agent-updates-workloads-with-fulfilled-dependencies~1]
                     ready_workload_operations.extend(
                         self.enqueue_pending_create(
                             new_workload_spec,
@@ -112,7 +75,10 @@
                     );
                 }
                 WorkloadOperation::Update(new_workload_spec, deleted_workload) => {
+                    // [impl->swdd~agent-updates-workloads-with-fulfilled-dependencies~1]
                     ready_workload_operations.extend(
+                        // [impl->swdd~agent-enqueues-pending-update-workload-operations~1]
+                        // [impl->swdd~agent-enqueues-pending-create-on-update-workload-operations~1]
                         self.enqueue_pending_update(
                             new_workload_spec,
                             deleted_workload,
@@ -123,6 +89,7 @@
                     );
                 }
                 WorkloadOperation::Delete(deleted_workload) => {
+                    // [impl->swdd~agent-updates-workloads-with-fulfilled-dependencies~1]
                     ready_workload_operations.extend(
                         self.enqueue_pending_delete(
                             deleted_workload,
@@ -160,6 +127,7 @@
         for queue_entry in queue_entries {
             match queue_entry {
                 PendingEntry::Create(new_workload_spec) => {
+                    // [impl->swdd~agent-updates-workloads-with-fulfilled-dependencies~1]
                     ready_workload_operations.extend(
                         self.enqueue_pending_create(
                             new_workload_spec,
@@ -174,6 +142,7 @@
                         &new_workload_spec,
                         workload_state_db,
                     ) {
+                        // [impl->swdd~agent-updates-workloads-with-fulfilled-dependencies~1]
                         ready_workload_operations.push(WorkloadOperation::Update(
                             new_workload_spec,
                             deleted_workload,
@@ -186,6 +155,7 @@
                     }
                 }
                 PendingEntry::UpdateDelete(new_workload_spec, deleted_workload) => {
+                    // [impl->swdd~agent-updates-workloads-with-fulfilled-dependencies~1]
                     ready_workload_operations.extend(
                         self.enqueue_pending_update(
                             new_workload_spec,
@@ -197,6 +167,7 @@
                     );
                 }
                 PendingEntry::Delete(deleted_workload) => {
+                    // [impl->swdd~agent-updates-workloads-with-fulfilled-dependencies~1]
                     ready_workload_operations.extend(
                         self.enqueue_pending_delete(
                             deleted_workload,
@@ -210,8 +181,8 @@
         }
         ready_workload_operations
     }
->>>>>>> 1548b204
-
+
+    // [impl->swdd~agent-enqueues-pending-create-workload-operations~1]
     async fn enqueue_pending_create(
         &mut self,
         new_workload_spec: WorkloadSpec,
@@ -223,16 +194,10 @@
             ready_workload_operations.push(WorkloadOperation::Create(new_workload_spec));
         } else {
             if notify_on_new_entry {
+                // [impl->swdd~agent-reports-pending-create-workload-state~1]
                 self.report_pending_create_state(&new_workload_spec.instance_name)
                     .await;
             }
-<<<<<<< HEAD
-            // [impl->swdd~agent-enqueues-pending-delete-workload-operations~1]
-            WorkloadOperation::Delete(ref deleted_workload) => {
-                // [impl->swdd~agent-reports-pending-delete-workload-state~1]
-                self.report_pending_delete_state(deleted_workload).await;
-=======
->>>>>>> 1548b204
 
             self.queue.insert(
                 new_workload_spec.instance_name.workload_name().to_owned(),
@@ -243,17 +208,11 @@
         ready_workload_operations
     }
 
+    // [impl->swdd~agent-enqueues-pending-update-workload-operations~1]
     async fn enqueue_pending_update(
         &mut self,
         new_workload_spec: WorkloadSpec,
         deleted_workload: DeletedWorkload,
-<<<<<<< HEAD
-        dependency_state: DependencyState,
-        ready_workload_operations: &mut WorkloadOperations,
-    ) {
-        // [impl->swdd~agent-enqueues-pending-create-on-update-workload-operations~1]
-        if !dependency_state.is_pending_delete() {
-=======
         workload_state_db: &ParameterStorage,
         notify_on_new_entry: bool,
     ) -> Vec<WorkloadOperation> {
@@ -274,7 +233,6 @@
         }
 
         if delete_fulfilled {
->>>>>>> 1548b204
             /* For an update with pending create dependencies but fulfilled delete dependencies
             the delete can be done immediately but the create must wait in the queue.
             If the create dependencies are already fulfilled the update must wait until the
@@ -286,6 +244,7 @@
             self.report_pending_create_state(&new_workload_spec.instance_name)
                 .await;
 
+            // [impl->swdd~agent-enqueues-pending-create-on-update-workload-operations~1]
             self.queue.insert(
                 new_workload_spec.instance_name.workload_name().to_owned(),
                 PendingEntry::UpdateCreate(new_workload_spec, deleted_workload.clone()),
@@ -294,12 +253,6 @@
             ready_workload_operations.push(WorkloadOperation::UpdateDeleteOnly(deleted_workload));
         } else {
             // For an update with pending delete dependencies, the whole update is pending.
-<<<<<<< HEAD
-
-            // [impl->swdd~agent-enqueues-pending-update-workload-operations~1]
-            self.insert_and_notify(WorkloadOperation::Update(new_workload, deleted_workload))
-                .await;
-=======
             if notify_on_new_entry {
                 self.report_pending_delete_state(&deleted_workload.instance_name)
                     .await;
@@ -309,46 +262,15 @@
                 new_workload_spec.instance_name.workload_name().to_owned(),
                 PendingEntry::UpdateDelete(new_workload_spec, deleted_workload),
             );
->>>>>>> 1548b204
         }
         ready_workload_operations
     }
 
+    // [impl->swdd~agent-enqueues-pending-delete-workload-operations~1]
     async fn enqueue_pending_delete(
         &mut self,
         deleted_workload: DeletedWorkload,
         workload_state_db: &ParameterStorage,
-<<<<<<< HEAD
-    ) -> WorkloadOperations {
-        let mut ready_workload_operations = WorkloadOperations::new();
-        for workload_operation in new_workload_operations {
-            let dependency_state = DependencyStateValidator::dependencies_for_workload_fulfilled(
-                &workload_operation,
-                workload_state_db,
-            );
-
-            if dependency_state.is_pending() {
-                // [impl->swdd~agent-enqueues-workload-operations-with-unfulfilled-dependencies~1]
-
-                if let WorkloadOperation::Update(new_workload, deleted_workload) =
-                    workload_operation
-                {
-                    // [impl->swdd~agent-enqueues-pending-update-workload-operations~1]
-                    // [impl->swdd~agent-enqueues-pending-create-on-update-workload-operations~1]
-                    self.enqueue_filtered_update_operation(
-                        new_workload,
-                        deleted_workload,
-                        dependency_state,
-                        &mut ready_workload_operations,
-                    )
-                    .await;
-                } else {
-                    self.insert_and_notify(workload_operation).await;
-                }
-            } else {
-                // [impl->swdd~agent-updates-workloads-with-fulfilled-dependencies~1]
-                ready_workload_operations.push(workload_operation);
-=======
         notify_on_new_entry: bool,
     ) -> Vec<WorkloadOperation> {
         let mut ready_workload_operations = Vec::new();
@@ -356,9 +278,9 @@
             ready_workload_operations.push(WorkloadOperation::Delete(deleted_workload));
         } else {
             if notify_on_new_entry {
+                // [impl->swdd~agent-reports-pending-delete-workload-state~1]
                 self.report_pending_delete_state(&deleted_workload.instance_name)
                     .await;
->>>>>>> 1548b204
             }
 
             self.queue.insert(
@@ -369,7 +291,7 @@
 
         ready_workload_operations
     }
-
+    // [impl->swdd~agent-reports-pending-create-workload-state~1]
     async fn report_pending_create_state(&self, instance_name: &WorkloadInstanceName) {
         self.workload_state_sender
             .update_workload_state(vec![WorkloadState {
@@ -380,6 +302,7 @@
             .unwrap_or_illegal_state();
     }
 
+    // [impl->swdd~agent-reports-pending-delete-workload-state~1]
     async fn report_pending_delete_state(
         &self,
         instance_name_deleted_workload: &WorkloadInstanceName,
