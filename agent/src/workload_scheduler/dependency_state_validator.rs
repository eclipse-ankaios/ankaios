--- conflicted
+++ resolved
@@ -103,16 +103,10 @@
 #[cfg(test)]
 mod tests {
     use super::DependencyStateValidator;
-    use crate::workload_scheduler::dependency_state_validator::{
-        is_add_condition_fulfilled_by_state, is_del_condition_fulfilled_by_state,
-    };
     use crate::workload_state::workload_state_store::MockWorkloadStateStore;
 
-<<<<<<< HEAD
-    use ankaios_api::ank_base::{AddCondition, DeleteCondition, ExecutionStateSpec, WorkloadNamed};
-=======
     use ankaios_api::ank_base::{DeleteCondition, ExecutionStateSpec};
->>>>>>> 0474bfee
+
     use ankaios_api::test_utils::{
         generate_test_deleted_workload_with_dependencies,
         generate_test_deleted_workload_with_params, generate_test_workload_named, fixtures,
@@ -120,58 +114,6 @@
 
     use std::collections::HashMap;
 
-<<<<<<< HEAD
-    const AGENT_A: &str = "agent_A";
-    const WORKLOAD_NAME_1: &str = "workload_1";
-    const WORKLOAD_NAME_2: &str = "workload_2";
-    const RUNTIME: &str = "runtime";
-
-    // [utest->swdd~execution-states-of-workload-dependencies-fulfill-add-conditions~1]
-    #[test]
-    fn utest_add_condition_fulfilled_by() {
-        let add_condition = AddCondition::AddCondRunning;
-        assert!(is_add_condition_fulfilled_by_state(
-            &add_condition,
-            &ExecutionStateSpec::running()
-        ));
-
-        let add_condition = AddCondition::AddCondSucceeded;
-        assert!(is_add_condition_fulfilled_by_state(
-            &add_condition,
-            &ExecutionStateSpec::succeeded()
-        ));
-
-        let add_condition = AddCondition::AddCondFailed;
-        assert!(is_add_condition_fulfilled_by_state(
-            &add_condition,
-            &ExecutionStateSpec::failed("some failure".to_string())
-        ));
-    }
-
-    // [utest->swdd~execution-states-of-workload-dependencies-fulfill-delete-conditions~1]
-    #[test]
-    fn utest_delete_condition_fulfilled_by() {
-        let delete_condition = DeleteCondition::DelCondNotPendingNorRunning;
-        assert!(is_del_condition_fulfilled_by_state(
-            &delete_condition,
-            &ExecutionStateSpec::succeeded()
-        ));
-
-        let delete_condition = DeleteCondition::DelCondRunning;
-        assert!(is_del_condition_fulfilled_by_state(
-            &delete_condition,
-            &ExecutionStateSpec::running()
-        ));
-
-        let delete_condition = DeleteCondition::DelCondNotPendingNorRunning;
-        assert!(is_del_condition_fulfilled_by_state(
-            &delete_condition,
-            &ExecutionStateSpec::waiting_to_start()
-        ));
-    }
-
-=======
->>>>>>> 0474bfee
     // [utest->swdd~workload-ready-to-create-on-fulfilled-dependencies~1]
     // [utest->swdd~execution-states-of-workload-dependencies-fulfill-add-conditions~1]
     #[test]
