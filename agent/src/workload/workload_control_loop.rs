// Copyright (c) 2023 Elektrobit Automotive GmbH
//
// This program and the accompanying materials are made available under the
// terms of the Apache License, Version 2.0 which is available at
// https://www.apache.org/licenses/LICENSE-2.0.
//
// Unless required by applicable law or agreed to in writing, software
// distributed under the License is distributed on an "AS IS" BASIS, WITHOUT
// WARRANTIES OR CONDITIONS OF ANY KIND, either express or implied. See the
// License for the specific language governing permissions and limitations
// under the License.
//
// SPDX-License-Identifier: Apache-2.0
use super::workload_command_channel::WorkloadCommandReceiver;
use crate::runtime_connectors::{RuntimeConnector, StateChecker};
use crate::workload::WorkloadCommand;
use crate::workload::WorkloadCommandSender;
<<<<<<< HEAD
use common::objects::WorkloadState;
use common::{
    objects::{ExecutionState, WorkloadInstanceName, WorkloadSpec},
    std_extensions::IllegalStateResult,
    to_server_interface::{ToServerInterface, ToServerSender},
};
=======
use crate::workload_state::{WorkloadStateSender, WorkloadStateSenderInterface};
use common::objects::{ExecutionState, WorkloadInstanceName, WorkloadSpec};
>>>>>>> 674c28d0
use futures_util::Future;
use std::path::PathBuf;

#[cfg(not(test))]
const MAX_RESTARTS: usize = 20;

#[cfg(test)]
const MAX_RESTARTS: usize = 2;

#[cfg(not(test))]
const RETRY_WAITING_TIME_MS: u64 = 1000;

#[cfg(test)]
const RETRY_WAITING_TIME_MS: u64 = 50;

pub struct RestartCounter {
    restart_counter: usize,
}

impl RestartCounter {
    pub fn new() -> Self {
        RestartCounter { restart_counter: 1 }
    }

    pub fn reset(&mut self) {
        self.restart_counter = 1;
    }

    pub fn limit(&self) -> usize {
        MAX_RESTARTS
    }

    pub fn limit_exceeded(&self) -> bool {
        self.restart_counter > MAX_RESTARTS
    }

    pub fn count_restart(&mut self) {
        if self.restart_counter <= MAX_RESTARTS {
            self.restart_counter += 1;
        }
    }

    pub fn current_restart(&self) -> usize {
        self.restart_counter
    }
}

pub struct ControlLoopState<WorkloadId, StChecker>
where
    WorkloadId: ToString + Send + Sync + 'static,
    StChecker: StateChecker<WorkloadId> + Send + Sync + 'static,
{
    pub instance_name: WorkloadInstanceName,
    pub workload_id: Option<WorkloadId>,
    pub state_checker: Option<StChecker>,
    pub update_state_tx: WorkloadStateSender,
    pub runtime: Box<dyn RuntimeConnector<WorkloadId, StChecker>>,
    pub command_receiver: WorkloadCommandReceiver,
    pub workload_channel: WorkloadCommandSender,
    pub restart_counter: RestartCounter,
}

pub struct WorkloadControlLoop;

impl WorkloadControlLoop {
    async fn send_restart<WorkloadId, StChecker>(
        mut control_loop_state: ControlLoopState<WorkloadId, StChecker>,
        runtime_workload_config: WorkloadSpec,
        control_interface_path: Option<PathBuf>,
        error_msg: String,
    ) -> ControlLoopState<WorkloadId, StChecker>
    where
        WorkloadId: ToString + Send + Sync + 'static,
        StChecker: StateChecker<WorkloadId> + Send + Sync + 'static,
    {
        log::info!(
            "Failed to create workload: '{}': '{}'",
            control_loop_state.instance_name.workload_name(),
            error_msg
        );
        control_loop_state.workload_id = None;
        control_loop_state.state_checker = None;

        // [impl->swdd~agent-workload-control-loop-restart-workload-on-create-failure~1]
        control_loop_state
            .workload_channel
            .restart(runtime_workload_config, control_interface_path)
            .await
            .unwrap_or_else(|err| log::info!("Could not send WorkloadCommand::Restart: '{}'", err));
        control_loop_state
    }

    async fn send_restart_delayed<WorkloadId, StChecker>(
        mut control_loop_state: ControlLoopState<WorkloadId, StChecker>,
        runtime_workload_config: WorkloadSpec,
        control_interface_path: Option<PathBuf>,
        error_msg: String,
    ) -> ControlLoopState<WorkloadId, StChecker>
    where
        WorkloadId: ToString + Send + Sync + 'static,
        StChecker: StateChecker<WorkloadId> + Send + Sync + 'static,
    {
        control_loop_state.workload_id = None;
        control_loop_state.state_checker = None;
        let restart_counter: &mut RestartCounter = &mut control_loop_state.restart_counter;

        log::info!(
            "Restart '{}' out of '{}': Failed to create workload: '{}': '{}'",
            restart_counter.current_restart(),
            restart_counter.limit(),
            control_loop_state.instance_name.workload_name(),
            error_msg
        );

        restart_counter.count_restart();

        // [impl->swdd~agent-workload-control-loop-limit-restart-attempts~1]
        if restart_counter.limit_exceeded() {
            log::warn!(
                "Abort restarts: reached maximum amount of restarts ('{}')",
                restart_counter.limit()
            );

            // [impl->swdd~agent-workload-control-loop-restart-limit-set-execution-state~2]
            control_loop_state
                .update_state_tx
<<<<<<< HEAD
                .update_workload_state(vec![WorkloadState {
                    instance_name: control_loop_state.instance_name.to_owned(),
                    execution_state: ExecutionState::restart_failed_no_retry(),
                }])
                .await
                .unwrap_or_else(|err| {
                    log::error!(
                        "Failed to update workload state of workload '{}': '{}'",
                        control_loop_state.instance_name.workload_name(),
                        err
                    )
                });
=======
                .report_workload_execution_state(
                    &control_loop_state.instance_name,
                    ExecutionState::restart_failed_no_retry(),
                )
                .await;
>>>>>>> 674c28d0
            return control_loop_state;
        }

        let sender = control_loop_state.workload_channel.clone();
        tokio::task::spawn(async move {
            // [impl->swdd~agent-workload-control-loop-request-restarts-on-failing-restart-attempt~1]
            tokio::time::sleep(tokio::time::Duration::from_millis(RETRY_WAITING_TIME_MS)).await;
            log::debug!("Send WorkloadCommand::Restart.");

            sender
                .restart(runtime_workload_config, control_interface_path)
                .await
                .unwrap_or_else(|err| {
                    log::info!("Could not send WorkloadCommand::Restart: '{}'", err)
                });
        });
        control_loop_state
    }

    // [impl->swdd~agent-workload-control-loop-executes-create~2]
    async fn create<WorkloadId, StChecker, Fut>(
        mut control_loop_state: ControlLoopState<WorkloadId, StChecker>,
        new_workload_spec: WorkloadSpec,
        control_interface_path: Option<PathBuf>,
        func_on_error: impl FnOnce(
            ControlLoopState<WorkloadId, StChecker>,
            WorkloadSpec,
            Option<PathBuf>,
            String,
        ) -> Fut,
    ) -> ControlLoopState<WorkloadId, StChecker>
    where
        WorkloadId: ToString + Send + Sync + 'static,
        StChecker: StateChecker<WorkloadId> + Send + Sync + 'static,
        Fut: Future<Output = ControlLoopState<WorkloadId, StChecker>>,
    {
        control_loop_state.instance_name = new_workload_spec.instance_name.clone();

        control_loop_state
            .update_state_tx
            .report_workload_execution_state(
                &control_loop_state.instance_name,
                ExecutionState::starting_triggered(),
            )
            .await;

        match control_loop_state
            .runtime
            .create_workload(
                new_workload_spec.clone(),
                control_interface_path.clone(),
                control_loop_state.update_state_tx.clone(),
            )
            .await
        {
            Ok((new_workload_id, new_state_checker)) => {
                log::debug!(
                    "Created workload '{}' successfully.",
                    control_loop_state.instance_name.workload_name()
                );
                control_loop_state.workload_id = Some(new_workload_id);
                control_loop_state.state_checker = Some(new_state_checker);
                control_loop_state.instance_name = new_workload_spec.instance_name.clone();
                control_loop_state
            }
            Err(err) => {
                control_loop_state
                    .update_state_tx
                    .report_workload_execution_state(
                        &control_loop_state.instance_name,
                        ExecutionState::starting_failed(err.to_string()),
                    )
                    .await;

                func_on_error(
                    control_loop_state,
                    new_workload_spec,
                    control_interface_path,
                    err.to_string(),
                )
                .await
            }
        }
    }

    // [impl->swdd~agent-workload-control-loop-executes-delete~2]
    async fn delete<WorkloadId, StChecker>(
        mut control_loop_state: ControlLoopState<WorkloadId, StChecker>,
    ) -> Option<ControlLoopState<WorkloadId, StChecker>>
    where
        WorkloadId: ToString + Send + Sync + 'static,
        StChecker: StateChecker<WorkloadId> + Send + Sync + 'static,
    {
        control_loop_state
            .update_state_tx
            .report_workload_execution_state(
                &control_loop_state.instance_name,
                ExecutionState::stopping_triggered(),
            )
            .await;

        let workload_name = control_loop_state.instance_name.workload_name();
        if let Some(old_id) = control_loop_state.workload_id.take() {
            if let Err(err) = control_loop_state.runtime.delete_workload(&old_id).await {
                control_loop_state
                    .update_state_tx
                    .report_workload_execution_state(
                        &control_loop_state.instance_name,
                        ExecutionState::delete_failed(err.to_string()),
                    )
                    .await;
                // [impl->swdd~agent-workload-control-loop-delete-failed-allows-retry~1]
                log::warn!("Could not stop workload '{}': '{}'", workload_name, err);
                control_loop_state.workload_id = Some(old_id);

                return Some(control_loop_state);
            } else {
                if let Some(old_checker) = control_loop_state.state_checker.take() {
                    old_checker.stop_checker().await;
                }
                log::debug!("Stop workload complete");
<<<<<<< HEAD

                // Successfully stopped the workload and the state checker. Send a removed on the channel
                control_loop_state
                    .update_state_tx
                    .update_workload_state(vec![WorkloadState {
                        instance_name: control_loop_state.instance_name.to_owned(),
                        execution_state: ExecutionState::removed(),
                    }])
                    .await
                    .unwrap_or_illegal_state();
=======
>>>>>>> 674c28d0
            }
        } else {
            // [impl->swdd~agent-workload-control-loop-delete-broken-allowed~1]
            log::debug!("Workload '{}' already gone.", workload_name);
<<<<<<< HEAD

            // TODO: this has to be done in a better way and not repeating the code. The
            // new functionality taking care of this will come with a dedicated PR
            //
            // Successfully stopped the workload and the state checker. Send a removed on the channel
            control_loop_state
                .update_state_tx
                .update_workload_state(vec![WorkloadState {
                    instance_name: control_loop_state.instance_name.to_owned(),
                    execution_state: ExecutionState::removed(),
                }])
                .await
                .unwrap_or_illegal_state();
=======
>>>>>>> 674c28d0
        }

        // Successfully stopped the workload. Send a removed on the channel
        control_loop_state
            .update_state_tx
            .report_workload_execution_state(
                &control_loop_state.instance_name,
                ExecutionState::removed(),
            )
            .await;

        None
    }

    // [impl->swdd~agent-workload-control-loop-executes-update~2]
    async fn update<WorkloadId, StChecker>(
        mut control_loop_state: ControlLoopState<WorkloadId, StChecker>,
        new_workload_spec: Option<Box<WorkloadSpec>>,
        control_interface_path: Option<PathBuf>,
    ) -> ControlLoopState<WorkloadId, StChecker>
    where
        WorkloadId: ToString + Send + Sync + 'static,
        StChecker: StateChecker<WorkloadId> + Send + Sync + 'static,
    {
        control_loop_state
            .update_state_tx
            .report_workload_execution_state(
                &control_loop_state.instance_name,
                ExecutionState::stopping_triggered(),
            )
            .await;

        let workload_name = control_loop_state.instance_name.workload_name();
        if let Some(old_id) = control_loop_state.workload_id.take() {
            if let Err(err) = control_loop_state.runtime.delete_workload(&old_id).await {
                control_loop_state
                    .update_state_tx
                    .report_workload_execution_state(
                        &control_loop_state.instance_name,
                        ExecutionState::delete_failed(err.to_string()),
                    )
                    .await;
                // [impl->swdd~agent-workload-control-loop-update-delete-failed-allows-retry~1]
                log::warn!("Could not update workload '{}': '{}'", workload_name, err);
                control_loop_state.workload_id = Some(old_id);
                return control_loop_state;
            } else if let Some(old_checker) = control_loop_state.state_checker.take() {
                old_checker.stop_checker().await;
            }
        } else {
            // [impl->swdd~agent-workload-control-loop-update-broken-allowed~1]
            log::debug!("Workload '{}' already gone.", workload_name);
        }

        // workload is deleted or already gone, send the remove state
        control_loop_state
            .update_state_tx
<<<<<<< HEAD
            .update_workload_state(vec![WorkloadState {
                instance_name: control_loop_state.instance_name.clone(),
                execution_state: ExecutionState::removed(),
            }])
            .await
            .unwrap_or_illegal_state();
=======
            .report_workload_execution_state(
                &control_loop_state.instance_name,
                ExecutionState::removed(),
            )
            .await;
>>>>>>> 674c28d0

        // [impl->swdd~agent-workload-control-loop-reset-restart-attempts-on-update~1]
        control_loop_state.restart_counter.reset();

<<<<<<< HEAD
        // [impl->swdd~agent-perform-update-delete-only~1]
=======
>>>>>>> 674c28d0
        if let Some(spec) = new_workload_spec {
            // [impl->swdd~agent-workload-control-loop-update-create-failed-allows-retry~1]
            control_loop_state = Self::create(
                control_loop_state,
                *spec,
                control_interface_path,
                Self::send_restart,
            )
            .await;
        }
        control_loop_state
    }

    async fn restart<WorkloadId, StChecker>(
        control_loop_state: ControlLoopState<WorkloadId, StChecker>,
        runtime_workload_config: WorkloadSpec,
        control_interface_path: Option<PathBuf>,
    ) -> ControlLoopState<WorkloadId, StChecker>
    where
        WorkloadId: ToString + Send + Sync + 'static,
        StChecker: StateChecker<WorkloadId> + Send + Sync + 'static,
    {
        if control_loop_state.instance_name == runtime_workload_config.instance_name
            && control_loop_state.workload_id.is_none()
        {
            log::debug!("Next restart attempt.");
            Self::create(
                control_loop_state,
                runtime_workload_config,
                control_interface_path,
                Self::send_restart_delayed,
            )
            .await
        } else {
            // [impl->swdd~agent-workload-control-loop-prevent-restarts-on-other-workload-commands~1]
            log::debug!("Skip restart workload.");
            control_loop_state
        }
    }

    pub async fn run<WorkloadId, StChecker>(
        mut control_loop_state: ControlLoopState<WorkloadId, StChecker>,
    ) where
        WorkloadId: ToString + Send + Sync + 'static,
        StChecker: StateChecker<WorkloadId> + Send + Sync + 'static,
    {
        loop {
            match control_loop_state.command_receiver.recv().await {
                // [impl->swdd~agent-workload-control-loop-executes-delete~2]
                Some(WorkloadCommand::Delete) => {
                    log::debug!("Received WorkloadCommand::Delete.");

                    if let Some(new_control_loop_state) = Self::delete(control_loop_state).await {
                        control_loop_state = new_control_loop_state;
                    } else {
                        // [impl->swdd~agent-workload-control-loop-prevent-restarts-on-other-workload-commands~1]
                        return;
                    }
                }
                // [impl->swdd~agent-workload-control-loop-executes-update~2]
                Some(WorkloadCommand::Update(runtime_workload_config, control_interface_path)) => {
                    log::debug!("Received WorkloadCommand::Update.");

                    control_loop_state = Self::update(
                        control_loop_state,
                        runtime_workload_config,
                        control_interface_path,
                    )
                    .await;

                    log::debug!("Update workload complete");
                }
                // [impl->swdd~agent-workload-control-loop-executes-restart~1]
                Some(WorkloadCommand::Restart(runtime_workload_config, control_interface_path)) => {
                    log::debug!("Received WorkloadCommand::Restart.");

                    control_loop_state = Self::restart(
                        control_loop_state,
                        *runtime_workload_config,
                        control_interface_path,
                    )
                    .await;
                }
                // [impl->swdd~agent-workload-control-loop-executes-create~2]
                Some(WorkloadCommand::Create(runtime_workload_config, control_interface_path)) => {
                    log::debug!("Received WorkloadCommand::Create.");

                    control_loop_state = Self::create(
                        control_loop_state,
                        *runtime_workload_config,
                        control_interface_path,
                        Self::send_restart,
                    )
                    .await;
                }
                _ => {
                    log::warn!(
                        "Could not wait for internal stop command for workload '{}'.",
                        control_loop_state.instance_name.workload_name(),
                    );
                    return;
                }
            }
        }
    }
}

//////////////////////////////////////////////////////////////////////////////
//                 ########  #######    #########  #########                //
//                    ##     ##        ##             ##                    //
//                    ##     #####     #########      ##                    //
//                    ##     ##                ##     ##                    //
//                    ##     #######   #########      ##                    //
//////////////////////////////////////////////////////////////////////////////

#[cfg(test)]
mod tests {
    use std::time::Duration;

<<<<<<< HEAD
    use common::{
        commands::UpdateWorkloadState,
        objects::{generate_test_workload_spec_with_param, ExecutionState, WorkloadInstanceName},
        to_server_interface::ToServer,
=======
    use common::objects::{
        generate_test_workload_spec_with_param, ExecutionState, WorkloadInstanceName,
>>>>>>> 674c28d0
    };

    use tokio::{sync::mpsc, time::timeout};

    use crate::{
        runtime_connectors::test::{MockRuntimeConnector, RuntimeCall, StubStateChecker},
        workload::{ControlLoopState, RestartCounter, WorkloadCommandSender, WorkloadControlLoop},
        workload_state::assert_execution_state_sequence,
    };

    const RUNTIME_NAME: &str = "runtime1";
    const AGENT_NAME: &str = "agent_x";
    const WORKLOAD_1_NAME: &str = "workload1";
    const WORKLOAD_ID: &str = "workload_id_1";
    const WORKLOAD_ID_2: &str = "workload_id_2";
    const WORKLOAD_ID_3: &str = "workload_id_3";
    const PIPES_LOCATION: &str = "/some/path";
    const OLD_WORKLOAD_ID: &str = "old_workload_id";

    const TEST_EXEC_COMMAND_BUFFER_SIZE: usize = 20;

    // Unfortunately this test also executes a delete of the newly updated workload.
    // We could not avoid this as it is the only possibility to check the internal variables
    // and to properly stop the control loop in the await new command method
    // [utest->swdd~agent-workload-control-loop-executes-update~2]
    #[tokio::test]
    async fn utest_workload_obj_run_update_success() {
        let _guard = crate::test_helper::MOCKALL_CONTEXT_SYNC
            .get_lock_async()
            .await;

        let (workload_command_sender, workload_command_receiver) = WorkloadCommandSender::new();
        let (state_change_tx, state_change_rx) = mpsc::channel(TEST_EXEC_COMMAND_BUFFER_SIZE);

        let mut old_mock_state_checker = StubStateChecker::new();
        old_mock_state_checker.panic_if_not_stopped();

        // Since we also send a delete command to exit the control loop properly, the new state
        // checker will also we stopped. This also tests if the new state checker was properly stored.
        let mut new_mock_state_checker = StubStateChecker::new();
        new_mock_state_checker.panic_if_not_stopped();

        let old_workload_spec = generate_test_workload_spec_with_param(
            AGENT_NAME.to_string(),
            WORKLOAD_1_NAME.to_string(),
            RUNTIME_NAME.to_string(),
        );

        let mut new_workload_spec = old_workload_spec.clone();
        new_workload_spec.runtime_config = "changed config".to_owned();
        new_workload_spec.instance_name = WorkloadInstanceName::builder()
            .agent_name(old_workload_spec.instance_name.agent_name())
            .workload_name(old_workload_spec.instance_name.workload_name())
            .config(&new_workload_spec.runtime_config)
            .build();

        let mut runtime_mock = MockRuntimeConnector::new();
        runtime_mock
            .expect(vec![
                RuntimeCall::DeleteWorkload(OLD_WORKLOAD_ID.to_string(), Ok(())),
                RuntimeCall::CreateWorkload(
                    new_workload_spec.clone(),
                    Some(PIPES_LOCATION.into()),
                    state_change_tx.clone(),
                    Ok((WORKLOAD_ID.to_string(), new_mock_state_checker)),
                ),
                // Since we also send a delete command to exit the control loop properly, the new workload
                // will also be deleted. This also tests if the new workload id was properly stored.
                RuntimeCall::DeleteWorkload(WORKLOAD_ID.to_string(), Ok(())),
            ])
            .await;

        // Send the update command now. It will be buffered until the await receives it.
        workload_command_sender
            .update(Some(new_workload_spec.clone()), Some(PIPES_LOCATION.into()))
            .await
            .unwrap();
        // Send also a delete command so that we can properly get out of the loop
        workload_command_sender.clone().delete().await.unwrap();

        let old_instance_name = old_workload_spec.instance_name.clone();
<<<<<<< HEAD
=======
        let new_instance_name = new_workload_spec.instance_name.clone();
>>>>>>> 674c28d0
        let control_loop_state = ControlLoopState {
            instance_name: old_instance_name.clone(),
            workload_id: Some(OLD_WORKLOAD_ID.to_string()),
            state_checker: Some(old_mock_state_checker),
            update_state_tx: state_change_tx.clone(),
            runtime: Box::new(runtime_mock.clone()),
            command_receiver: workload_command_receiver,
            workload_channel: workload_command_sender,
            restart_counter: RestartCounter::new(),
        };

        assert!(timeout(
            Duration::from_millis(200),
            WorkloadControlLoop::run(control_loop_state)
        )
        .await
        .is_ok());

<<<<<<< HEAD
        let expected_state = UpdateWorkloadState {
            workload_states: vec![
                common::objects::generate_test_workload_state_with_workload_spec(
                    &old_workload_spec,
                    ExecutionState::removed(),
                ),
=======
        assert_execution_state_sequence(
            state_change_rx,
            vec![
                (&old_instance_name, ExecutionState::stopping_triggered()),
                (&old_instance_name, ExecutionState::removed()),
                (&new_instance_name, ExecutionState::starting_triggered()),
                (&new_instance_name, ExecutionState::stopping_triggered()),
                (&new_instance_name, ExecutionState::removed()),
>>>>>>> 674c28d0
            ],
        )
        .await;

        runtime_mock.assert_all_expectations().await;
    }

    #[tokio::test]
    async fn utest_workload_obj_run_update_delete_only() {
        let _guard = crate::test_helper::MOCKALL_CONTEXT_SYNC
            .get_lock_async()
            .await;

        let (workload_command_sender, workload_command_receiver) = WorkloadCommandSender::new();
        let (state_change_tx, state_change_rx) = mpsc::channel(TEST_EXEC_COMMAND_BUFFER_SIZE);

        let mut old_mock_state_checker = StubStateChecker::new();
        old_mock_state_checker.panic_if_not_stopped();

        let old_workload_spec = generate_test_workload_spec_with_param(
            AGENT_NAME.to_string(),
            WORKLOAD_1_NAME.to_string(),
            RUNTIME_NAME.to_string(),
        );

        let mut runtime_mock = MockRuntimeConnector::new();
        runtime_mock
            .expect(vec![
                RuntimeCall::DeleteWorkload(OLD_WORKLOAD_ID.to_string(), Ok(())),
                // The workload was already deleted with the previous runtime call delete.
            ])
            .await;

        // Send only the update to delete the workload
        workload_command_sender
            .update(None, Some(PIPES_LOCATION.into()))
            .await
            .unwrap();

        // Send also a delete command so that we can properly get out of the loop
        workload_command_sender.clone().delete().await.unwrap();

        let old_instance_name = old_workload_spec.instance_name.clone();
        let control_loop_state = ControlLoopState {
            instance_name: old_instance_name.clone(),
            workload_id: Some(OLD_WORKLOAD_ID.to_string()),
            state_checker: Some(old_mock_state_checker),
            update_state_tx: state_change_tx.clone(),
            runtime: Box::new(runtime_mock.clone()),
            command_receiver: workload_command_receiver,
            workload_channel: workload_command_sender,
            restart_counter: RestartCounter::new(),
        };

        assert!(timeout(
            Duration::from_millis(200),
            WorkloadControlLoop::run(control_loop_state)
        )
        .await
        .is_ok());

        assert_execution_state_sequence(
            state_change_rx,
            vec![
                (&old_instance_name, ExecutionState::stopping_triggered()),
                (&old_instance_name, ExecutionState::removed()),
            ],
        )
        .await;

        runtime_mock.assert_all_expectations().await;
    }

    #[tokio::test]
    async fn utest_workload_obj_run_update_after_update_delete_only() {
        let _guard = crate::test_helper::MOCKALL_CONTEXT_SYNC
            .get_lock_async()
            .await;

        let (workload_command_sender, workload_command_receiver) = WorkloadCommandSender::new();
        let (state_change_tx, state_change_rx) = mpsc::channel(TEST_EXEC_COMMAND_BUFFER_SIZE);

        let mut old_mock_state_checker = StubStateChecker::new();
        old_mock_state_checker.panic_if_not_stopped();

        // Since we also send a delete command to exit the control loop properly, the new state
        // checker will also we stopped. This also tests if the new state checker was properly stored.
        let mut new_mock_state_checker = StubStateChecker::new();
        new_mock_state_checker.panic_if_not_stopped();

        let old_workload_spec = generate_test_workload_spec_with_param(
            AGENT_NAME.to_string(),
            WORKLOAD_1_NAME.to_string(),
            RUNTIME_NAME.to_string(),
        );

        let mut new_workload_spec = old_workload_spec.clone();
        new_workload_spec.runtime_config = "changed config".to_owned();
        new_workload_spec.instance_name = WorkloadInstanceName::builder()
            .agent_name(old_workload_spec.instance_name.agent_name())
            .workload_name(old_workload_spec.instance_name.workload_name())
            .config(&new_workload_spec.runtime_config)
            .build();

        let mut runtime_mock = MockRuntimeConnector::new();
        runtime_mock
            .expect(vec![
                RuntimeCall::DeleteWorkload(OLD_WORKLOAD_ID.to_string(), Ok(())),
                RuntimeCall::CreateWorkload(
                    new_workload_spec.clone(),
                    Some(PIPES_LOCATION.into()),
                    state_change_tx.clone(),
                    Ok((WORKLOAD_ID.to_string(), new_mock_state_checker)),
                ),
                // Delete the new updated workload to exit the infinite loop
                RuntimeCall::DeleteWorkload(WORKLOAD_ID.to_string(), Ok(())),
            ])
            .await;

        // Send the update delete only
        workload_command_sender
            .update(None, Some(PIPES_LOCATION.into()))
            .await
            .unwrap();

        // Send the update
        workload_command_sender
            .update(Some(new_workload_spec.clone()), Some(PIPES_LOCATION.into()))
            .await
            .unwrap();

        // Send also a delete command so that we can properly get out of the loop
        workload_command_sender.clone().delete().await.unwrap();

        let old_instance_name = old_workload_spec.instance_name.clone();
        let control_loop_state = ControlLoopState {
            instance_name: old_instance_name.clone(),
            workload_id: Some(OLD_WORKLOAD_ID.to_string()),
            state_checker: Some(old_mock_state_checker),
            update_state_tx: state_change_tx.clone(),
            runtime: Box::new(runtime_mock.clone()),
            command_receiver: workload_command_receiver,
            workload_channel: workload_command_sender,
            restart_counter: RestartCounter::new(),
        };

        assert!(timeout(
            Duration::from_millis(200),
            WorkloadControlLoop::run(control_loop_state)
        )
        .await
        .is_ok());

        assert_execution_state_sequence(
            state_change_rx,
            vec![
                (&old_instance_name, ExecutionState::stopping_triggered()),
                (&old_instance_name, ExecutionState::removed()),
                (&old_instance_name, ExecutionState::stopping_triggered()),
                (&old_instance_name, ExecutionState::removed()),
            ],
        )
        .await;

        runtime_mock.assert_all_expectations().await;
    }

    // [utest->swdd~agent-perform-update-delete-only~1]
    #[tokio::test]
    async fn utest_workload_obj_run_update_delete_only() {
        let _guard = crate::test_helper::MOCKALL_CONTEXT_SYNC
            .get_lock_async()
            .await;

        let (workload_command_sender, workload_command_receiver) = WorkloadCommandSender::new();
        let (to_server_tx, mut to_server_rx) = mpsc::channel(TEST_EXEC_COMMAND_BUFFER_SIZE);

        let mut old_mock_state_checker = StubStateChecker::new();
        old_mock_state_checker.panic_if_not_stopped();

        let old_workload_spec = generate_test_workload_spec_with_param(
            AGENT_NAME.to_string(),
            WORKLOAD_1_NAME.to_string(),
            RUNTIME_NAME.to_string(),
        );

        let mut runtime_mock = MockRuntimeConnector::new();
        runtime_mock
            .expect(vec![
                RuntimeCall::DeleteWorkload(OLD_WORKLOAD_ID.to_string(), Ok(())),
                // The workload was already deleted with the previous runtime call delete.
            ])
            .await;

        // Send only the update to delete the workload
        workload_command_sender
            .update(None, Some(PIPES_LOCATION.into()))
            .await
            .unwrap();

        // Send also a delete command so that we can properly get out of the loop
        workload_command_sender.clone().delete().await.unwrap();

        let old_instance_name = old_workload_spec.instance_name.clone();
        let control_loop_state = ControlLoopState {
            instance_name: old_instance_name.clone(),
            workload_id: Some(OLD_WORKLOAD_ID.to_string()),
            state_checker: Some(old_mock_state_checker),
            update_state_tx: to_server_tx.clone(),
            runtime: Box::new(runtime_mock.clone()),
            command_receiver: workload_command_receiver,
            workload_channel: workload_command_sender,
            restart_counter: RestartCounter::new(),
        };

        assert!(timeout(
            Duration::from_millis(200),
            WorkloadControlLoop::run(control_loop_state)
        )
        .await
        .is_ok());

        let expected_state = UpdateWorkloadState {
            workload_states: vec![
                common::objects::generate_test_workload_state_with_workload_spec(
                    &old_workload_spec,
                    ExecutionState::removed(),
                ),
            ],
        };

        assert_eq!(
            timeout(Duration::from_millis(200), to_server_rx.recv()).await,
            Ok(Some(ToServer::UpdateWorkloadState(expected_state)))
        );

        runtime_mock.assert_all_expectations().await;
    }

    // [utest->swdd~agent-perform-update-delete-only~1]
    #[tokio::test]
    async fn utest_workload_obj_run_update_after_update_delete_only() {
        let _guard = crate::test_helper::MOCKALL_CONTEXT_SYNC
            .get_lock_async()
            .await;

        let (workload_command_sender, workload_command_receiver) = WorkloadCommandSender::new();
        let (to_server_tx, mut to_server_rx) = mpsc::channel(TEST_EXEC_COMMAND_BUFFER_SIZE);

        let mut old_mock_state_checker = StubStateChecker::new();
        old_mock_state_checker.panic_if_not_stopped();

        // Since we also send a delete command to exit the control loop properly, the new state
        // checker will also we stopped. This also tests if the new state checker was properly stored.
        let mut new_mock_state_checker = StubStateChecker::new();
        new_mock_state_checker.panic_if_not_stopped();

        let old_workload_spec = generate_test_workload_spec_with_param(
            AGENT_NAME.to_string(),
            WORKLOAD_1_NAME.to_string(),
            RUNTIME_NAME.to_string(),
        );

        let mut new_workload_spec = old_workload_spec.clone();
        new_workload_spec.runtime_config = "changed config".to_owned();
        new_workload_spec.instance_name = WorkloadInstanceName::builder()
            .agent_name(old_workload_spec.instance_name.agent_name())
            .workload_name(old_workload_spec.instance_name.workload_name())
            .config(&new_workload_spec.runtime_config)
            .build();

        let mut runtime_mock = MockRuntimeConnector::new();
        runtime_mock
            .expect(vec![
                RuntimeCall::DeleteWorkload(OLD_WORKLOAD_ID.to_string(), Ok(())),
                RuntimeCall::CreateWorkload(
                    new_workload_spec.clone(),
                    Some(PIPES_LOCATION.into()),
                    to_server_tx.clone(),
                    Ok((WORKLOAD_ID.to_string(), new_mock_state_checker)),
                ),
                // Delete the new updated workload to exit the infinite loop
                RuntimeCall::DeleteWorkload(WORKLOAD_ID.to_string(), Ok(())),
            ])
            .await;

        // Send the update delete only
        workload_command_sender
            .update(None, Some(PIPES_LOCATION.into()))
            .await
            .unwrap();

        // Send the update
        workload_command_sender
            .update(Some(new_workload_spec.clone()), Some(PIPES_LOCATION.into()))
            .await
            .unwrap();

        // Send also a delete command so that we can properly get out of the loop
        workload_command_sender.clone().delete().await.unwrap();

        let old_instance_name = old_workload_spec.instance_name.clone();
        let control_loop_state = ControlLoopState {
            instance_name: old_instance_name.clone(),
            workload_id: Some(OLD_WORKLOAD_ID.to_string()),
            state_checker: Some(old_mock_state_checker),
            update_state_tx: to_server_tx.clone(),
            runtime: Box::new(runtime_mock.clone()),
            command_receiver: workload_command_receiver,
            workload_channel: workload_command_sender,
            restart_counter: RestartCounter::new(),
        };

        assert!(timeout(
            Duration::from_millis(200),
            WorkloadControlLoop::run(control_loop_state)
        )
        .await
        .is_ok());

        let expected_state_old_workload = UpdateWorkloadState {
            workload_states: vec![
                common::objects::generate_test_workload_state_with_workload_spec(
                    &old_workload_spec,
                    ExecutionState::removed(),
                ),
            ],
        };

        assert_eq!(
            timeout(Duration::from_millis(200), to_server_rx.recv()).await,
            Ok(Some(ToServer::UpdateWorkloadState(
                expected_state_old_workload
            )))
        );

        /* because of the 2nd update it retires to delete the old workload again
        and sends the removed state, but it is already gone */
        assert!(timeout(Duration::from_millis(200), to_server_rx.recv())
            .await
            .is_ok());

        let expected_state_new_workload = UpdateWorkloadState {
            workload_states: vec![
                common::objects::generate_test_workload_state_with_workload_spec(
                    &new_workload_spec,
                    ExecutionState::removed(),
                ),
            ],
        };

        assert_eq!(
            timeout(Duration::from_millis(200), to_server_rx.recv()).await,
            Ok(Some(ToServer::UpdateWorkloadState(
                expected_state_new_workload
            )))
        );

        runtime_mock.assert_all_expectations().await;
    }

    // [utest->swdd~agent-workload-control-loop-update-broken-allowed~1]
    #[tokio::test]
    async fn utest_workload_obj_run_update_broken_allowed() {
        let _guard = crate::test_helper::MOCKALL_CONTEXT_SYNC
            .get_lock_async()
            .await;

        let (workload_command_sender, workload_command_receiver) = WorkloadCommandSender::new();
        let (state_change_tx, state_change_rx) = mpsc::channel(TEST_EXEC_COMMAND_BUFFER_SIZE);

        // Since we also send a delete command to exit the control loop properly, the new state
        // checker will also be stopped. This also tests if the new state checker was properly stored.
        let mut new_mock_state_checker = StubStateChecker::new();
        new_mock_state_checker.panic_if_not_stopped();

        let old_workload_spec = generate_test_workload_spec_with_param(
            AGENT_NAME.to_string(),
            WORKLOAD_1_NAME.to_string(),
            RUNTIME_NAME.to_string(),
        );

        let mut new_workload_spec = old_workload_spec.clone();
        new_workload_spec.runtime_config = "changed config".to_owned();
        new_workload_spec.instance_name = WorkloadInstanceName::builder()
            .agent_name(old_workload_spec.instance_name.agent_name())
            .workload_name(old_workload_spec.instance_name.workload_name())
            .config(&new_workload_spec.runtime_config)
            .build();
        let mut runtime_mock = MockRuntimeConnector::new();
        runtime_mock
            .expect(vec![
                RuntimeCall::CreateWorkload(
                    new_workload_spec.clone(),
                    Some(PIPES_LOCATION.into()),
                    state_change_tx.clone(),
                    Ok((WORKLOAD_ID.to_string(), new_mock_state_checker)),
                ),
                // Since we also send a delete command to exit the control loop properly, the new workload
                // will also be deleted. This also tests if the new workload id was properly stored.
                RuntimeCall::DeleteWorkload(WORKLOAD_ID.to_string(), Ok(())),
            ])
            .await;

        // Send the update command now. It will be buffered until the await receives it.
        workload_command_sender
            .update(Some(new_workload_spec.clone()), Some(PIPES_LOCATION.into()))
            .await
            .unwrap();
        // Send also a delete command so that we can properly get out of the loop
        workload_command_sender.clone().delete().await.unwrap();

        let old_instance_name = old_workload_spec.instance_name.clone();
<<<<<<< HEAD
        let control_loop_state = ControlLoopState {
            instance_name: old_instance_name,
=======
        let new_instance_name = new_workload_spec.instance_name.clone();
        let control_loop_state = ControlLoopState {
            instance_name: old_instance_name.clone(),
>>>>>>> 674c28d0
            workload_id: None,
            state_checker: None,
            update_state_tx: state_change_tx.clone(),
            runtime: Box::new(runtime_mock.clone()),
            command_receiver: workload_command_receiver,
            workload_channel: workload_command_sender,
            restart_counter: RestartCounter::new(),
        };

        assert!(timeout(
            Duration::from_millis(200),
            WorkloadControlLoop::run(control_loop_state)
        )
        .await
        .is_ok());

<<<<<<< HEAD
        let expected_state = UpdateWorkloadState {
            workload_states: vec![
                common::objects::generate_test_workload_state_with_workload_spec(
                    &old_workload_spec,
                    ExecutionState::removed(),
                ),
=======
        assert_execution_state_sequence(
            state_change_rx,
            vec![
                (&old_instance_name, ExecutionState::stopping_triggered()),
                (&old_instance_name, ExecutionState::removed()),
                (&new_instance_name, ExecutionState::starting_triggered()),
                (&new_instance_name, ExecutionState::stopping_triggered()),
                (&new_instance_name, ExecutionState::removed()),
>>>>>>> 674c28d0
            ],
        )
        .await;

        runtime_mock.assert_all_expectations().await;
    }

    // [utest->swdd~agent-workload-control-loop-update-delete-failed-allows-retry~1]
    #[tokio::test]
    async fn utest_workload_obj_run_update_delete_failed_allows_retry() {
        let _guard = crate::test_helper::MOCKALL_CONTEXT_SYNC
            .get_lock_async()
            .await;

        let (workload_command_sender, workload_command_receiver) = WorkloadCommandSender::new();
        let (state_change_tx, state_change_rx) = mpsc::channel(TEST_EXEC_COMMAND_BUFFER_SIZE);

        let mut old_mock_state_checker = StubStateChecker::new();
        old_mock_state_checker.panic_if_not_stopped();

        let old_workload_spec = generate_test_workload_spec_with_param(
            AGENT_NAME.to_string(),
            WORKLOAD_1_NAME.to_string(),
            RUNTIME_NAME.to_string(),
        );

        let mut new_workload_spec = old_workload_spec.clone();
        new_workload_spec.runtime_config = "changed config".to_owned();
        new_workload_spec.instance_name = WorkloadInstanceName::builder()
            .agent_name(old_workload_spec.instance_name.agent_name())
            .workload_name(old_workload_spec.instance_name.workload_name())
            .config(&new_workload_spec.runtime_config)
            .build();

        let mut runtime_mock = MockRuntimeConnector::new();
        runtime_mock
            .expect(vec![
                RuntimeCall::DeleteWorkload(
                    OLD_WORKLOAD_ID.to_string(),
                    Err(crate::runtime_connectors::RuntimeError::Delete(
                        "some delete error".to_string(),
                    )),
                ),
                // Since we also send a delete command to exit the control loop properly, we need to delete the workload now
                // This also tests if the old workload id was properly stored.
                RuntimeCall::DeleteWorkload(OLD_WORKLOAD_ID.to_string(), Ok(())),
            ])
            .await;

        // Send the update command now. It will be buffered until the await receives it.
        workload_command_sender
            .update(Some(new_workload_spec.clone()), Some(PIPES_LOCATION.into()))
            .await
            .unwrap();
        // Send also a delete command so that we can properly get out of the loop
        workload_command_sender.clone().delete().await.unwrap();

        let old_instance_name = old_workload_spec.instance_name.clone();
        let control_loop_state = ControlLoopState {
<<<<<<< HEAD
            instance_name: old_instance_name,
=======
            instance_name: old_instance_name.clone(),
>>>>>>> 674c28d0
            workload_id: Some(OLD_WORKLOAD_ID.to_string()),
            state_checker: Some(old_mock_state_checker),
            update_state_tx: state_change_tx.clone(),
            runtime: Box::new(runtime_mock.clone()),
            command_receiver: workload_command_receiver,
            workload_channel: workload_command_sender,
            restart_counter: RestartCounter::new(),
        };

        assert!(timeout(
            Duration::from_millis(200),
            WorkloadControlLoop::run(control_loop_state)
        )
        .await
        .is_ok());

<<<<<<< HEAD
        let expected_state = UpdateWorkloadState {
            workload_states: vec![
                common::objects::generate_test_workload_state_with_workload_spec(
                    &old_workload_spec,
                    ExecutionState::removed(),
=======
        assert_execution_state_sequence(
            state_change_rx,
            vec![
                (&old_instance_name, ExecutionState::stopping_triggered()),
                (
                    &old_instance_name,
                    ExecutionState::delete_failed("some delete error"),
>>>>>>> 674c28d0
                ),
                (&old_instance_name, ExecutionState::stopping_triggered()),
                (&old_instance_name, ExecutionState::removed()),
            ],
        )
        .await;

        assert!(timeout(Duration::from_millis(200), to_server_rx.recv())
            .await
            .is_err());

        runtime_mock.assert_all_expectations().await;
    }

    // [utest->swdd~agent-workload-control-loop-update-create-failed-allows-retry~1]
    #[tokio::test]
    async fn utest_workload_obj_run_update_create_failed_allows_retry() {
        let _guard = crate::test_helper::MOCKALL_CONTEXT_SYNC
            .get_lock_async()
            .await;

        let (workload_command_sender, workload_command_receiver) = WorkloadCommandSender::new();
        let (state_change_tx, state_change_rx) = mpsc::channel(TEST_EXEC_COMMAND_BUFFER_SIZE);

        let mut old_mock_state_checker = StubStateChecker::new();
        old_mock_state_checker.panic_if_not_stopped();

        let old_workload_spec = generate_test_workload_spec_with_param(
            AGENT_NAME.to_string(),
            WORKLOAD_1_NAME.to_string(),
            RUNTIME_NAME.to_string(),
        );

        let mut new_workload_spec = old_workload_spec.clone();
        new_workload_spec.runtime_config = "changed config".to_owned();
        new_workload_spec.instance_name = WorkloadInstanceName::builder()
            .agent_name(old_workload_spec.instance_name.agent_name())
            .workload_name(old_workload_spec.instance_name.workload_name())
            .config(&new_workload_spec.runtime_config)
            .build();

        let mut runtime_mock = MockRuntimeConnector::new();
        runtime_mock
            .expect(vec![
                RuntimeCall::DeleteWorkload(OLD_WORKLOAD_ID.to_string(), Ok(())),
                RuntimeCall::CreateWorkload(
                    new_workload_spec.clone(),
                    Some(PIPES_LOCATION.into()),
                    state_change_tx.clone(),
                    Err(crate::runtime_connectors::RuntimeError::Create(
                        "some create error".to_string(),
                    )),
                ),
                // We also send a delete command, but as no new workload was generated, there is also no
                // new ID so no call to the runtime is expected to happen here.
            ])
            .await;

        // Send the update command now. It will be buffered until the await receives it.
        workload_command_sender
            .update(Some(new_workload_spec.clone()), Some(PIPES_LOCATION.into()))
            .await
            .unwrap();
        // Send also a delete command so that we can properly get out of the loop
        workload_command_sender.clone().delete().await.unwrap();

        let old_instance_name = old_workload_spec.instance_name.clone();
<<<<<<< HEAD
        let control_loop_state = ControlLoopState {
            instance_name: old_instance_name,
=======
        let new_instance_name = new_workload_spec.instance_name.clone();
        let control_loop_state = ControlLoopState {
            instance_name: old_instance_name.clone(),
>>>>>>> 674c28d0
            workload_id: Some(OLD_WORKLOAD_ID.to_string()),
            state_checker: Some(old_mock_state_checker),
            update_state_tx: state_change_tx.clone(),
            runtime: Box::new(runtime_mock.clone()),
            command_receiver: workload_command_receiver,
            workload_channel: workload_command_sender,
            restart_counter: RestartCounter::new(),
        };

        assert!(timeout(
            Duration::from_millis(200),
            WorkloadControlLoop::run(control_loop_state)
        )
        .await
        .is_ok());

<<<<<<< HEAD
        let expected_state = ToServer::UpdateWorkloadState(UpdateWorkloadState {
            workload_states: vec![
                common::objects::generate_test_workload_state_with_workload_spec(
                    &old_workload_spec,
                    ExecutionState::removed(),
=======
        assert_execution_state_sequence(
            state_change_rx,
            vec![
                (&old_instance_name, ExecutionState::stopping_triggered()),
                (&old_instance_name, ExecutionState::removed()),
                (&new_instance_name, ExecutionState::starting_triggered()),
                (
                    &new_instance_name,
                    ExecutionState::starting_failed("some create error"),
>>>>>>> 674c28d0
                ),
                (&new_instance_name, ExecutionState::stopping_triggered()),
                (&new_instance_name, ExecutionState::removed()),
            ],
<<<<<<< HEAD
        });

        assert_eq!(
            Ok(Some(expected_state.clone())),
            timeout(Duration::from_millis(200), to_server_rx.recv()).await
        );

        assert_eq!(
            Ok(Some(expected_state)),
            timeout(Duration::from_millis(200), to_server_rx.recv()).await
        );
=======
        )
        .await;
>>>>>>> 674c28d0

        runtime_mock.assert_all_expectations().await;
    }

    // [utest->swdd~agent-workload-control-loop-executes-delete~2]
    #[tokio::test]
    async fn utest_workload_obj_run_delete_success() {
        let _guard = crate::test_helper::MOCKALL_CONTEXT_SYNC
            .get_lock_async()
            .await;

        let (workload_command_sender, workload_command_receiver) = WorkloadCommandSender::new();
        let (state_change_tx, state_change_rx) = mpsc::channel(TEST_EXEC_COMMAND_BUFFER_SIZE);

        let mut mock_state_checker = StubStateChecker::new();
        mock_state_checker.panic_if_not_stopped();

        let mut runtime_mock = MockRuntimeConnector::new();
        runtime_mock
            .expect(vec![RuntimeCall::DeleteWorkload(
                OLD_WORKLOAD_ID.to_string(),
                Ok(()),
            )])
            .await;

        // Send the delete command now. It will be buffered until the await receives it.
        workload_command_sender.clone().delete().await.unwrap();

        let workload_spec = generate_test_workload_spec_with_param(
            AGENT_NAME.to_string(),
            WORKLOAD_1_NAME.to_string(),
            RUNTIME_NAME.to_string(),
        );

        let instance_name = workload_spec.instance_name.clone();

        let control_loop_state = ControlLoopState {
<<<<<<< HEAD
            instance_name,
=======
            instance_name: instance_name.clone(),
>>>>>>> 674c28d0
            workload_id: Some(OLD_WORKLOAD_ID.to_string()),
            state_checker: Some(mock_state_checker),
            update_state_tx: state_change_tx.clone(),
            runtime: Box::new(runtime_mock.clone()),
            command_receiver: workload_command_receiver,
            workload_channel: workload_command_sender,
            restart_counter: RestartCounter::new(),
        };

        assert!(timeout(
            Duration::from_millis(200),
            WorkloadControlLoop::run(control_loop_state)
        )
        .await
        .is_ok());

<<<<<<< HEAD
        let expected_state = UpdateWorkloadState {
            workload_states: vec![
                common::objects::generate_test_workload_state_with_workload_spec(
                    &workload_spec,
                    ExecutionState::removed(),
                ),
=======
        assert_execution_state_sequence(
            state_change_rx,
            vec![
                (&instance_name, ExecutionState::stopping_triggered()),
                (&instance_name, ExecutionState::removed()),
>>>>>>> 674c28d0
            ],
        )
        .await;

        runtime_mock.assert_all_expectations().await;
    }

    // [utest->swdd~agent-workload-control-loop-delete-failed-allows-retry~1]
    #[tokio::test]
    async fn utest_workload_obj_run_delete_failed_allows_retry() {
        let _guard = crate::test_helper::MOCKALL_CONTEXT_SYNC
            .get_lock_async()
            .await;

        let (workload_command_sender, workload_command_receiver) = WorkloadCommandSender::new();
        let (state_change_tx, state_change_rx) = mpsc::channel(TEST_EXEC_COMMAND_BUFFER_SIZE);

        let mut mock_state_checker = StubStateChecker::new();
        mock_state_checker.panic_if_not_stopped();

        let mut runtime_mock = MockRuntimeConnector::new();
        runtime_mock
            .expect(vec![
                RuntimeCall::DeleteWorkload(
                    OLD_WORKLOAD_ID.to_string(),
                    Err(crate::runtime_connectors::RuntimeError::Delete(
                        "some delete error".to_string(),
                    )),
                ),
                // First fail, now success
                RuntimeCall::DeleteWorkload(OLD_WORKLOAD_ID.to_string(), Ok(())),
            ])
            .await;

        // Send the delete command now. It will be buffered until the await receives it.
        workload_command_sender.clone().delete().await.unwrap();
        workload_command_sender.clone().delete().await.unwrap();

        let workload_spec = generate_test_workload_spec_with_param(
            AGENT_NAME.to_string(),
            WORKLOAD_1_NAME.to_string(),
            RUNTIME_NAME.to_string(),
        );
        let instance_name = workload_spec.instance_name.clone();

        let control_loop_state = ControlLoopState {
<<<<<<< HEAD
            instance_name,
=======
            instance_name: instance_name.clone(),
>>>>>>> 674c28d0
            workload_id: Some(OLD_WORKLOAD_ID.to_string()),
            state_checker: Some(mock_state_checker),
            update_state_tx: state_change_tx.clone(),
            runtime: Box::new(runtime_mock.clone()),
            command_receiver: workload_command_receiver,
            workload_channel: workload_command_sender,
            restart_counter: RestartCounter::new(),
        };

        assert!(timeout(
            Duration::from_millis(200),
            WorkloadControlLoop::run(control_loop_state)
        )
        .await
        .is_ok());

<<<<<<< HEAD
        let expected_state = UpdateWorkloadState {
            workload_states: vec![
                common::objects::generate_test_workload_state_with_workload_spec(
                    &workload_spec,
                    ExecutionState::removed(),
=======
        assert_execution_state_sequence(
            state_change_rx,
            vec![
                (&instance_name, ExecutionState::stopping_triggered()),
                (
                    &instance_name,
                    ExecutionState::delete_failed("some delete error"),
>>>>>>> 674c28d0
                ),
                (&instance_name, ExecutionState::stopping_triggered()),
                (&instance_name, ExecutionState::removed()),
            ],
        )
        .await;

        runtime_mock.assert_all_expectations().await;
    }

    // [utest->swdd~agent-workload-control-loop-delete-broken-allowed~1]
    #[tokio::test]
    async fn utest_workload_obj_run_delete_already_gone() {
        let _guard = crate::test_helper::MOCKALL_CONTEXT_SYNC
            .get_lock_async()
            .await;

        let (workload_command_sender, workload_command_receiver) = WorkloadCommandSender::new();
        let (state_change_tx, _state_change_rx) = mpsc::channel(TEST_EXEC_COMMAND_BUFFER_SIZE);

        let runtime_mock = MockRuntimeConnector::new();

        // Send the delete command now. It will be buffered until the await receives it.
        workload_command_sender.clone().delete().await.unwrap();

        let workload_spec = generate_test_workload_spec_with_param(
            AGENT_NAME.to_string(),
            WORKLOAD_1_NAME.to_string(),
            RUNTIME_NAME.to_string(),
        );

        let instance_name = workload_spec.instance_name.clone();

        let control_loop_state = ControlLoopState {
            instance_name,
            workload_id: None,
            state_checker: None,
            update_state_tx: state_change_tx.clone(),
            runtime: Box::new(runtime_mock.clone()),
            command_receiver: workload_command_receiver,
            workload_channel: workload_command_sender,
            restart_counter: RestartCounter::new(),
        };

        assert!(timeout(
            Duration::from_millis(200),
            WorkloadControlLoop::run(control_loop_state)
        )
        .await
        .is_ok());

        runtime_mock.assert_all_expectations().await;
    }

    // [utest->swdd~agent-workload-control-loop-executes-create~2]
    #[tokio::test]
    async fn utest_workload_obj_run_create_successful() {
        let _ = env_logger::builder().is_test(true).try_init();
        let _guard = crate::test_helper::MOCKALL_CONTEXT_SYNC
            .get_lock_async()
            .await;

        let (workload_command_sender, workload_command_receiver) = WorkloadCommandSender::new();
        let (state_change_tx, _state_change_rx) = mpsc::channel(TEST_EXEC_COMMAND_BUFFER_SIZE);

        let workload_spec = generate_test_workload_spec_with_param(
            AGENT_NAME.to_string(),
            WORKLOAD_1_NAME.to_string(),
            RUNTIME_NAME.to_string(),
        );

        let instance_name = workload_spec.instance_name.clone();

        let mut new_mock_state_checker = StubStateChecker::new();
        new_mock_state_checker.panic_if_not_stopped();

        let mut runtime_mock = MockRuntimeConnector::new();
        runtime_mock
            .expect(vec![
                RuntimeCall::CreateWorkload(
                    workload_spec.clone(),
                    Some(PIPES_LOCATION.into()),
                    state_change_tx.clone(),
                    Ok((WORKLOAD_ID.to_string(), new_mock_state_checker)),
                ),
                // Since we also send a delete command to exit the control loop properly, the new workload
                // will also be deleted. This also tests if the new workload id was properly stored.
                RuntimeCall::DeleteWorkload(WORKLOAD_ID.to_string(), Ok(())),
            ])
            .await;

        workload_command_sender
            .create(workload_spec, Some(PIPES_LOCATION.into()))
            .await
            .unwrap();

        let workload_command_sender_clone = workload_command_sender.clone();
        tokio::spawn(async move {
            tokio::time::sleep(tokio::time::Duration::from_millis(50)).await;
            workload_command_sender_clone.delete().await.unwrap();
        });

        let control_loop_state = ControlLoopState {
            instance_name,
            workload_id: None,
            state_checker: None,
            update_state_tx: state_change_tx.clone(),
            runtime: Box::new(runtime_mock.clone()),
            command_receiver: workload_command_receiver,
            workload_channel: workload_command_sender,
            restart_counter: RestartCounter::new(),
        };

        assert!(timeout(
            Duration::from_millis(100),
            WorkloadControlLoop::run(control_loop_state)
        )
        .await
        .is_ok());

        runtime_mock.assert_all_expectations().await;
    }

    // [utest->swdd~agent-workload-control-loop-executes-create~2]
    // [utest->swdd~agent-workload-control-loop-restart-workload-on-create-failure~1]
    #[tokio::test]
    async fn utest_workload_obj_run_restart_successful_after_create_command_fails() {
        let _ = env_logger::builder().is_test(true).try_init();
        let _guard = crate::test_helper::MOCKALL_CONTEXT_SYNC
            .get_lock_async()
            .await;

        let (workload_command_sender, workload_command_receiver) = WorkloadCommandSender::new();
        let (state_change_tx, _state_change_rx) = mpsc::channel(TEST_EXEC_COMMAND_BUFFER_SIZE);

        let workload_spec = generate_test_workload_spec_with_param(
            AGENT_NAME.to_string(),
            WORKLOAD_1_NAME.to_string(),
            RUNTIME_NAME.to_string(),
        );

        let instance_name = workload_spec.instance_name.clone();

        let mut new_mock_state_checker = StubStateChecker::new();
        new_mock_state_checker.panic_if_not_stopped();

        let mut runtime_mock = MockRuntimeConnector::new();
        runtime_mock
            .expect(vec![
                RuntimeCall::CreateWorkload(
                    workload_spec.clone(),
                    Some(PIPES_LOCATION.into()),
                    state_change_tx.clone(),
                    Err(crate::runtime_connectors::RuntimeError::Create(
                        "some create error".to_string(),
                    )),
                ),
                RuntimeCall::CreateWorkload(
                    workload_spec.clone(),
                    Some(PIPES_LOCATION.into()),
                    state_change_tx.clone(),
                    Ok((WORKLOAD_ID.to_string(), new_mock_state_checker)),
                ),
                // Since we also send a delete command to exit the control loop properly, the new workload
                // will also be deleted. This also tests if the new workload id was properly stored.
                RuntimeCall::DeleteWorkload(WORKLOAD_ID.to_string(), Ok(())),
            ])
            .await;

        workload_command_sender
            .create(workload_spec, Some(PIPES_LOCATION.into()))
            .await
            .unwrap();

        let workload_command_sender_clone = workload_command_sender.clone();
        tokio::spawn(async move {
            tokio::time::sleep(tokio::time::Duration::from_millis(100)).await;
            workload_command_sender_clone.delete().await.unwrap();
        });

        let control_loop_state = ControlLoopState {
            instance_name,
            workload_id: None,
            state_checker: None,
            update_state_tx: state_change_tx.clone(),
            runtime: Box::new(runtime_mock.clone()),
            command_receiver: workload_command_receiver,
            workload_channel: workload_command_sender,
            restart_counter: RestartCounter::new(),
        };

        assert!(timeout(
            Duration::from_millis(200),
            WorkloadControlLoop::run(control_loop_state)
        )
        .await
        .is_ok());

        runtime_mock.assert_all_expectations().await;
    }

    // [utest->swdd~agent-workload-control-loop-executes-create~2]
    // [utest->swdd~agent-workload-control-loop-restart-workload-on-create-failure~1]
    #[tokio::test]
    async fn utest_workload_obj_run_create_with_restart_workload_command_channel_closed() {
        let _ = env_logger::builder().is_test(true).try_init();
        let _guard = crate::test_helper::MOCKALL_CONTEXT_SYNC
            .get_lock_async()
            .await;

        let (workload_command_sender, mut workload_command_receiver) = WorkloadCommandSender::new();
        let (state_change_tx, _state_change_rx) = mpsc::channel(TEST_EXEC_COMMAND_BUFFER_SIZE);

        let workload_spec = generate_test_workload_spec_with_param(
            AGENT_NAME.to_string(),
            WORKLOAD_1_NAME.to_string(),
            RUNTIME_NAME.to_string(),
        );

        let instance_name = workload_spec.instance_name.clone();

        let runtime_expectations = vec![RuntimeCall::CreateWorkload(
            workload_spec.clone(),
            Some(PIPES_LOCATION.into()),
            state_change_tx.clone(),
            Err(crate::runtime_connectors::RuntimeError::Create(
                "some create error".to_string(),
            )),
        )];

        let mut runtime_mock = MockRuntimeConnector::new();
        runtime_mock.expect(runtime_expectations).await;

        workload_command_receiver.close();

        let control_loop_state = ControlLoopState {
            instance_name,
            workload_id: None,
            state_checker: None,
            update_state_tx: state_change_tx.clone(),
            runtime: Box::new(runtime_mock.clone()),
            command_receiver: workload_command_receiver,
            workload_channel: workload_command_sender,
            restart_counter: RestartCounter::new(),
        };

        let new_control_loop_state = WorkloadControlLoop::create(
            control_loop_state,
            workload_spec,
            Some(PIPES_LOCATION.into()),
            WorkloadControlLoop::send_restart,
        )
        .await;

        tokio::time::sleep(tokio::time::Duration::from_millis(100)).await;

        // send some randomly selected command
        assert!(new_control_loop_state
            .workload_channel
            .delete()
            .await
            .is_err());
    }

    // [utest->swdd~agent-workload-control-loop-executes-restart~1]
    // [utest->swdd~agent-workload-control-loop-request-restarts-on-failing-restart-attempt~1]
    #[tokio::test]
    async fn utest_workload_obj_run_restart_successful_after_create_fails() {
        let _ = env_logger::builder().is_test(true).try_init();
        let _guard = crate::test_helper::MOCKALL_CONTEXT_SYNC
            .get_lock_async()
            .await;

        let (workload_command_sender, workload_command_receiver) = WorkloadCommandSender::new();
        let (state_change_tx, _state_change_rx) = mpsc::channel(TEST_EXEC_COMMAND_BUFFER_SIZE);

        let workload_spec = generate_test_workload_spec_with_param(
            AGENT_NAME.to_string(),
            WORKLOAD_1_NAME.to_string(),
            RUNTIME_NAME.to_string(),
        );

        let instance_name = workload_spec.instance_name.clone();

        let mut new_mock_state_checker = StubStateChecker::new();
        new_mock_state_checker.panic_if_not_stopped();

        let mut runtime_mock = MockRuntimeConnector::new();
        runtime_mock
            .expect(vec![
                RuntimeCall::CreateWorkload(
                    workload_spec.clone(),
                    Some(PIPES_LOCATION.into()),
                    state_change_tx.clone(),
                    Err(crate::runtime_connectors::RuntimeError::Create(
                        "some create error".to_string(),
                    )),
                ),
                RuntimeCall::CreateWorkload(
                    workload_spec.clone(),
                    Some(PIPES_LOCATION.into()),
                    state_change_tx.clone(),
                    Ok((WORKLOAD_ID.to_string(), new_mock_state_checker)),
                ),
                // Since we also send a delete command to exit the control loop properly, the new workload
                // will also be deleted. This also tests if the new workload id was properly stored.
                RuntimeCall::DeleteWorkload(WORKLOAD_ID.to_string(), Ok(())),
            ])
            .await;

        workload_command_sender
            .restart(workload_spec, Some(PIPES_LOCATION.into()))
            .await
            .unwrap();

        let workload_command_sender_clone = workload_command_sender.clone();
        tokio::spawn(async move {
            tokio::time::sleep(tokio::time::Duration::from_millis(100)).await;
            workload_command_sender_clone.delete().await.unwrap();
        });

        let control_loop_state = ControlLoopState {
            instance_name,
            workload_id: None,
            state_checker: None,
            update_state_tx: state_change_tx.clone(),
            runtime: Box::new(runtime_mock.clone()),
            command_receiver: workload_command_receiver,
            workload_channel: workload_command_sender,
            restart_counter: RestartCounter::new(),
        };

        assert!(timeout(
            Duration::from_millis(150),
            WorkloadControlLoop::run(control_loop_state)
        )
        .await
        .is_ok());

        runtime_mock.assert_all_expectations().await;
    }

    // [utest->swdd~agent-workload-control-loop-executes-restart~1]
    // [utest->swdd~agent-workload-control-loop-request-restarts-on-failing-restart-attempt~1]
    // [utest->swdd~agent-workload-control-loop-limit-restart-attempts~1]
    // [utest->swdd~agent-workload-control-loop-restart-limit-set-execution-state~2]
    #[tokio::test]
    async fn utest_workload_obj_run_restart_attempts_exceeded_workload_creation() {
        let _ = env_logger::builder().is_test(true).try_init();
        let _guard = crate::test_helper::MOCKALL_CONTEXT_SYNC
            .get_lock_async()
            .await;

        let (workload_command_sender, workload_command_receiver) = WorkloadCommandSender::new();
        let (state_change_tx, state_change_rx) = mpsc::channel(TEST_EXEC_COMMAND_BUFFER_SIZE);

        let workload_spec = generate_test_workload_spec_with_param(
            AGENT_NAME.to_string(),
            WORKLOAD_1_NAME.to_string(),
            RUNTIME_NAME.to_string(),
        );

        let instance_name = workload_spec.instance_name.clone();

        let mut runtime_expectations = vec![];

        // instead of short vector initialization a for loop is used because RuntimeCall with its submembers shall not be clone-able.
        for _ in 0..super::MAX_RESTARTS {
            runtime_expectations.push(RuntimeCall::CreateWorkload(
                workload_spec.clone(),
                Some(PIPES_LOCATION.into()),
                state_change_tx.clone(),
                Err(crate::runtime_connectors::RuntimeError::Create(
                    "some create error".to_string(),
                )),
            ));
        }

        let mut runtime_mock = MockRuntimeConnector::new();
        runtime_mock.expect(runtime_expectations).await;

        workload_command_sender
            .restart(workload_spec.clone(), Some(PIPES_LOCATION.into()))
            .await
            .unwrap();

        // We also send a delete command, but as no new workload was generated, there is also no
        // new ID so no call to the runtime is expected to happen here.
        let workload_command_sender_clone = workload_command_sender.clone();
        tokio::spawn(async move {
            tokio::time::sleep(tokio::time::Duration::from_millis(100)).await;
            workload_command_sender_clone.delete().await.unwrap();
        });

        let control_loop_state = ControlLoopState {
            instance_name: instance_name.clone(),
            workload_id: None,
            state_checker: None,
            update_state_tx: state_change_tx.clone(),
            runtime: Box::new(runtime_mock.clone()),
            command_receiver: workload_command_receiver,
            workload_channel: workload_command_sender,
            restart_counter: RestartCounter::new(),
        };

        assert!(timeout(
            Duration::from_millis(150),
            WorkloadControlLoop::run(control_loop_state)
        )
        .await
        .is_ok());

<<<<<<< HEAD
        let expected_state = UpdateWorkloadState {
            workload_states: vec![
                common::objects::generate_test_workload_state_with_workload_spec(
                    &workload_spec,
                    ExecutionState::restart_failed_no_retry(),
=======
        assert_execution_state_sequence(
            state_change_rx,
            vec![
                (&instance_name, ExecutionState::starting_triggered()),
                (
                    &instance_name,
                    ExecutionState::starting_failed("some create error"),
>>>>>>> 674c28d0
                ),
                (&instance_name, ExecutionState::starting_triggered()),
                (
                    &instance_name,
                    ExecutionState::starting_failed("some create error"),
                ),
                (&instance_name, ExecutionState::restart_failed_no_retry()),
                (&instance_name, ExecutionState::stopping_triggered()),
                (&instance_name, ExecutionState::removed()),
            ],
<<<<<<< HEAD
        };

        assert!(matches!(to_server_rx.try_recv(),
            Ok(ToServer::UpdateWorkloadState(workload_state))
            if workload_state == expected_state));

        runtime_mock.assert_all_expectations().await;
    }

    // [utest->swdd~agent-workload-control-loop-executes-restart~1]
    // [utest->swdd~agent-workload-control-loop-limit-restart-attempts~1]
    // [utest->swdd~agent-workload-control-loop-restart-limit-set-execution-state~1]
    #[tokio::test]
    async fn utest_workload_obj_run_restart_attempts_exceeded_workload_state_channel_closed() {
        let _ = env_logger::builder().is_test(true).try_init();
        let _guard = crate::test_helper::MOCKALL_CONTEXT_SYNC
            .get_lock_async()
            .await;

        let (workload_command_sender, workload_command_receiver) = WorkloadCommandSender::new();
        let (to_server_tx, to_server_rx) = mpsc::channel(TEST_EXEC_COMMAND_BUFFER_SIZE);

        let workload_spec = generate_test_workload_spec_with_param(
            AGENT_NAME.to_string(),
            WORKLOAD_1_NAME.to_string(),
            RUNTIME_NAME.to_string(),
        );

        let instance_name = workload_spec.instance_name.clone();

        let runtime_expectations = vec![RuntimeCall::CreateWorkload(
            workload_spec.clone(),
            Some(PIPES_LOCATION.into()),
            to_server_tx.clone(),
            Err(crate::runtime_connectors::RuntimeError::Create(
                "some create error".to_string(),
            )),
        )];

        let mut runtime_mock = MockRuntimeConnector::new();
        runtime_mock.expect(runtime_expectations).await;

        let mut restart_counter = RestartCounter::new();
        // Increase the counter until the penultimate restart limit
        for _ in restart_counter.current_restart()..super::MAX_RESTARTS {
            restart_counter.count_restart();
        }

        let control_loop_state = ControlLoopState {
            instance_name,
            workload_id: None,
            state_checker: None,
            update_state_tx: to_server_tx.clone(),
            runtime: Box::new(runtime_mock.clone()),
            command_receiver: workload_command_receiver,
            workload_channel: workload_command_sender,
            restart_counter,
        };

        // dropping the channel causes the failing send of ToServer message after the restart limit is exceeded.
        drop(to_server_rx);

        // execute last restart => restart limit is exceeded after this last try
        let new_control_loop_state = WorkloadControlLoop::restart(
            control_loop_state,
            workload_spec,
            Some(PIPES_LOCATION.into()),
=======
>>>>>>> 674c28d0
        )
        .await;

        runtime_mock.assert_all_expectations().await;
    }

    // [utest->swdd~agent-workload-control-loop-executes-restart~1]
    #[tokio::test]
    async fn utest_workload_obj_run_restart_workload_command_channel_closed() {
        let _ = env_logger::builder().is_test(true).try_init();
        let _guard = crate::test_helper::MOCKALL_CONTEXT_SYNC
            .get_lock_async()
            .await;

        let (workload_command_sender, mut workload_command_receiver) = WorkloadCommandSender::new();
        let (state_change_tx, _state_change_rx) = mpsc::channel(TEST_EXEC_COMMAND_BUFFER_SIZE);

        let workload_spec = generate_test_workload_spec_with_param(
            AGENT_NAME.to_string(),
            WORKLOAD_1_NAME.to_string(),
            RUNTIME_NAME.to_string(),
        );

        let instance_name = workload_spec.instance_name.clone();

        let runtime_expectations = vec![RuntimeCall::CreateWorkload(
            workload_spec.clone(),
            Some(PIPES_LOCATION.into()),
            state_change_tx.clone(),
            Err(crate::runtime_connectors::RuntimeError::Create(
                "some create error".to_string(),
            )),
        )];

        let mut runtime_mock = MockRuntimeConnector::new();
        runtime_mock.expect(runtime_expectations).await;

        workload_command_receiver.close();

        let control_loop_state = ControlLoopState {
            instance_name,
            workload_id: None,
            state_checker: None,
            update_state_tx: state_change_tx.clone(),
            runtime: Box::new(runtime_mock.clone()),
            command_receiver: workload_command_receiver,
            workload_channel: workload_command_sender,
            restart_counter: RestartCounter::new(),
        };

        let new_control_loop_state = WorkloadControlLoop::restart(
            control_loop_state,
            workload_spec,
            Some(PIPES_LOCATION.into()),
        )
        .await;

        tokio::time::sleep(tokio::time::Duration::from_millis(100)).await;

        // send some randomly selected command
        assert!(new_control_loop_state
            .workload_channel
            .delete()
            .await
            .is_err());
    }

    // [utest->swdd~agent-workload-control-loop-executes-restart~1]
    // [utest->swdd~agent-workload-control-loop-request-restarts-on-failing-restart-attempt~1]
    // [utest->swdd~agent-workload-control-loop-prevent-restarts-on-other-workload-commands~1]
    #[tokio::test]
    async fn utest_workload_obj_run_restart_stop_restart_commands_on_update_command() {
        let _ = env_logger::builder().is_test(true).try_init();
        let _guard = crate::test_helper::MOCKALL_CONTEXT_SYNC
            .get_lock_async()
            .await;

        let (workload_command_sender, workload_command_receiver) = WorkloadCommandSender::new();
        let (state_change_tx, _state_change_rx) = mpsc::channel(TEST_EXEC_COMMAND_BUFFER_SIZE);

        let workload_spec = generate_test_workload_spec_with_param(
            AGENT_NAME.to_string(),
            WORKLOAD_1_NAME.to_string(),
            RUNTIME_NAME.to_string(),
        );
        let instance_name = workload_spec.instance_name.clone();

        let mut new_workload_spec = workload_spec.clone();
        new_workload_spec.runtime_config = "Changed".to_string();

        let mut new_mock_state_checker = StubStateChecker::new();
        new_mock_state_checker.panic_if_not_stopped();

        let mut runtime_mock = MockRuntimeConnector::new();
        runtime_mock
            .expect(vec![
                RuntimeCall::CreateWorkload(
                    workload_spec.clone(),
                    Some(PIPES_LOCATION.into()),
                    state_change_tx.clone(),
                    Err(crate::runtime_connectors::RuntimeError::Create(
                        "some create error".to_string(),
                    )),
                ),
                RuntimeCall::CreateWorkload(
                    new_workload_spec.clone(),
                    Some(PIPES_LOCATION.into()),
                    state_change_tx.clone(),
                    Ok((WORKLOAD_ID_2.to_string(), new_mock_state_checker)),
                ),
                // Since we also send a delete command to exit the control loop properly, the new workload
                // will also be deleted. This also tests if the new workload id was properly stored.
                RuntimeCall::DeleteWorkload(WORKLOAD_ID_2.to_string(), Ok(())),
            ])
            .await;

        workload_command_sender
            .restart(workload_spec, Some(PIPES_LOCATION.into()))
            .await
            .unwrap();

        workload_command_sender
            .update(Some(new_workload_spec), Some(PIPES_LOCATION.into()))
            .await
            .unwrap();

        let workload_command_sender_clone = workload_command_sender.clone();
        tokio::spawn(async move {
            tokio::time::sleep(tokio::time::Duration::from_millis(100)).await;
            workload_command_sender_clone.delete().await.unwrap();
        });

        let control_loop_state = ControlLoopState {
            instance_name,
            workload_id: None,
            state_checker: None,
            update_state_tx: state_change_tx.clone(),
            runtime: Box::new(runtime_mock.clone()),
            command_receiver: workload_command_receiver,
            workload_channel: workload_command_sender,
            restart_counter: RestartCounter::new(),
        };

        assert!(timeout(
            Duration::from_millis(150),
            WorkloadControlLoop::run(control_loop_state)
        )
        .await
        .is_ok());

        runtime_mock.assert_all_expectations().await;
    }

    // [utest->swdd~agent-workload-control-loop-executes-restart~1]
    // [utest->swdd~agent-workload-control-loop-request-restarts-on-failing-restart-attempt~1]
    // [utest->swdd~agent-workload-control-loop-prevent-restarts-on-other-workload-commands~1]
    #[tokio::test]
    async fn utest_workload_obj_run_restart_on_update_with_create_failure() {
        let _ = env_logger::builder().is_test(true).try_init();
        let _guard = crate::test_helper::MOCKALL_CONTEXT_SYNC
            .get_lock_async()
            .await;

        let (workload_command_sender, workload_command_receiver) = WorkloadCommandSender::new();
        let (state_change_tx, _state_change_rx) = mpsc::channel(TEST_EXEC_COMMAND_BUFFER_SIZE);

        let workload_spec = generate_test_workload_spec_with_param(
            AGENT_NAME.to_string(),
            WORKLOAD_1_NAME.to_string(),
            RUNTIME_NAME.to_string(),
        );
        let instance_name = workload_spec.instance_name.clone();

        let mut new_workload_spec = workload_spec.clone();
        new_workload_spec.runtime_config = "Changed".to_string();

        let mut old_state_checker = StubStateChecker::new();
        old_state_checker.panic_if_not_stopped();

        let mut new_mock_state_checker = StubStateChecker::new();
        new_mock_state_checker.panic_if_not_stopped();

        let mut runtime_mock = MockRuntimeConnector::new();
        runtime_mock
            .expect(vec![
                // the update deletes first the old workload
                RuntimeCall::DeleteWorkload(WORKLOAD_ID.to_string(), Ok(())),
                // next the create workload fails
                RuntimeCall::CreateWorkload(
                    new_workload_spec.clone(),
                    Some(PIPES_LOCATION.into()),
                    state_change_tx.clone(),
                    Err(crate::runtime_connectors::RuntimeError::Create(
                        "some create error".to_string(),
                    )),
                ),
                // after 1 restart attempt the create with the new workload is successful
                RuntimeCall::CreateWorkload(
                    new_workload_spec.clone(),
                    Some(PIPES_LOCATION.into()),
                    state_change_tx.clone(),
                    Ok((WORKLOAD_ID_2.to_string(), new_mock_state_checker)),
                ),
                // Since we also send a delete command to exit the control loop properly, the new workload
                // will also be deleted. This also tests if the new workload id was properly stored.
                RuntimeCall::DeleteWorkload(WORKLOAD_ID_2.to_string(), Ok(())),
            ])
            .await;

        workload_command_sender
            .update(Some(new_workload_spec), Some(PIPES_LOCATION.into()))
            .await
            .unwrap();

        let workload_command_sender_clone = workload_command_sender.clone();
        tokio::spawn(async move {
            tokio::time::sleep(tokio::time::Duration::from_millis(125)).await;
            workload_command_sender_clone.delete().await.unwrap();
        });

        let control_loop_state = ControlLoopState {
            instance_name,
            workload_id: Some(WORKLOAD_ID.into()),
            state_checker: Some(old_state_checker),
            update_state_tx: state_change_tx.clone(),
            runtime: Box::new(runtime_mock.clone()),
            command_receiver: workload_command_receiver,
            workload_channel: workload_command_sender,
            restart_counter: RestartCounter::new(),
        };

        assert!(timeout(
            Duration::from_millis(150),
            WorkloadControlLoop::run(control_loop_state)
        )
        .await
        .is_ok());

        runtime_mock.assert_all_expectations().await;
    }

    // [utest->swdd~agent-workload-control-loop-executes-restart~1]
    // [utest->swdd~agent-workload-control-loop-request-restarts-on-failing-restart-attempt~1]
    // [utest->swdd~agent-workload-control-loop-prevent-restarts-on-other-workload-commands~1]
    // [utest->swdd~agent-workload-control-loop-reset-restart-attempts-on-update~1]
    #[tokio::test]
    async fn utest_workload_obj_run_restart_reset_restart_counter_on_update() {
        let _guard = crate::test_helper::MOCKALL_CONTEXT_SYNC
            .get_lock_async()
            .await;

        let _ = env_logger::builder().is_test(true).try_init();

        let (workload_command_sender, workload_command_receiver) = WorkloadCommandSender::new();
        let (state_change_tx, _state_change_rx) = mpsc::channel(TEST_EXEC_COMMAND_BUFFER_SIZE);

        let workload_spec = generate_test_workload_spec_with_param(
            AGENT_NAME.to_string(),
            WORKLOAD_1_NAME.to_string(),
            RUNTIME_NAME.to_string(),
        );
        let instance_name = workload_spec.instance_name.clone();

        let mut new_workload_spec = workload_spec.clone();
        new_workload_spec.runtime_config = "Changed".to_string();

        let mut old_state_checker = StubStateChecker::new();
        old_state_checker.panic_if_not_stopped();

        let mut new_mock_state_checker = StubStateChecker::new();
        new_mock_state_checker.panic_if_not_stopped();

        let mut runtime_mock = MockRuntimeConnector::new();
        runtime_mock
            .expect(vec![
                // the update deletes first the old workload
                RuntimeCall::DeleteWorkload(WORKLOAD_ID.to_string(), Ok(())),
                // next the create workload fails
                RuntimeCall::CreateWorkload(
                    new_workload_spec.clone(),
                    Some(PIPES_LOCATION.into()),
                    state_change_tx.clone(),
                    Err(crate::runtime_connectors::RuntimeError::Create(
                        "some create error".to_string(),
                    )),
                ),
                // after 1 restart attempt the create with the new workload is successful
                RuntimeCall::CreateWorkload(
                    new_workload_spec.clone(),
                    Some(PIPES_LOCATION.into()),
                    state_change_tx.clone(),
                    Ok((WORKLOAD_ID_2.to_string(), new_mock_state_checker)),
                ),
                // Since we also send a delete command to exit the control loop properly, the new workload
                // will also be deleted. This also tests if the new workload id was properly stored.
                RuntimeCall::DeleteWorkload(WORKLOAD_ID_2.to_string(), Ok(())),
            ])
            .await;

        workload_command_sender
            .update(Some(new_workload_spec), Some(PIPES_LOCATION.into()))
            .await
            .unwrap();

        let workload_command_sender_clone = workload_command_sender.clone();
        tokio::spawn(async move {
            tokio::time::sleep(tokio::time::Duration::from_millis(125)).await;
            workload_command_sender_clone.delete().await.unwrap();
        });

        let mut restart_counter = RestartCounter::new();
        // simulate an already incremented restart counter due to restart attempts on initial workload creation
        restart_counter.count_restart();
        restart_counter.count_restart();
        assert_eq!(restart_counter.current_restart(), 3);

        let control_loop_state = ControlLoopState {
            instance_name,
            workload_id: Some(WORKLOAD_ID.into()),
            state_checker: Some(old_state_checker),
            update_state_tx: state_change_tx.clone(),
            runtime: Box::new(runtime_mock.clone()),
            command_receiver: workload_command_receiver,
            workload_channel: workload_command_sender,
            restart_counter,
        };

        assert!(timeout(
            Duration::from_millis(150),
            WorkloadControlLoop::run(control_loop_state)
        )
        .await
        .is_ok());

        runtime_mock.assert_all_expectations().await;
    }

    // [utest->swdd~agent-workload-control-loop-executes-restart~1]
    // [utest->swdd~agent-workload-control-loop-request-restarts-on-failing-restart-attempt~1]
    // [utest->swdd~agent-workload-control-loop-prevent-restarts-on-other-workload-commands~1]
    #[tokio::test]
    async fn utest_workload_obj_run_restart_create_correct_workload_on_two_updates() {
        let _ = env_logger::builder().is_test(true).try_init();
        let _guard = crate::test_helper::MOCKALL_CONTEXT_SYNC
            .get_lock_async()
            .await;

        let (workload_command_sender, workload_command_receiver) = WorkloadCommandSender::new();
        let (state_change_tx, _state_change_rx) = mpsc::channel(TEST_EXEC_COMMAND_BUFFER_SIZE);

        let workload_spec = generate_test_workload_spec_with_param(
            AGENT_NAME.to_string(),
            WORKLOAD_1_NAME.to_string(),
            RUNTIME_NAME.to_string(),
        );
        let instance_name = workload_spec.instance_name.clone();

        let mut new_workload_spec_update1 = workload_spec.clone();
        new_workload_spec_update1.runtime_config = "Changed".to_string();

        let mut new_workload_spec_update2 = workload_spec.clone();
        new_workload_spec_update2.runtime_config = "Changed again".to_string();

        let mut old_state_checker = StubStateChecker::new();
        old_state_checker.panic_if_not_stopped();

        let mut new_mock_state_checker_update2 = StubStateChecker::new();
        new_mock_state_checker_update2.panic_if_not_stopped();

        let mut runtime_mock = MockRuntimeConnector::new();
        runtime_mock
            .expect(vec![
                // the update deletes first the old workload
                RuntimeCall::DeleteWorkload(WORKLOAD_ID.to_string(), Ok(())),
                // next the create workload fails for the first update
                RuntimeCall::CreateWorkload(
                    new_workload_spec_update1.clone(),
                    Some(PIPES_LOCATION.into()),
                    state_change_tx.clone(),
                    Err(crate::runtime_connectors::RuntimeError::Create(
                        "some create error".to_string(),
                    )),
                ),
                // next the second update is executed and shall be successful
                // no delete expected because no workload was created within update1
                RuntimeCall::CreateWorkload(
                    new_workload_spec_update2.clone(),
                    Some(PIPES_LOCATION.into()),
                    state_change_tx.clone(),
                    Ok((WORKLOAD_ID_3.to_string(), new_mock_state_checker_update2)),
                ),
                // Since we also send a delete command to exit the control loop properly, the new workload
                // will also be deleted. This also tests if the new workload id was properly stored.
                RuntimeCall::DeleteWorkload(WORKLOAD_ID_3.to_string(), Ok(())),
            ])
            .await;

        workload_command_sender
            .update(Some(new_workload_spec_update1), Some(PIPES_LOCATION.into()))
            .await
            .unwrap();

        workload_command_sender
            .update(Some(new_workload_spec_update2), Some(PIPES_LOCATION.into()))
            .await
            .unwrap();

        let workload_command_sender_clone = workload_command_sender.clone();
        tokio::spawn(async move {
            tokio::time::sleep(tokio::time::Duration::from_millis(125)).await;
            workload_command_sender_clone.delete().await.unwrap();
        });

        let control_loop_state = ControlLoopState {
            instance_name,
            workload_id: Some(WORKLOAD_ID.into()),
            state_checker: Some(old_state_checker),
            update_state_tx: state_change_tx.clone(),
            runtime: Box::new(runtime_mock.clone()),
            command_receiver: workload_command_receiver,
            workload_channel: workload_command_sender,
            restart_counter: RestartCounter::new(),
        };

        assert!(timeout(
            Duration::from_millis(150),
            WorkloadControlLoop::run(control_loop_state)
        )
        .await
        .is_ok());

        runtime_mock.assert_all_expectations().await;
    }
}<|MERGE_RESOLUTION|>--- conflicted
+++ resolved
@@ -15,17 +15,8 @@
 use crate::runtime_connectors::{RuntimeConnector, StateChecker};
 use crate::workload::WorkloadCommand;
 use crate::workload::WorkloadCommandSender;
-<<<<<<< HEAD
-use common::objects::WorkloadState;
-use common::{
-    objects::{ExecutionState, WorkloadInstanceName, WorkloadSpec},
-    std_extensions::IllegalStateResult,
-    to_server_interface::{ToServerInterface, ToServerSender},
-};
-=======
 use crate::workload_state::{WorkloadStateSender, WorkloadStateSenderInterface};
 use common::objects::{ExecutionState, WorkloadInstanceName, WorkloadSpec};
->>>>>>> 674c28d0
 use futures_util::Future;
 use std::path::PathBuf;
 
@@ -152,26 +143,11 @@
             // [impl->swdd~agent-workload-control-loop-restart-limit-set-execution-state~2]
             control_loop_state
                 .update_state_tx
-<<<<<<< HEAD
-                .update_workload_state(vec![WorkloadState {
-                    instance_name: control_loop_state.instance_name.to_owned(),
-                    execution_state: ExecutionState::restart_failed_no_retry(),
-                }])
-                .await
-                .unwrap_or_else(|err| {
-                    log::error!(
-                        "Failed to update workload state of workload '{}': '{}'",
-                        control_loop_state.instance_name.workload_name(),
-                        err
-                    )
-                });
-=======
                 .report_workload_execution_state(
                     &control_loop_state.instance_name,
                     ExecutionState::restart_failed_no_retry(),
                 )
                 .await;
->>>>>>> 674c28d0
             return control_loop_state;
         }
 
@@ -293,39 +269,10 @@
                     old_checker.stop_checker().await;
                 }
                 log::debug!("Stop workload complete");
-<<<<<<< HEAD
-
-                // Successfully stopped the workload and the state checker. Send a removed on the channel
-                control_loop_state
-                    .update_state_tx
-                    .update_workload_state(vec![WorkloadState {
-                        instance_name: control_loop_state.instance_name.to_owned(),
-                        execution_state: ExecutionState::removed(),
-                    }])
-                    .await
-                    .unwrap_or_illegal_state();
-=======
->>>>>>> 674c28d0
             }
         } else {
             // [impl->swdd~agent-workload-control-loop-delete-broken-allowed~1]
             log::debug!("Workload '{}' already gone.", workload_name);
-<<<<<<< HEAD
-
-            // TODO: this has to be done in a better way and not repeating the code. The
-            // new functionality taking care of this will come with a dedicated PR
-            //
-            // Successfully stopped the workload and the state checker. Send a removed on the channel
-            control_loop_state
-                .update_state_tx
-                .update_workload_state(vec![WorkloadState {
-                    instance_name: control_loop_state.instance_name.to_owned(),
-                    execution_state: ExecutionState::removed(),
-                }])
-                .await
-                .unwrap_or_illegal_state();
-=======
->>>>>>> 674c28d0
         }
 
         // Successfully stopped the workload. Send a removed on the channel
@@ -383,28 +330,16 @@
         // workload is deleted or already gone, send the remove state
         control_loop_state
             .update_state_tx
-<<<<<<< HEAD
-            .update_workload_state(vec![WorkloadState {
-                instance_name: control_loop_state.instance_name.clone(),
-                execution_state: ExecutionState::removed(),
-            }])
-            .await
-            .unwrap_or_illegal_state();
-=======
             .report_workload_execution_state(
                 &control_loop_state.instance_name,
                 ExecutionState::removed(),
             )
             .await;
->>>>>>> 674c28d0
 
         // [impl->swdd~agent-workload-control-loop-reset-restart-attempts-on-update~1]
         control_loop_state.restart_counter.reset();
 
-<<<<<<< HEAD
         // [impl->swdd~agent-perform-update-delete-only~1]
-=======
->>>>>>> 674c28d0
         if let Some(spec) = new_workload_spec {
             // [impl->swdd~agent-workload-control-loop-update-create-failed-allows-retry~1]
             control_loop_state = Self::create(
@@ -524,15 +459,8 @@
 mod tests {
     use std::time::Duration;
 
-<<<<<<< HEAD
-    use common::{
-        commands::UpdateWorkloadState,
-        objects::{generate_test_workload_spec_with_param, ExecutionState, WorkloadInstanceName},
-        to_server_interface::ToServer,
-=======
     use common::objects::{
         generate_test_workload_spec_with_param, ExecutionState, WorkloadInstanceName,
->>>>>>> 674c28d0
     };
 
     use tokio::{sync::mpsc, time::timeout};
@@ -614,10 +542,7 @@
         workload_command_sender.clone().delete().await.unwrap();
 
         let old_instance_name = old_workload_spec.instance_name.clone();
-<<<<<<< HEAD
-=======
         let new_instance_name = new_workload_spec.instance_name.clone();
->>>>>>> 674c28d0
         let control_loop_state = ControlLoopState {
             instance_name: old_instance_name.clone(),
             workload_id: Some(OLD_WORKLOAD_ID.to_string()),
@@ -636,14 +561,6 @@
         .await
         .is_ok());
 
-<<<<<<< HEAD
-        let expected_state = UpdateWorkloadState {
-            workload_states: vec![
-                common::objects::generate_test_workload_state_with_workload_spec(
-                    &old_workload_spec,
-                    ExecutionState::removed(),
-                ),
-=======
         assert_execution_state_sequence(
             state_change_rx,
             vec![
@@ -652,7 +569,6 @@
                 (&new_instance_name, ExecutionState::starting_triggered()),
                 (&new_instance_name, ExecutionState::stopping_triggered()),
                 (&new_instance_name, ExecutionState::removed()),
->>>>>>> 674c28d0
             ],
         )
         .await;
@@ -660,6 +576,7 @@
         runtime_mock.assert_all_expectations().await;
     }
 
+    // [utest->swdd~agent-perform-update-delete-only~1]
     #[tokio::test]
     async fn utest_workload_obj_run_update_delete_only() {
         let _guard = crate::test_helper::MOCKALL_CONTEXT_SYNC
@@ -726,6 +643,7 @@
         runtime_mock.assert_all_expectations().await;
     }
 
+    // [utest->swdd~agent-perform-update-delete-only~1]
     #[tokio::test]
     async fn utest_workload_obj_run_update_after_update_delete_only() {
         let _guard = crate::test_helper::MOCKALL_CONTEXT_SYNC
@@ -816,200 +734,6 @@
             ],
         )
         .await;
-
-        runtime_mock.assert_all_expectations().await;
-    }
-
-    // [utest->swdd~agent-perform-update-delete-only~1]
-    #[tokio::test]
-    async fn utest_workload_obj_run_update_delete_only() {
-        let _guard = crate::test_helper::MOCKALL_CONTEXT_SYNC
-            .get_lock_async()
-            .await;
-
-        let (workload_command_sender, workload_command_receiver) = WorkloadCommandSender::new();
-        let (to_server_tx, mut to_server_rx) = mpsc::channel(TEST_EXEC_COMMAND_BUFFER_SIZE);
-
-        let mut old_mock_state_checker = StubStateChecker::new();
-        old_mock_state_checker.panic_if_not_stopped();
-
-        let old_workload_spec = generate_test_workload_spec_with_param(
-            AGENT_NAME.to_string(),
-            WORKLOAD_1_NAME.to_string(),
-            RUNTIME_NAME.to_string(),
-        );
-
-        let mut runtime_mock = MockRuntimeConnector::new();
-        runtime_mock
-            .expect(vec![
-                RuntimeCall::DeleteWorkload(OLD_WORKLOAD_ID.to_string(), Ok(())),
-                // The workload was already deleted with the previous runtime call delete.
-            ])
-            .await;
-
-        // Send only the update to delete the workload
-        workload_command_sender
-            .update(None, Some(PIPES_LOCATION.into()))
-            .await
-            .unwrap();
-
-        // Send also a delete command so that we can properly get out of the loop
-        workload_command_sender.clone().delete().await.unwrap();
-
-        let old_instance_name = old_workload_spec.instance_name.clone();
-        let control_loop_state = ControlLoopState {
-            instance_name: old_instance_name.clone(),
-            workload_id: Some(OLD_WORKLOAD_ID.to_string()),
-            state_checker: Some(old_mock_state_checker),
-            update_state_tx: to_server_tx.clone(),
-            runtime: Box::new(runtime_mock.clone()),
-            command_receiver: workload_command_receiver,
-            workload_channel: workload_command_sender,
-            restart_counter: RestartCounter::new(),
-        };
-
-        assert!(timeout(
-            Duration::from_millis(200),
-            WorkloadControlLoop::run(control_loop_state)
-        )
-        .await
-        .is_ok());
-
-        let expected_state = UpdateWorkloadState {
-            workload_states: vec![
-                common::objects::generate_test_workload_state_with_workload_spec(
-                    &old_workload_spec,
-                    ExecutionState::removed(),
-                ),
-            ],
-        };
-
-        assert_eq!(
-            timeout(Duration::from_millis(200), to_server_rx.recv()).await,
-            Ok(Some(ToServer::UpdateWorkloadState(expected_state)))
-        );
-
-        runtime_mock.assert_all_expectations().await;
-    }
-
-    // [utest->swdd~agent-perform-update-delete-only~1]
-    #[tokio::test]
-    async fn utest_workload_obj_run_update_after_update_delete_only() {
-        let _guard = crate::test_helper::MOCKALL_CONTEXT_SYNC
-            .get_lock_async()
-            .await;
-
-        let (workload_command_sender, workload_command_receiver) = WorkloadCommandSender::new();
-        let (to_server_tx, mut to_server_rx) = mpsc::channel(TEST_EXEC_COMMAND_BUFFER_SIZE);
-
-        let mut old_mock_state_checker = StubStateChecker::new();
-        old_mock_state_checker.panic_if_not_stopped();
-
-        // Since we also send a delete command to exit the control loop properly, the new state
-        // checker will also we stopped. This also tests if the new state checker was properly stored.
-        let mut new_mock_state_checker = StubStateChecker::new();
-        new_mock_state_checker.panic_if_not_stopped();
-
-        let old_workload_spec = generate_test_workload_spec_with_param(
-            AGENT_NAME.to_string(),
-            WORKLOAD_1_NAME.to_string(),
-            RUNTIME_NAME.to_string(),
-        );
-
-        let mut new_workload_spec = old_workload_spec.clone();
-        new_workload_spec.runtime_config = "changed config".to_owned();
-        new_workload_spec.instance_name = WorkloadInstanceName::builder()
-            .agent_name(old_workload_spec.instance_name.agent_name())
-            .workload_name(old_workload_spec.instance_name.workload_name())
-            .config(&new_workload_spec.runtime_config)
-            .build();
-
-        let mut runtime_mock = MockRuntimeConnector::new();
-        runtime_mock
-            .expect(vec![
-                RuntimeCall::DeleteWorkload(OLD_WORKLOAD_ID.to_string(), Ok(())),
-                RuntimeCall::CreateWorkload(
-                    new_workload_spec.clone(),
-                    Some(PIPES_LOCATION.into()),
-                    to_server_tx.clone(),
-                    Ok((WORKLOAD_ID.to_string(), new_mock_state_checker)),
-                ),
-                // Delete the new updated workload to exit the infinite loop
-                RuntimeCall::DeleteWorkload(WORKLOAD_ID.to_string(), Ok(())),
-            ])
-            .await;
-
-        // Send the update delete only
-        workload_command_sender
-            .update(None, Some(PIPES_LOCATION.into()))
-            .await
-            .unwrap();
-
-        // Send the update
-        workload_command_sender
-            .update(Some(new_workload_spec.clone()), Some(PIPES_LOCATION.into()))
-            .await
-            .unwrap();
-
-        // Send also a delete command so that we can properly get out of the loop
-        workload_command_sender.clone().delete().await.unwrap();
-
-        let old_instance_name = old_workload_spec.instance_name.clone();
-        let control_loop_state = ControlLoopState {
-            instance_name: old_instance_name.clone(),
-            workload_id: Some(OLD_WORKLOAD_ID.to_string()),
-            state_checker: Some(old_mock_state_checker),
-            update_state_tx: to_server_tx.clone(),
-            runtime: Box::new(runtime_mock.clone()),
-            command_receiver: workload_command_receiver,
-            workload_channel: workload_command_sender,
-            restart_counter: RestartCounter::new(),
-        };
-
-        assert!(timeout(
-            Duration::from_millis(200),
-            WorkloadControlLoop::run(control_loop_state)
-        )
-        .await
-        .is_ok());
-
-        let expected_state_old_workload = UpdateWorkloadState {
-            workload_states: vec![
-                common::objects::generate_test_workload_state_with_workload_spec(
-                    &old_workload_spec,
-                    ExecutionState::removed(),
-                ),
-            ],
-        };
-
-        assert_eq!(
-            timeout(Duration::from_millis(200), to_server_rx.recv()).await,
-            Ok(Some(ToServer::UpdateWorkloadState(
-                expected_state_old_workload
-            )))
-        );
-
-        /* because of the 2nd update it retires to delete the old workload again
-        and sends the removed state, but it is already gone */
-        assert!(timeout(Duration::from_millis(200), to_server_rx.recv())
-            .await
-            .is_ok());
-
-        let expected_state_new_workload = UpdateWorkloadState {
-            workload_states: vec![
-                common::objects::generate_test_workload_state_with_workload_spec(
-                    &new_workload_spec,
-                    ExecutionState::removed(),
-                ),
-            ],
-        };
-
-        assert_eq!(
-            timeout(Duration::from_millis(200), to_server_rx.recv()).await,
-            Ok(Some(ToServer::UpdateWorkloadState(
-                expected_state_new_workload
-            )))
-        );
 
         runtime_mock.assert_all_expectations().await;
     }
@@ -1066,14 +790,9 @@
         workload_command_sender.clone().delete().await.unwrap();
 
         let old_instance_name = old_workload_spec.instance_name.clone();
-<<<<<<< HEAD
-        let control_loop_state = ControlLoopState {
-            instance_name: old_instance_name,
-=======
         let new_instance_name = new_workload_spec.instance_name.clone();
         let control_loop_state = ControlLoopState {
             instance_name: old_instance_name.clone(),
->>>>>>> 674c28d0
             workload_id: None,
             state_checker: None,
             update_state_tx: state_change_tx.clone(),
@@ -1090,14 +809,6 @@
         .await
         .is_ok());
 
-<<<<<<< HEAD
-        let expected_state = UpdateWorkloadState {
-            workload_states: vec![
-                common::objects::generate_test_workload_state_with_workload_spec(
-                    &old_workload_spec,
-                    ExecutionState::removed(),
-                ),
-=======
         assert_execution_state_sequence(
             state_change_rx,
             vec![
@@ -1106,7 +817,6 @@
                 (&new_instance_name, ExecutionState::starting_triggered()),
                 (&new_instance_name, ExecutionState::stopping_triggered()),
                 (&new_instance_name, ExecutionState::removed()),
->>>>>>> 674c28d0
             ],
         )
         .await;
@@ -1166,11 +876,7 @@
 
         let old_instance_name = old_workload_spec.instance_name.clone();
         let control_loop_state = ControlLoopState {
-<<<<<<< HEAD
-            instance_name: old_instance_name,
-=======
             instance_name: old_instance_name.clone(),
->>>>>>> 674c28d0
             workload_id: Some(OLD_WORKLOAD_ID.to_string()),
             state_checker: Some(old_mock_state_checker),
             update_state_tx: state_change_tx.clone(),
@@ -1187,13 +893,6 @@
         .await
         .is_ok());
 
-<<<<<<< HEAD
-        let expected_state = UpdateWorkloadState {
-            workload_states: vec![
-                common::objects::generate_test_workload_state_with_workload_spec(
-                    &old_workload_spec,
-                    ExecutionState::removed(),
-=======
         assert_execution_state_sequence(
             state_change_rx,
             vec![
@@ -1201,17 +900,12 @@
                 (
                     &old_instance_name,
                     ExecutionState::delete_failed("some delete error"),
->>>>>>> 674c28d0
                 ),
                 (&old_instance_name, ExecutionState::stopping_triggered()),
                 (&old_instance_name, ExecutionState::removed()),
             ],
         )
         .await;
-
-        assert!(timeout(Duration::from_millis(200), to_server_rx.recv())
-            .await
-            .is_err());
 
         runtime_mock.assert_all_expectations().await;
     }
@@ -1269,14 +963,9 @@
         workload_command_sender.clone().delete().await.unwrap();
 
         let old_instance_name = old_workload_spec.instance_name.clone();
-<<<<<<< HEAD
-        let control_loop_state = ControlLoopState {
-            instance_name: old_instance_name,
-=======
         let new_instance_name = new_workload_spec.instance_name.clone();
         let control_loop_state = ControlLoopState {
             instance_name: old_instance_name.clone(),
->>>>>>> 674c28d0
             workload_id: Some(OLD_WORKLOAD_ID.to_string()),
             state_checker: Some(old_mock_state_checker),
             update_state_tx: state_change_tx.clone(),
@@ -1293,13 +982,6 @@
         .await
         .is_ok());
 
-<<<<<<< HEAD
-        let expected_state = ToServer::UpdateWorkloadState(UpdateWorkloadState {
-            workload_states: vec![
-                common::objects::generate_test_workload_state_with_workload_spec(
-                    &old_workload_spec,
-                    ExecutionState::removed(),
-=======
         assert_execution_state_sequence(
             state_change_rx,
             vec![
@@ -1309,27 +991,12 @@
                 (
                     &new_instance_name,
                     ExecutionState::starting_failed("some create error"),
->>>>>>> 674c28d0
                 ),
                 (&new_instance_name, ExecutionState::stopping_triggered()),
                 (&new_instance_name, ExecutionState::removed()),
             ],
-<<<<<<< HEAD
-        });
-
-        assert_eq!(
-            Ok(Some(expected_state.clone())),
-            timeout(Duration::from_millis(200), to_server_rx.recv()).await
-        );
-
-        assert_eq!(
-            Ok(Some(expected_state)),
-            timeout(Duration::from_millis(200), to_server_rx.recv()).await
-        );
-=======
         )
         .await;
->>>>>>> 674c28d0
 
         runtime_mock.assert_all_expectations().await;
     }
@@ -1367,11 +1034,7 @@
         let instance_name = workload_spec.instance_name.clone();
 
         let control_loop_state = ControlLoopState {
-<<<<<<< HEAD
-            instance_name,
-=======
             instance_name: instance_name.clone(),
->>>>>>> 674c28d0
             workload_id: Some(OLD_WORKLOAD_ID.to_string()),
             state_checker: Some(mock_state_checker),
             update_state_tx: state_change_tx.clone(),
@@ -1388,20 +1051,11 @@
         .await
         .is_ok());
 
-<<<<<<< HEAD
-        let expected_state = UpdateWorkloadState {
-            workload_states: vec![
-                common::objects::generate_test_workload_state_with_workload_spec(
-                    &workload_spec,
-                    ExecutionState::removed(),
-                ),
-=======
         assert_execution_state_sequence(
             state_change_rx,
             vec![
                 (&instance_name, ExecutionState::stopping_triggered()),
                 (&instance_name, ExecutionState::removed()),
->>>>>>> 674c28d0
             ],
         )
         .await;
@@ -1448,11 +1102,7 @@
         let instance_name = workload_spec.instance_name.clone();
 
         let control_loop_state = ControlLoopState {
-<<<<<<< HEAD
-            instance_name,
-=======
             instance_name: instance_name.clone(),
->>>>>>> 674c28d0
             workload_id: Some(OLD_WORKLOAD_ID.to_string()),
             state_checker: Some(mock_state_checker),
             update_state_tx: state_change_tx.clone(),
@@ -1469,13 +1119,6 @@
         .await
         .is_ok());
 
-<<<<<<< HEAD
-        let expected_state = UpdateWorkloadState {
-            workload_states: vec![
-                common::objects::generate_test_workload_state_with_workload_spec(
-                    &workload_spec,
-                    ExecutionState::removed(),
-=======
         assert_execution_state_sequence(
             state_change_rx,
             vec![
@@ -1483,7 +1126,6 @@
                 (
                     &instance_name,
                     ExecutionState::delete_failed("some delete error"),
->>>>>>> 674c28d0
                 ),
                 (&instance_name, ExecutionState::stopping_triggered()),
                 (&instance_name, ExecutionState::removed()),
@@ -1896,13 +1538,6 @@
         .await
         .is_ok());
 
-<<<<<<< HEAD
-        let expected_state = UpdateWorkloadState {
-            workload_states: vec![
-                common::objects::generate_test_workload_state_with_workload_spec(
-                    &workload_spec,
-                    ExecutionState::restart_failed_no_retry(),
-=======
         assert_execution_state_sequence(
             state_change_rx,
             vec![
@@ -1910,7 +1545,6 @@
                 (
                     &instance_name,
                     ExecutionState::starting_failed("some create error"),
->>>>>>> 674c28d0
                 ),
                 (&instance_name, ExecutionState::starting_triggered()),
                 (
@@ -1921,76 +1555,6 @@
                 (&instance_name, ExecutionState::stopping_triggered()),
                 (&instance_name, ExecutionState::removed()),
             ],
-<<<<<<< HEAD
-        };
-
-        assert!(matches!(to_server_rx.try_recv(),
-            Ok(ToServer::UpdateWorkloadState(workload_state))
-            if workload_state == expected_state));
-
-        runtime_mock.assert_all_expectations().await;
-    }
-
-    // [utest->swdd~agent-workload-control-loop-executes-restart~1]
-    // [utest->swdd~agent-workload-control-loop-limit-restart-attempts~1]
-    // [utest->swdd~agent-workload-control-loop-restart-limit-set-execution-state~1]
-    #[tokio::test]
-    async fn utest_workload_obj_run_restart_attempts_exceeded_workload_state_channel_closed() {
-        let _ = env_logger::builder().is_test(true).try_init();
-        let _guard = crate::test_helper::MOCKALL_CONTEXT_SYNC
-            .get_lock_async()
-            .await;
-
-        let (workload_command_sender, workload_command_receiver) = WorkloadCommandSender::new();
-        let (to_server_tx, to_server_rx) = mpsc::channel(TEST_EXEC_COMMAND_BUFFER_SIZE);
-
-        let workload_spec = generate_test_workload_spec_with_param(
-            AGENT_NAME.to_string(),
-            WORKLOAD_1_NAME.to_string(),
-            RUNTIME_NAME.to_string(),
-        );
-
-        let instance_name = workload_spec.instance_name.clone();
-
-        let runtime_expectations = vec![RuntimeCall::CreateWorkload(
-            workload_spec.clone(),
-            Some(PIPES_LOCATION.into()),
-            to_server_tx.clone(),
-            Err(crate::runtime_connectors::RuntimeError::Create(
-                "some create error".to_string(),
-            )),
-        )];
-
-        let mut runtime_mock = MockRuntimeConnector::new();
-        runtime_mock.expect(runtime_expectations).await;
-
-        let mut restart_counter = RestartCounter::new();
-        // Increase the counter until the penultimate restart limit
-        for _ in restart_counter.current_restart()..super::MAX_RESTARTS {
-            restart_counter.count_restart();
-        }
-
-        let control_loop_state = ControlLoopState {
-            instance_name,
-            workload_id: None,
-            state_checker: None,
-            update_state_tx: to_server_tx.clone(),
-            runtime: Box::new(runtime_mock.clone()),
-            command_receiver: workload_command_receiver,
-            workload_channel: workload_command_sender,
-            restart_counter,
-        };
-
-        // dropping the channel causes the failing send of ToServer message after the restart limit is exceeded.
-        drop(to_server_rx);
-
-        // execute last restart => restart limit is exceeded after this last try
-        let new_control_loop_state = WorkloadControlLoop::restart(
-            control_loop_state,
-            workload_spec,
-            Some(PIPES_LOCATION.into()),
-=======
->>>>>>> 674c28d0
         )
         .await;
 
