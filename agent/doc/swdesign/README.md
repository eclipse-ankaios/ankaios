# Ankaios Agent - SW Design

## About this document

This document describes the Software Design for the Ankaios Agent.

Ankaios is a workload orchestrator supporting a subset of the Kubernetes configurations and is targeted at the automotive use case.

The Ankaios Agent is one of the components of the Ankaios orchestrator and is responsible for running Workloads on the Agent node and authorizing forwarding messages from workloads to the Server.

## Context View

An Ankaios Agent is connected to one single instance of an Ankaios Server. The Agent communicates with the Server to:
* get list of Workloads scheduled for that particular Agent
* get execution statuses of Workloads on other Agents
* forward messages from authorized Workloads to the Server

The following diagram shows a high level view of an Ankaios Agent in its context:

![Context View](drawio/context_view.drawio.svg)

Please note that the Ankaios Agent could also run on the same node as the Server.

## Constraints, risks and decisions

### Design decisions

## Structural view

The following diagram shows the structural view of the Ankaios Agent:

![Overview](drawio/unit_overview.drawio.svg)

### AgentManager

The AgentManager is the entry component in the Ankaios agent and is responsible, amongst others, for receiving commands from the server and forwarding them to the RuntimeManager and for authorizing requests from the workloads to the Ankaios server.

The initial setup of the Ankaios agent is done in the main.rs and is also counted as part of this unit.

### WorkloadOperation

The RuntimeManager and the WorkloadScheduler use the WorkloadOperations to distinguish between the operations that shall be done on a workload.
A WorkloadOperation represents a create, update or a delete operation of a workload and contains the workload configuration needed to execute the corresponding operation.

### RuntimeManager

The RuntimeManager holds a list of RuntimeFacades (more precisely a list of runtime connectors wrapped into a RuntimeFacade) and a list of running workloads. It is also responsible for handling the update workload calls including the workload reuse and the logic of translating the added and deleted workload lists into commands to a RuntimeFacade or a WorkloadObject. In addition, the RuntimeManager requests the WorkloadScheduler for WorkloadOperations with fulfilled inter-workload dependencies and executes the ready operations on the runtime through the RuntimeFacade.

### WorkloadScheduler

The WorkloadScheduler schedules the WorkloadOperations of workloads that have inter-workload dependencies. It uses an internal queue to temporarily store pending WorkloadOperations as long as the inter-workload dependencies are not in the expected state. The WorkloadScheduler uses the add conditions and delete conditions of workloads to schedule the WorkloadOperations.

### RuntimeFacade

The RuntimeFacade wraps some common actions shared between all runtime connectors, s.t. they don't need to be implemented multiple times. The RuntimeFacade is responsible for creating, resuming and replacing a WorkloadObject including the start of the WorkloadControlLoop. Furthermore, The RuntimeFacade is responsible for providing functionality for deleting workloads that do not have an internal WorkloadObject (found unneeded workloads started in a previous execution of the Ankaios agent).

### WorkloadCommand

A WorkloadCommand is used to instruct the WorkloadControlLoop to do an action on a workload.
Thus, the following WorkloadCommands exists:
* `Create` for creating a workload
* `Update` for updating a workload
* `Retry` for retrying the create of an workload
* `Resume` for resuming an existing workload
* `Delete` for deleting a workload

### WorkloadControlLoop

The WorkloadControlLoop is started for each workload with the creation of that workload and is running until its deletion. The WorkloadControlLoop receives the WorkloadCommands via the WorkloadCommandSender and triggers the corresponding operation on the runtime connector. Furthermore, it receives the workload states of the workload it manages from the state checker and handles workload restarts according to the workload's configured restart policy.

### WorkloadCommandSender

The WorkloadCommandSender is a communication channel and responsible for sending WorkloadCommands to the WorkloadControlLoop.

### WorkloadObject

A WorkloadObject represents a workload inside the Ankaios agent. It holds the control interface and the sender of the WorkloadCommandSender to send WorkloadCommands to the WorkloadControlLoop.

### WorkloadStateStore

Stores information which the Agent gets from the Server. Currently the storage stores the workload state of workloads for each agent.

### ControlInterface

The ControlInterface is responsible for setting up the communication interface between a workload and the Ankaios agent. It translates between the provided to the workload pipes and the internal Ankaios communication channels.

### Authorizer

The Authorizer checks for every request send from a workload to the Ankaios agent,
if the workload is allowed to execute this request.

### RuntimeConnectorInterfaces

This is not really a component but a collection of traits that define the "requirements" towards specific runtime connectors s.t. they can be used by Ankaios. The following three traits specify the interface of the connectors where for one of them (state checker) a reusable default implementation is provided:
* runtime state getter trait - specifies that the workload state can be obtained using a workload id
* state checker trait - specifies that each workload state checker can be stopped
* runtime connector trait - specifies the methods that Ankaios requires in order to use a runtime (see below for more details)

### PodmanRuntime connector

The PodmanRuntime connector implements the runtime connector trait for Podman. It serves as glue between Ankaios and the Podman container engine for running Podman containers.

The PodmanRuntime also implements the runtime state getter trait for Podman to enable getting workload states.

### PodmanKubeRuntime connector

The PodmanKubeRuntime connector implements the runtime connector trait for 'podman play kube'. It serves as glue between Ankaios and the Podman container engine for running Kubernetes manifest files via the Podman container engine. It is implemented as a separate engine as the functionality is very specific.

### GenericPollingStateChecker

The `GenericPollingStateChecker` is a general purpose `StateChecker` (and implements the state checker trait) that can be used by a runtime connector to make polling requests for workload state as predefined intervals.

### External Libraries

#### Communication Middleware

The Middleware is responsible for the connection to the Ankaios Server.

#### FromServer Channel, ToServer Channel

The channels are defined in the `common` library.
They are used to connect modules in the Ankaios Agent, more precisely they connect task in which modules run.

## Behavioral view

This chapter defines the runtime behavior of the Ankaios Agent in details. The following chapters show essential parts of the behavior and describe the requirements towards the Ankaios Agent.
### Startup sequence

The following diagram shows the startup sequence of the Ankaios Agent:

![Startup](plantuml/seq_startup.svg)

#### Agent naming convention
`swdd~agent-naming-convention~1`

Status: approved

The Ankaios CLI shall enforce agent names which respect the naming convention defined in the common library.

Comment:
We need to check the agent names in order to ensure the proper function of the filtering.

Tags:
- AgentManager

Needs:
- impl
- stest

#### Agent communicates only with the Server
`swdd~agent-shall-use-interfaces-to-server~1`

Status: approved

The Ankaios Agent shall use the given interfaces and channels to communicate with the Server.

Rationale:
The Server is "only source of true" and ensures that Agents are in the consistent state.

Tags:
- AgentManager

Needs:
- impl
- itest

#### Agent sends hello
`swdd~agent-sends-hello~1`

Status: approved

When the Agent is connected to the Server, the Agent shall send an `AgentHello` message to the Server containing the agent's name.

Tags:
- AgentManager

Needs:
- impl
- itest

#### AgentManager listens for requests from the Server
`swdd~agent-manager-listens-requests-from-server~1`

Status: approved

The AgentManager shall listen for request from the Server.

Tags:
- AgentManager

Needs:
- impl
- utest
- itest

#### AgentManager shall execute hysteresis on workload states of the workloads it manages
`swdd~agent-manager-hysteresis_on-workload-states-of-its-workloads~1`

Status: approved

When the AgentManager receives workload states of workloads it manages, it shall execute hysteresis on the workload state as defined by the transitions between workload states.

Rationale:
A workload could still be running for some time while the stopping of the workload is in progress. The hysteresis on workload states takes care of a consistent transition between states.

Tags:
- AgentManager

Needs:
- impl
- utest

#### All communication with the Server through middleware
`swdd~communication-to-from-agent-middleware~1`

Status: approved

All communication with the Server shall go through the Communication Middleware.

Tags:
- AgentManager

Needs:
- impl
- itest

#### Agent defaults to gRPC Communication Middleware
`swdd~agent-default-communication-grpc~1`

Status: approved

The Ankaios Agent shall use per default a gRPC Communication Middleware.

Tags:
- AgentManager

Needs:
- impl
- itest

#### Agent supports PEM file paths as cli arguments for mTLS
`swdd~agent-supports-pem-file-paths-as-cli-arguments~1`

Status: approved

The Ankaios agent shall support the following cli arguments all of which contain a file path to a PEM file, alternatively configurable over environment variables which have lower priority compared to explicitly provided cli arguments:

| Argument    | Environment variable | Description                                 |
|-------------|----------------------|---------------------------------------------|
| `--ca_pem`  | `ANKAGENT_CA_PEM`    | file path to the root certificate authority |
| `--crt_pem` | `ANKAGENT_CRT_PEM`   | file path to the certificate                |
| `--key_pem` | `ANKAGENT_KEY_PEM`   | file path to the key                        |

Comment:
The PEM file format is a text-based, human-readable format. PEM files can contain certificates, private keys, public keys and even certificate chains, making them more versatile compared to other formats.

Rationale:
The Ankaios agent uses the PEM files to establish a mutual transport layer security (mTLS) communication.

Tags:
- AgentManager

Needs:
- impl
- stest

#### Agent supports cli argument for insecure communication
`swdd~agent-supports-cli-argument-for-insecure-communication~1`

Status: approved

The Ankaios agent shall support the cli argument `--insecure` (short alias `-k`), alternatively configurable via the environment variable `ANKAGENT_INSECURE` which has lower priority compared to explicitly provided cli arguments.

Comment:
The Ankaios agent supports an insecure communication channel to the Ankaios server. Communicating over insecure channels is convenient during an evaluation or a development phase.

Tags:
- AgentManager

Needs:
- impl
- stest

#### Agent establishes insecure connection on provided insecure cli argument
`swdd~agent-establishes-insecure-communication-based-on-provided-insecure-cli-argument~1`

Status: approved

When the user starts the Ankaios agent with enabled insecure communication and the Ankaios agent initializes the communication middleware, then the Ankaios agent shall instruct the communication middleware to use an insecure communication channel.

Tags:
- AgentManager

Needs:
- impl

#### Agent provides file paths for mTLS to communication middleware
`swdd~agent-provides-file-paths-to-communication-middleware~1`

Status: approved

When the file paths of the root certificate, the agent certificate and the agent key is provided upon startup, then the Ankaios agent shall provide each of these file paths to the communication middleware.

Rationale:
The communication middleware is responsible for establishing a secure communication channel.

Tags:
- AgentManager

Needs:
- impl

#### Agent fails upon missing pem file paths and insecure cli arguments
`swdd~agent-fails-on-missing-file-paths-and-insecure-cli-arguments~1`

Status: approved

If the user starts the Ankaios agent without specifying the cli arguments for the mTLS PEM file paths or the insecure cli argument, then the Ankaios agent shall:
* exit with a non zero exit code
* output an error message containing the reason and a help message

Rationale:
The demand for an explicit communication mode prevents a user from implicitly creating an Ankaios setup using insecure communication.

Tags:
- AgentManager

Needs:
- impl

#### Agent uses common async communication channels
`swdd~agent-uses-async-channels~1`

Status: approved

The Ankaios Agent shall use asynchronous communication channels from the Common library.

Rationale:
The communication channels are especially needed in order to abstract the Communication Middleware.

Tags:
- AgentManager

Needs:
- impl
- utest

#### Agent supports multiple runtime connectors
`swdd~agent-supports-multiple-runtime-connectors~1`

Status: approved

The Ankaios agent shall support multiple runtime connectors.

Tags:
- RuntimeManager

Needs:
- impl
- utest

#### Agent uses specified runtime connector
`swdd~agent-uses-specified-runtime~1`

Status: approved

The Ankaios agent shall manage workloads using the runtime connector specified in the workload specification.

Tags:
- RuntimeManager

Needs:
- impl
- utest

#### Agent supports Podman
`swdd~agent-supports-podman~2`

Status: approved

The Agent shall support Podman for creating containers as a build-in runtime connector named "podman".

Tags:
- PodmanRuntime

Needs:
- impl
- stest

#### Agent supports K8s resources via podman-kube runtime
`swdd~agent-supports-podman-kube-runtime~1`

Status: approved

The Agent shall support Podman for creating Kubernetes resources as a build-in runtime connector named "podman-kube".

Rationale:
Supporting Kubernetes resources as a separate runtime allows differentiating between plain containers and pods started via Kubernetes manifests.

Tags:
- PodmanKubeRuntime

Needs:
- impl
- stest

### Handling UpdateWorkload commands from the Ankaios Server

The following diagram show the general steps the Ankaios Agent takes when receiving an UpdateWorkload command:

![Handling UpdateWorkload](plantuml/seq_update_workload.svg)

#### Agent handles UpdateWorkload requests from the server
`swdd~agent-handles-update-workload-requests~1`

Status: approved

When the AgentManager receives an `UpdateWorkload` message from the server, then the RuntimeManager shall handle the workloads contained within the message.

Comment: The `UpdateWorkload` message contains workloads to create, update and delete.

Rationale: This ensures separation between receiving the requests from the server and performing the requested actions.

Tags:
- AgentManager
- RuntimeManager

Needs:
- impl
- utest

#### RuntimeManager transforms UpdateWorkload message into WorkloadOperations
`swdd~agent-transforms-update-workload-message-to-workload-operations~1`

Status: approved

When the RuntimeManager receives the workloads of an `UpdateWorkload` message, then the RuntimeManager shall transform the workloads inside the message into a list of `WorkloadOperation`s containing workloads to create, update and delete.

Comment: The list of `WorkloadOperation`s contains the actions on the workloads which the RuntimeManager shall perform.

Rationale: The inter-workload dependency handling requires the concrete information about the type of operation performed on the workload.

Tags:
- RuntimeManager
- WorkloadOperation

Needs:
- impl
- utest

#### RuntimeManager executes create workload operation
`swdd~agent-executes-create-workload-operation~1`

Status: approved

When the RuntimeManager receives a create `WorkloadOperation` with fulfilled inter-workload dependencies, then the RuntimeManager shall request the RuntimeFacade to create the workload.

Tags:
- RuntimeManager

Needs:
- impl
- utest

#### RuntimeManager executes update workload operation
`swdd~agent-executes-update-workload-operation~1`

Status: approved

When the RuntimeManager receives an update `WorkloadOperation` with fulfilled inter-workload dependencies, then the RuntimeManager shall request the WorkloadObject to update the workload.

Tags:
- RuntimeManager
- WorkloadObject

Needs:
- impl
- utest

#### RuntimeManager executes delete workload operation
`swdd~agent-executes-delete-workload-operation~1`

Status: approved

When the RuntimeManager receives an delete `WorkloadOperation` with fulfilled inter-workload dependencies, then the RuntimeManager shall request the WorkloadObject to delete the workload.

Tags:
- RuntimeManager
- WorkloadObject

Needs:
- impl
- utest

#### RuntimeManager executes update delete only workload operation
`swdd~agent-executes-update-delete-only-workload-operation~1`

Status: approved

When the RuntimeManager receives an update delete only `WorkloadOperation`, then the RuntimeManager shall request the WorkloadObject to update the workload with only deleting the existing workload by passing no workload to the WorkloadObject.

Comment:
The update only operation is only triggered internally when an update with update strategy `AT_MOST_ONCE` has fulfilled `DeleteConditions`. The inter-workload dependencies are therefore always fulfilled when the RuntimeManager receives this operation.

Tags:
- RuntimeManager
- WorkloadObject

Needs:
- impl
- utest

#### Agent creates a ControlInterface instance for a workload
`swdd~agent-create-control-interface-pipes-per-workload~2`

Status: approved

When a new ControlInterface instance for an workload is created, the ControlInterface shall:
* trigger the creation of the control interface FIFO files
* create a background task to handle incoming and outgoing requests to the ControlInterface

Rationale:
The creation of the new ControlInterface instance shall be a non-blocking operation.

Tags:
- ControlInterface

Needs:
- impl
- utest

#### Control Interface creates FIFO files for each workload
`swdd~agent-control-interface-creates-two-pipes-per-workload~1`

Status: approved

Each new ControlInterface instance shall create two FIFO files:

- a FIFO file for the workload to send requests to the Control Interface (called output pipe in the following)
- a FIFO file for the workload to request responses to the Control Interface (called input pipe in the following)

Tags:
- ControlInterface

Needs:
- impl
- utest

#### Control Interface pipes at predefined path
`swdd~agent-control-interface-pipes-path-naming~1`

Status: approved

The Control Interface Instance shall create the Control Interface pipes at the following path:

    `<Agent run folder>/<Workload execution instance name>/`

Rationale:
The Ankaios Agent needs a unique, reproducible name to be able to make the mapping between a workload execution instance and a control interface pipes instance.

Tags:
- ControlInterface

Needs:
- impl
- utest

#### Control Interface created for eligible workloads
`swdd~agent-control-interface-created-for-eligible-workloads~1`

Status: approved

When the workload has control interface access rules configured, the Control Interface shall be created for that workload.

Comment:
Due to the logic that by default, the pipes are restricted, it makes sense to check only the allowed rules.

Rationale:
Creating a control interface affects the start-up time of a workload and thus it should be created only if it's used.

Tags:
- ControlInterface

Needs:
- impl
- utest
- stest

#### Agent skips unknown runtime
`swdd~agent-skips-unknown-runtime~1`

Status: approved

When the Ankaios Agent gets an add Workload command with the `UpdateWorkload` message and the runtime of the Workload is unknown, the RuntimeManager shall skip this Workload.

Tags:
- RuntimeManager

Needs:
- impl
- utest

#### RuntimeManager stores Workload in the list of running workloads
`swdd~agent-stores-running-workload~1`

Status: approved

When the RuntimeManager creates new workload objects via the RuntimeFacade, the RuntimeManager shall store the Workload in a list of running workloads.

Comment:
Please note that the object creation is targeted here and thus also resuming of running workloads is in scope.

Rationale:
The workload object is later used to update or delete the workload. The object also stores the ControlInterface for the workload and manages it during the lifetime of the workload.

Tags:
- RuntimeManager

Needs:
- impl
- utest

#### Handling the initial UpdateWorkload after Agent start

The following diagram and the subsequent requirements show the steps the Ankaios Agent takes when receiving the first UpdateWorkload command sent by Server. The first UpdateWorkload contains the complete initial list of workloads the Agent shall manage.

![Handling initial UpdateWorkload](plantuml/seq_update_workload_initial.svg)

##### RuntimeManager initial list of workloads handles existing workloads
`swdd~agent-initial-list-existing-workloads~1`

Status: approved

After receiving the complete list of added workloads from the Ankaios server at the initial connection establishment, the RuntimeManager shall handle existing workloads.

Comment:
In case the Agent was already running, the RuntimeManager can take care of Workloads that were started in an earlier execution. Some of these workloads can be reused, some have to be updated and some stopped.

Tags:
- RuntimeManager

Needs:
- impl
- utest

##### RuntimeManager handles existing workloads by building list
`swdd~agent-existing-workloads-finds-list~1`

Status: approved

When handling existing workloads, the RuntimeManager shall call each RuntimeFacade to request a list of existing workloads started during the same machine runtime window by a previous execution of an Ankaios Agent with the same name as the currently running Agent.

Comment:
A 'machine runtime window' is the time between the start and shutdown of the machine. Finding existing workloads needs to be done before stating new workloads in order to avoid conflicts. If this call fails, the agent currently ignores the failure assumes that no workloads are running. It must be confirmed that this behavior is correct.

Tags:
- RuntimeManager

Needs:
- impl
- utest

##### RuntimeFacade forwards list reusable workloads call
`swdd~agent-facade-forwards-list-reusable-workloads-call~1`

Status: approved

When receiving a call to list all reusable workloads, the RuntimeFacade shall forward the call to the wrapped runtime and return the list to the caller.

Comment:
No decoupling is done here and we wait for the list to be built in order to prevent race conditions with calls from the server.

Tags:
- RuntimeFacade

Needs:
- impl
- utest

##### RuntimeManager handles existing workloads starts new only if not found
`swdd~agent-existing-workloads-starts-new-if-not-found~1`

Status: approved

When handling existing workloads, the RuntimeManager shall only request the corresponding RuntimeFacade to start workloads that are not found on the system.

Comment:
The RuntimeManager can check if the specified workload is already running by comparing the new workload execution instance name with that of the running instance. Details about starting a workload can be found further on.

Tags:
- RuntimeManager

Needs:
- impl
- utest

##### RuntimeFacade creates workload
`swdd~agent-create-workload~2`

Status: approved

When the RuntimeFacade gets a requests to create a workload, the RuntimeFacade shall:
* start the WorkloadControlLoop waiting for WorkloadCommands
* create a new ControlInterface instance for the new workload if the workload has access rules configured
* request the create of the workload by sending a create command to the WorkloadControlLoop
* return a new workload object containing a WorkloadCommandSender to communicate with the WorkloadControlLoop

Rationale:
The task handling stop and update commands is needed to ensure maintaining the order of the commands for a workload while not blocking Ankaios to wait until one command is complete.

Tags:
- RuntimeFacade
- ControlInterface

Needs:
- impl
- utest

##### RuntimeManager handles existing workloads resumes existing workloads
`swdd~agent-existing-workloads-resume-existing~2`

Status: approved

When handling existing workloads, for each found existing workload which is requested to be started and has unchanged configuration and the workload is running, the RuntimeManager shall request the corresponding RuntimeFacade to resume the workload using a new control interface instance.

Tags:
- RuntimeManager
- ControlInterface

Needs:
- impl
- utest

##### RuntimeFacade resumes workload
`swdd~agent-resume-workload~2`

Status: approved

When requested, the RuntimeFacade resumes a workload by:
* start the WorkloadControlLoop waiting for WorkloadCommands
* request the resume of the workload by sending a resume command to the WorkloadControlLoop
* return a new workload object containing a WorkloadCommandSender to communicate with the WorkloadControlLoop

Comment:
If a workload is running, there is no need to create it again via the specific runtime. The state checker must be started as an additional step here as the runtime does not create a new workload.

Rationale:
The task handling stop and update commands is needed to ensure maintaining the order of the commands for a workload while not blocking Ankaios to wait until one command is complete.

Tags:
- RuntimeFacade

Needs:
- impl
- utest

##### RuntimeManager handles existing workloads replace updated Workloads
`swdd~agent-existing-workloads-replace-updated~3`

Status: approved

When the agent handles existing workloads, for each found existing workload which is requested to be started and either the workload's configuration has changed or the workload is not in state running or succeeded, the RuntimeManager shall do the following:

- request the RuntimeFacade to delete the existing workload
- request the RuntimeFacade to create the workload

Comment: The RuntimeManager can check if the specified workload is already running, but was updated by comparing the new workload execution instance name with that of the running instance. The delete operation is executed immediately without considering the `DeleteCondition`s of the workload. The create operation is executed with considering the inter-workload dependencies of the workload.

Rationale: The immediate delete prevents the worst case that the workload is existing a long period of time on the Runtime while the create is still pending because of unfulfilled inter-workload dependencies. The Ankaios agent cannot consider the `DeleteCondition`s because the information about the delete dependencies of the existing workload is not available anymore after an agent restart.

Tags:
- RuntimeManager

Needs:
- impl
- utest
- stest

##### RuntimeManager handles existing workloads and reuses unmodified Workloads
`swdd~agent-existing-workloads-reuse-unmodified~1`

Status: approved

When the agent handles existing workloads, for each found existing workload which is requested to be started and the workload's configuration has not changed and the workload is in state succeeded, the RuntimeManager shall request the RuntimeFacade to reuse the existing workload.

Rationale: Starting an existing, succeeded workload is much faster than deleting and creating a workload. If an existing workload is in the failed state, it is not reused because its file system might be corrupted.

Tags:
- RuntimeManager

Needs:
- impl
- utest
- stest

##### RuntimeManager handles existing workloads deletes unneeded workloads
`swdd~agent-existing-workloads-delete-unneeded~1`

Status: approved

When handling existing workloads, for each found existing workload that is not in the provided list of initial workloads, the RuntimeManager shall request the RuntimeFacade to delete the workload.

Comment: If the RuntimeManager finds an existing Workload that is not in the provided list of initial workloads, the Ankaios Agent shall stop the existing Workload. The Ankaios agent cannot consider the `DeleteCondition`s of the existing workload because the information is not available after an agent restart.

Tags:
- RuntimeManager

Needs:
- impl
- utest

##### RuntimeFacade delete old workload
`swdd~agent-delete-old-workload~2`

Status: approved

When the RuntimeFacade is requested to delete the workload, then the RuntimeFacade shall delete a workload by:
* sending a `Stopping(RequestedAtRuntime)` workload state for that workload
* deleting the workload via the runtime connector
* sending a `Removed` workload state for that workload after the deletion was successful or `Stopping(DeleteFailed)` upon failure

Comment:
This delete is done by the specific runtime for a workload Id. No internal workload object is involved in this action.

Tags:
- RuntimeFacade

Needs:
- impl
- utest

##### RuntimeFacade deletes old workload without sending workload states
`swdd~agent-delete-old-workload-without-sending-workload-states~1`

Status: approved

When the RuntimeFacade is requested to delete the workload and the flag `report_workload_states_for_workload` is false, then the RuntimeFacade shall delete the workload via the runtime connector without sending workload states.

Comment:
This delete is done by the specific runtime for a workload Id. No internal workload object is involved in this action.

Rationale:
The workaround of enabling and disabling the sending of workload states is required until a dedicated workload restart is implemented.

Tags:
- RuntimeFacade

Needs:
- impl
- utest

##### WorkloadControlLoop executes resume command
`swdd~agent-workload-control-loop-executes-resume~1`

Status: approved

When the WorkloadControlLoop receives a resume command, then the WorkloadControlLoop shall:
* request the workload Id from the corresponding runtime connector
* start the state checker for that workload if an Id is found
* store the Id and reference to the state checker inside the WorkloadControlLoop

Rationale:
The WorkloadControlLoop allows to asynchronously carry out time consuming actions and still maintain the order of the actions as they are queued on a command channel.

Tags:
- WorkloadControlLoop

Needs:
- impl
- utest

#### Handling subsequent UpdateWorkload

The UpdateWorkload message contains two lists of workloads - deleted Workloads specified by name and added Workloads including their desired configuration. The Ankaios Agent goes through the deleted Workloads first in order to free resources before starting to allocate new ones.

The following two diagrams show how deleted and added Workloads are handled by the AgentManager. The first diagram shows how the deleted Workloads are handled:

![Handling subsequent UpdateWorkload - deleted Workloads](plantuml/seq_update_workload_subsequent_deleted.svg)

After the deleted Workloads are handled, the Ankaios Agent goes through the list of added Workloads

![Handling subsequent UpdateWorkload - added Workloads](plantuml/seq_update_workload_subsequent_added.svg)

##### Agent handles deleted workloads before added Workloads
`swdd~agent-handle-deleted-before-added-workloads~1`

Status: approved

The RuntimeManager shall first handle the list of deleted Workloads before handling the list of added Workloads.

Comment:
Updated Workloads can be handled before everything is deleted as in the normal case the resource usage will remain the same.

Rationale:
Deleting Workloads first ensures that the machine which executes the workloads has enough resources to start the new ones.

Tags:
- RuntimeManager

Needs:
- impl
- utest

##### Agent updates deleted and added workloads
`swdd~agent-updates-deleted-and-added-workloads~1`

Status: approved

The RuntimeManager shall request an update of a workload if the workload is in both the list of deleted and added workloads.

Rationale:
This is needed to ensure the order of the commands.

Tags:
- RuntimeManager

Needs:
- impl
- utest

##### Workload handles update command
`swdd~agent-workload-obj-update-command~2`

Status: approved

When the WorkloadObject receives a trigger to update the workload, it:
* triggers a comparison of the existing and new control interface metadata
* stops the old control interface if the comparison returns that the metadata has changed
* creates a new ControlInterface instance if the comparison returns that the metadata has changed and if access rules are configured
* stores the new ControlInterface instance instead of the old one
* sends a command via the WorkloadCommandSender to the WorkloadControlLoop to update the workload

Tags:
- WorkloadObject
- ControlInterface

Needs:
- impl
- utest

##### Workload compares control interface metadata
`swdd~agent-compares-control-interface-metadata~2`

Status: approved

When the WorkloadObject is triggered to compare its existing control interface metadata with the updated metadata, the Workload shall compare the control inferface's:

* file path
* authorizer

Tags:
- Workload

Needs:
- impl
- utest

##### WorkloadControlLoop executes create command
`swdd~agent-workload-control-loop-executes-create~3`

Status: approved

When the WorkloadControlLoop receives a create command, the WorkloadControlLoop shall:
* send a `Pending(Starting)` with additional information "Triggered at runtime." workload state for that workload
* create a new workload via the corresponding runtime connector (which creates and starts a state checker)
* upon successful creation of the workload:
    * store the Id and reference to the state checker for the created workload inside the WorkloadControlLoop
* upon failed creation of the workload:
    * send a `Pending(Starting)` workload state with additional information about the current retry counter state, appended by the cause of failure for that workload

Comment:
For details on the runtime connector specific actions, e.g. create, see the specific runtime connector workflows.

Rationale:
The WorkloadControlLoop allows to asynchronously carry out time consuming actions and still maintain the order of the actions as they are queued on a command channel.

Tags:
- WorkloadControlLoop

Needs:
- impl
- utest

##### WorkloadControlLoop executes update command
`swdd~agent-workload-control-loop-executes-update~2`

Status: approved

When the WorkloadControlLoop started during the creation of the workload object receives an update command, the WorkloadControlLoop shall:
* execute a delete command for the old configuration of the workload
* execute a create command for the new configuration of the workload

Comment:
For details on the runtime connector specific actions, e.g., delete, see the specific runtime connector workflows.

Rationale:
The WorkloadControlLoop allows to asynchronously carry out time consuming actions and still maintain the order of the actions as they are queued on a command channel.

Tags:
- WorkloadControlLoop

Needs:
- impl
- utest

##### WorkloadControlLoop executes update delete only
`swdd~agent-workload-control-loop-executes-update-delete-only~1`

Status: approved

When the WorkloadControlLoop started during the creation of the workload object receives an update command
and the update command contains no new workload,
then the WorkloadControlLoop shall execute a delete command for the old configuration of the workload.

Comment:
For details on the runtime connector specific delete action, see the specific runtime connector workflows.

Rationale:
The WorkloadControlLoop allows to asynchronously carry out time consuming actions and still maintain the order of the actions as they are queued on a command channel.

Tags:
- WorkloadControlLoop

Needs:
- impl
- utest

##### WorkloadControlLoop update broken allowed
`swdd~agent-workload-control-loop-update-broken-allowed~1`

Status: approved

When the WorkloadControlLoop has no old workload to delete during the update of a workload, the WorkloadControlLoop shall continue with the update.

Comment:
The assumption here is that the old workload is not running anymore.

Rationale:
This allows to bring the system into a working state.

Tags:
- WorkloadControlLoop

Needs:
- impl
- utest

##### WorkloadControlLoop update delete failed allows retry
`swdd~agent-workload-control-loop-update-delete-failed-allows-retry~1`

Status: approved

When the WorkloadControlLoop encounters a failure while deleting the old workload during the update of a workload, the WorkloadControlLoop shall continue allowing subsequent WorkloadCommands attempt.

Rationale:
This allows to try the update again instead of going in an undefined state.

Tags:
- WorkloadControlLoop

Needs:
- impl
- utest

##### WorkloadControlLoop update create failed allows retry
`swdd~agent-workload-control-loop-update-create-failed-allows-retry~1`

Status: approved

When the WorkloadControlLoop encounters a failure while creating a new workload during the update of a workload, the WorkloadControlLoop shall continue allowing subsequent WorkloadCommands attempt.

Rationale:
This allows to try the update again instead of going in an undefined state.

Tags:
- WorkloadControlLoop

Needs:
- impl
- utest

##### Agent adds on update missing workload
`swdd~agent-add-on-update-missing-workload~1`

Status: approved

When the Ankaios Agent gets an `UpdateWorkload` message that indicates an update of a workload and the workload cannot be found, the RuntimeManager shall trigger adding of the workload.

Comment:
This situation cannot actually occur, but if a workload is requested to be added it shall also be added instead of just tracing an error/warning.

Tags:
- RuntimeManager

Needs:
- impl
- utest

##### Agent deletes workload on command from server
`swdd~agent-deletes-workload~1`

Status: approved

When the Ankaios agent receives an `UpdateWorkload` message with a workload for deletion that is not also listed as added workload, the agent shall trigger a deletion of the workload.

Tags:
- RuntimeManager

Needs:
- impl
- utest

##### Workload handles delete command
`swdd~agent-workload-obj-delete-command~1`

Status: approved

When the WorkloadObject receives a trigger to delete the workload, it:
* stops the control interface
* sends a command via the WorkloadCommandSender to the WorkloadControlLoop to delete the workload

Tags:
- WorkloadObject

Needs:
- impl
- utest

##### WorkloadControlLoop executes delete command
`swdd~agent-workload-control-loop-executes-delete~2`

Status: approved

When the WorkloadControlLoop started during the creation of the workload object receives a delete command, the WorkloadControlLoop shall:
* send a `Stopping(RequestedAtRuntime)` workload state for that workload
* delete the old workload via the corresponding runtime connector blocking the execution
* upon successful deletion of the workload:
    * stop the state checker for the workload
    * send a `Removed` workload state for that workload
    * stop the WorkloadControlLoop
* upon failed deletion of the workload:
    * send a `Stopping(DeleteFailed)` workload state for that workload

Comment:
For details on the runtime connector specific actions, e.g., delete, see the specific runtime connector workflows.

Rationale:
The WorkloadControlLoop allows to asynchronously carry out time consuming actions and still maintain the order of the actions as they are queued on a command channel.
As the state checker for the workload is stopped, we cannot be sure that the removed workload state is correctly sent to the server before the state checker is stopped.
For that reason the removed state is explicitly sent, even if it could be sent twice this way.

Tags:
- WorkloadControlLoop

Needs:
- impl
- utest

##### WorkloadControlLoop delete broken allowed
`swdd~agent-workload-control-loop-delete-broken-allowed~1`

Status: approved

When the WorkloadControlLoop has no old workload to delete during the deletion of a workload, the WorkloadControlLoop shall exit.

Comment:
The assumption here is that the old workload is not running anymore and the job is done.

Rationale:
This allows to bring the system into a working state.

Tags:
- WorkloadControlLoop

Needs:
- impl
- utest

##### WorkloadControlLoop delete failed allows retry
`swdd~agent-workload-control-loop-delete-failed-allows-retry~1`

Status: approved

When the WorkloadControlLoop encounters a failure while deleting the workload, the WorkloadControlLoop shall continue allowing subsequent workload command attempts.

Rationale:
This allows to try the delete again instead of going in an undefined state.

Tags:
- WorkloadControlLoop

Needs:
- impl
- utest

##### Agent updates on add known workload
`swdd~agent-update-on-add-known-workload~1`

Status: approved

When the Ankaios Agent gets an `UpdateWorkload` message with an added workload that was already started by the RuntimeManager, the RuntimeManager shall trigger the update of the workload.

Comment:
This situation can happen if the Ankaios Server gets restarted. It is not yet confirmed if this handling is correct and it is subject to change.

Tags:
- RuntimeManager

Needs:
- impl
- utest

##### Agent creates workload
`swdd~agent-added-creates-workload~1`

Status: approved

When the Ankaios agent gets an `UpdateWorkload` message with an added workload that was not started already and the runtime is known, the RuntimeManager shall request the corresponding RuntimeFacade to create the workload.

Tags:
- RuntimeManager

Needs:
- impl
- utest

### Inter-workload dependencies of workloads

When the Ankaios agent receives an `UpdateWorkload` message, it checks for each workload inside the message if all dependencies are fulfilling the specified conditions to create, update or delete the workload. The agent puts workloads with unfulfilled dependencies internally on a waiting queue and executes the workload operations for ready workloads immediately.

The following diagram describes the inter-workload dependency management when the Ankaios agent receives an `UpdateWorkload` message from the Ankaios server:

![Inter-workload dependency management](plantuml/seq_inter-workload_dependencies.svg)

Whenever the Ankaios agent receives a new workload state from other agents via the server or from the workloads it manages, the agent checks if the dependencies of pending workload operations inside the waiting queue are fulfilled. The Ankaios agent executes the workload operations having fulfilled dependencies.

The following diagram describes the inter-workload dependency management when the Ankaios agent receives new workload states:

![Inter-workload dependency management on new workload states](plantuml/seq_inter-workload_dependencies_on_update_workload_state.svg)

#### Agent handles workload with fulfilled dependencies
`swdd~agent-handles-workloads-with-fulfilled-dependencies~1`

Status: approved

When the RuntimeManager is triggered for new workload states,
the RuntimeManager shall:

* receive a list of workload operations containing workloads with fulfilled inter-workload dependencies from the WorkloadScheduler
* execute the received workload operations

Rationale: Whenever the agent receives new workload states, the dependencies of a workload might be fulfilled.

Tags:
- RuntimeManager
- WorkloadScheduler

Needs:
- impl
- utest
- stest

#### Agent handles new workload operations
`swdd~agent-handles-new-workload-operations`

Status: approved

When the RuntimeManager handles new `WorkloadOperation`s,
then the RuntimeManager shall:

* provide the list of `WorkloadOperation`s to the WorkloadScheduler
* receive a list of workload operations containing workloads with fulfilled inter-workload dependencies from the WorkloadScheduler
* execute the received workload operations

Rationale: Whenever there are new workload operations to process there might be workloads with unfulfilled inter-workload dependencies or fulfilled operations.

Tags:
- RuntimeManager
- WorkloadScheduler

Needs:
- impl
- utest
- stest

#### Agent handles UpdateWorkloadState requests from the server
`swdd~agent-handles-update-workload-state-requests~1`

Status: approved

When the AgentManager receives an `UpdateWorkloadState` message from the server, then the AgentManager shall trigger the RuntimeManager.

Rationale: The RuntimeManager needs this information for the inter-workload dependency management.

Tags:
- AgentManager
- RuntimeManager

Needs:
- impl
- utest

#### Agent enqueues create with unfulfilled add conditions
`swdd~agent-enqueues-unfulfilled-create~1`

Status: approved

When the WorkloadScheduler handles an create `WorkloadOperation`,
and the workload has at least one inter-workload dependency
and the workload has at least one unfulfilled `AddCondition` from one of its inter-workload dependencies,
then the WorkloadScheduler shall:

* put the create `WorkloadOperation` into a waiting queue
* report the workload state `Pending(WaitingToStart)`

Tags:
- WorkloadScheduler

Needs:
- impl
- utest
- stest

#### Agent enqueues delete with unfulfilled delete conditions
`swdd~agent-enqueues-unfulfilled-delete~1`

Status: approved

When the WorkloadScheduler receives a new delete `WorkloadOperation`,
and the workload is an inter-workload dependency of at least one other workload
and the workload has at least one unfulfilled `DeleteCondition`,
then the WorkloadScheduler shall:

* put the delete `WorkloadOperation` into a waiting queue
* report the workload state `Stopping(WaitingToStop)`

Comment: The Ankaios server defines and inserts internally the `DeleteCondition`s for inter-workload dependencies.

Rationale: A workload that is an inter-workload dependency of other workloads shall only be deleted if the workload states of other workloads fulfill the `DeleteCondition`s
of the inter-workload dependency.

Tags:
- WorkloadScheduler

Needs:
- impl
- utest
- stest

#### Agent handles update with fulfilled delete conditions
`swdd~agent-handles-update-with-fulfilled-delete~1`

Status: approved

When the WorkloadScheduler handles an update `WorkloadOperation`,
and the workload inside the operation is an inter-workload dependency of at least one other workload
and the workload has fulfilled `DeleteCondition`s, then the WorkloadScheduler shall:

* put a create `WorkloadOperation` containing the new workload into a waiting queue
* report the workload state `Pending(WaitingToStart)` for the new workload
* schedule the update delete only `WorkloadOperation`

Rationale: The default update strategy `AT_MOST_ONCE` requires that the agent shall only create the new workload of that update when the old workload is deleted regardless of the `AddCondition` from the inter-workload dependencies of the create are fulfilled or not.

Tags:
- WorkloadScheduler

Needs:
- impl
- utest
- stest

#### Agent enqueues update with unfulfilled delete conditions
`swdd~agent-enqueues-update-with-unfulfilled-delete~1`

Status: approved

When the WorkloadScheduler handles an update `WorkloadOperation`,
and the workload inside the operation is an inter-workload dependency of at least one other workload
and the workload inside the workload operation has unfulfilled `DeleteCondition`s, then the WorkloadScheduler shall:

* put the whole update `WorkloadOperation` into a waiting queue
* report the workload state `Stopping(WaitingToStop)`

Rationale: The default update strategy `AT_MOST_ONCE` requires that the agent shall only create the new workload of that update when the old workload is deleted regardless of the `AddCondition` from the inter-workload dependencies of the create are fulfilled or not.

Tags:
- WorkloadScheduler

Needs:
- impl
- utest
- stest

#### Agent keeps workloads with unfulfilled inter-workload dependencies in waiting queue
`swdd~agent-keeps-workloads-with-unfulfilled-workload-dependencies-in-queue~1`

Status: approved

When the agent receives an `UpdateWorkloadState` or an `UpdateWorkload` message,
and there are workload entries with unfulfilled inter-workload dependency conditions inside the waiting queue,
then the agent shall keep the workload operation of those workloads inside the waiting queue.

Comment: The pending workload state is not reported again for retained workloads.

Rationale: The workload operations cannot be executed because their inter-workload dependencies are not in the desired state.

Tags:
- WorkloadScheduler

Needs:
- impl
- utest

#### Agent ignores a delete only operation of an update
`swdd~agent-shall-not-enqueue-update-delete-only-workload-operation~1`

Status: approved

The WorkloadScheduler shall not put the update delete only `WorkloadOperation` into a waiting queue.

Rationale: The update delete only workload operation is internally created when the delete operation of a pending update is ready.

Tags:
- WorkloadScheduler

Needs:
- impl
- utest

#### A workload is ready to create when all of its inter-workload dependencies are fulfilled
`swdd~workload-ready-to-create-on-fulfilled-dependencies~1`

Status: approved

When the WorkloadScheduler checks if a workload fulfills all its configured `AddCondition`s, then the DependencyStateValidator shall execute the checks and provide the outcome.

Tags:
- WorkloadScheduler
- DependencyStateValidator

Needs:
- impl
- utest

#### An inter-workload dependency is ready to delete when all of its inter-workload dependencies are fulfilled
`swdd~workload-ready-to-delete-on-fulfilled-dependencies~1`

Status: approved

When the WorkloadScheduler checks if a workload fulfills all its configured `DeleteCondition`s, then the DependencyStateValidator shall execute the checks and provide the outcome.

Tags:
- WorkloadScheduler
- DependencyStateValidator

Needs:
- impl
- utest

#### ExecutionState of inter-workload dependency fulfills the AddConditions
`swdd~execution-states-of-workload-dependencies-fulfill-add-conditions~1`

Status: approved

The `ExecutionState` of an inter-workload dependency shall fulfill the `AddCondition` according to the following table:

| ExecutionState     | AddCondition        |
|--------------------|---------------------|
| Running(Ok)        | ADD_COND_RUNNING    |
| Succeeded(Ok)      | ADD_COND_SUCCEEDED  |
| Failed(ExecFailed) | ADD_COND_FAILED     |

Comment: When no execution state is available for an inter-workload dependency the `AddCondition` is not fulfilled, because the information might be available only later when the inter-workload dependency is processed the first time of Ankaios.

Rationale: The agent must be able to recognize when all inter-workload dependencies of a workload reach their configured expected conditions to create a workload.

Tags:
- DependencyStateValidator
- AddCondition

Needs:
- impl
- utest

#### ExecutionState of workload fulfills the DeleteConditions of an inter-workload dependency
`swdd~execution-states-of-workload-dependencies-fulfill-delete-conditions~1`

Status: approved

The `ExecutionState` of a workload shall fulfill the `DeleteCondition` of an inter-workload dependency according to the following table:

| ExecutionState                                                           | DeleteCondition                               |
|--------------------------------------------------------------------------|-----------------------------------------------|
| All besides Running(Ok) or Pending(S) where S represents all sub states. | DelCondNotPendingNorRunning                   |
| Running(Ok)                                                              | DelCondRunning                                |
| Pending(WaitingToStart)                                                  | DelCondNotPendingNorRunning or DelCondRunning |

Comment: The ExecutionState `Pending(WaitingToStart)` fulfills any `DeleteCondition` to prevent a deadlock situation where a workload is `Stopping(WaitingToStop)`
and one of its dependency is `Pending(WaitingToStart)`. When no execution state of the dependent workload is available the `DeleteCondition` is fulfilled, because the workload is already deleted.

Rationale: The agent must be able to recognize when all workloads of an inter-workload dependency fulfill the expected `DeleteCondition` within the inter-workload dependency.

Tags:
- DependencyStateValidator
- DeleteCondition

Needs:
- impl
- utest

### Restart policies of workloads

#### Agent supports restart policies
`swdd~agent-supports-restart-policies~1`

Status: approved

The Ankaios agent shall support the following restart policies for a workload:

* `NEVER`: The workload is never restarted. Once the container exits, it remains in the exited state.
* `ON_FAILURE`: If the workload exits with a non-zero exit code, it will be restarted.
* `ALWAYS`: The workload is restarted upon termination, regardless of the exit code.

Comment:
The default restart policy is `NEVER`.

Rationale:
In some cases, workloads must remain operational at all times, even if they fail or exit successfully.

Tags:

Needs:
- impl
- utest

#### WorkloadControlLoop checks workload state validity
`swdd~workload-control-loop-checks-workload-state-validity~1`

Status: approved

When the WorkloadControlLoop receives a new workload state for a workload it manages, then the WorkloadControlLoop shall check the `WorkloadInstanceName` of the workload state and the workload it manages for equality.

Rationale:
The WorkloadControlLoop maintains consistency and validity of the workload it manages and its received workload states.

Tags:
- WorkloadControlLoop

Needs:
- impl
- utest

#### WorkloadControlLoop restarts workload with enabled restart policy
`swdd~workload-control-loop-restarts-workload-with-enabled-restart-policy~2`

Status: approved

When the WorkloadControlLoop receives a new valid workload state, then the WorkloadControlLoop shall detect a restart of a workload by comparing the workload's RestartPolicy with the received ExecutionState of that workload according to the following table:

| RestartPolicy | ExecutionState                      |
|---------------|-------------------------------------|
| ALWAYS        | Succeeded(Ok) or Failed(ExecFailed) |
| ON_FAILURE    | Failed(ExecFailed)                  |

Comment:
In case of the workload's restart policy is `NEVER` or other RestartPolicy-ExecutionState combinations the workload is not restarted.

Rationale:
The restart depends on the execution state of the workload.

Tags:
- WorkloadControlLoop

Needs:
- impl
- utest
- stest

#### WorkloadControlLoop handles restarts of workloads
`swdd~workload-control-loop-handles-workload-restarts~2`

Status: approved

When the WorkloadControlLoop detects that a restart of the workload is required, then the WorkloadControlLoop shall execute the restart of the workload.

Rationale:
The execution of a restart of the workload depends on the workload state and the configured restart policy.

Tags:
- WorkloadControlLoop

Needs:
- impl
- utest

#### WorkloadControlLoop restarts workloads using the update operation
`swdd~workload-control-loop-restarts-workloads-using-update~1`

Status: approved

When the WorkloadControlLoop executes a workload restart, then the WorkloadControlLoop shall:
- delete the existing workload via the corresponding runtime connector
- create a new workload with the stored workload configuration via the corresponding runtime connector

Comment:
The restart is represented within the system by an update operation.

Rationale:
A runtime may not support directly restarting the exited container.

Tags:
- WorkloadControlLoop

Needs:
- impl
- utest

### Retry creation of workloads

The following diagram describes the retry behavior when a workload is created and the create fails:

![Retry Creation of Workload On Create Failure](plantuml/seq_retry_workload_creation_on_create_failure.svg)

The following diagram describes the retry behavior when an update command is received within the WorkloadControlLoop and the create of the new workload fails:

![Retry Creation of Workload On Update With Create Failure](plantuml/seq_retry_workload_creation_on_update_with_create_failure.svg)

#### WorkloadControlLoop retries a workload on failing create
`swdd~agent-workload-control-loop-retries-workload-creation-on-create-failure~1`

Status: approved

When the WorkloadControlLoop creates a workload and the operation fails, the WorkloadControlLoop shall retry the creation of a workload by sending the WorkloadCommand Retry to the WorkloadControlLoop of the workload.

Comment:
Depending on the runtime, a create of a workload might fail if the workload is added again while a delete operation for a workload with the same config is still in progress.

Rationale:
The retry behavior for unsuccessful creation of a workload makes the system more resilient against runtime specific failures.

Tags:
- WorkloadControlLoop

Needs:
- impl
- utest
- stest

#### WorkloadControlLoop requests retry of a workload creation on failing retry attempt
`swdd~agent-workload-control-loop-requests-retries-on-failing-retry-attempt~1`

Status: approved

When the WorkloadControlLoop executes a retry of a workload creation and the runtime connector fails to create the workload, the WorkloadControlLoop shall request a retry of the creation of the workload within 1 sec time interval.

Comment:
The creation of a workload can fail temporarily, for example if a Runtime is still busy deleting and the workload is to be recreated. The WorkloadControlLoop uses the WorkloadCommandSender to send the WorkloadCommand Retry.

Rationale:
The retry behavior for unsuccessful creation of a workload makes the system more resilient against runtime specific failures.

Tags:
- WorkloadControlLoop

Needs:
- impl
- utest
- stest

#### WorkloadControlLoop retries creation of a workload
`swdd~agent-workload-control-loop-executes-retry~1`

Status: approved

When the WorkloadControlLoop receives a retry command, the WorkloadControlLoop shall:
* create a new workload via the corresponding runtime connector (which creates and starts a state checker)
* store the new Id and reference to the state checker inside the WorkloadControlLoop

Comment:
The `Pending(Starting)` execution state of the workload is kept on a failed retry until the retry limit is exceeded to avoid fast execution state changes on the user side.

Tags:
- WorkloadControlLoop

Needs:
- impl
- utest
- stest

#### WorkloadControlLoop stops retries after the defined maximum amount of retry attempts
`swdd~agent-workload-control-loop-limits-retry-attempts~1`

Status: approved

The WorkloadControlLoop shall execute a maximum of 20 retry attempts.

Rationale:
Limiting the retry attempts prevents pointless attempts if the workload cannot be started due to a configuration conflict that the runtime rejects in general.

Tags:
- WorkloadControlLoop

Needs:
- impl
- utest
- stest

#### WorkloadControlLoop sets execution state of workload to failed after reaching the retry limit
`swdd~agent-workload-control-loop-retry-limit-set-execution-state~2`

Status: approved

When the WorkloadControlLoop receives a retry command and the maximum amount of retry attempts is reached, the WorkloadControlLoop shall set the execution state of the workload to `Pending(StartingFailed)` with additional information about the failure cause prefixed with "No more retries: ".

Rationale:
The workload has a well defined state after reaching the retry attempt limit indicating that the create of the workload has failed.

Tags:
- WorkloadControlLoop

Needs:
- impl
- utest
- stest

#### WorkloadControlLoop prevents retries when receiving other workload commands
`swdd~agent-workload-control-loop-prevents-retries-on-other-workload-commands~1`

Status: approved

When the WorkloadControlLoop receives an update or delete from the WorkloadCommandSender, the WorkloadControlLoop shall stop triggering retry attempts.

Comment:
When executing the retry attempts the WorkloadControlLoop might receive other WorkloadCommands like update or delete making the retry attempts with the previous workload configuration obsolete.

Rationale:
This prevents the continuation of unnecessary retry attempts of a workload when receiving a WorkloadCommand update or delete.

Tags:
- WorkloadControlLoop

Needs:
- impl
- utest
- stest

#### WorkloadControlLoop resets retry attempts when receiving an update
`swdd~agent-workload-control-loop-reset-retry-attempts-on-update~1`

Status: approved

When the WorkloadControlLoop receives an update from the WorkloadCommandSender, the WorkloadControlLoop shall reset the retry counter.

Comment:
The retry counter might be already incremented when the workload that shall be updated was already failing a few times during its initial creation.

Rationale:
This enables new retry attempts for the new workload again.

Tags:
- WorkloadControlLoop

Needs:
- impl
- utest

### Runtime connector workflows

Ankaios supports multiple runtimes by providing a runtime connector trait specifying the functions that shall be implemented by the runtime.

#### Functions required by the runtime connector trait
`swdd~functions-required-by-runtime-connector~1`

Status: approved

The runtime connector trait shall require the implementation of the following functions:

* get unique runtime connector name
* get list of existing workloads
* create workload
* get workload id for given workload name
* start the state checker
* delete workload

Comment:
The function "create workload" shall also start the workload and start the state checker.
Next subchapters describe features of these functions specific for each runtime connector.

Rationale:
The function to start the state checker shall be public (i.e. not only embedded into the "create workload")
to distinguish between use cases to create new workload object and to resume existing workload object.

Tags:
- RuntimeConnectorInterfaces

Needs:
- impl
- utest

#### Podman runtime connector

This section describes features specific to the podman runtime connector which can run containerized workloads using the [Podman](https://podman.io/) container engine.

##### Podman runtime connector implements the runtime connector trait
`swdd~podman-implements-runtime-connector~1`

Status: approved

The podman runtime connector shall implement the runtime connector trait.

Comment:
No unit tests are required here as this is just a simple implementation of a trait.

Tags:
- PodmanRuntimeConnector

Needs:
- impl

##### Podman runtime connector uses CLI
`swdd~podman-uses-podman-cli~1`

Status: approved

The podman runtime connector shall use the Podman CLI.

Tags:
- PodmanRuntimeConnector

Needs:
- impl
- utest

##### Podman get name returns `podman`
`swdd~podman-name-returns-podman~1`

Status: approved

When the podman runtime connector is called to return its unique name, the podman runtime connector shall return `podman`.

Tags:
- PodmanRuntimeConnector

Needs:
- impl
- utest

##### Podman list of existing workloads uses labels
`swdd~podman-list-of-existing-workloads-uses-labels~1`

Status: approved

When the podman runtime connector is called to return list of existing workloads,
the podman runtime connector shall use the label `agent` stored in the workloads.

Tags:
- PodmanRuntimeConnector

Needs:
- impl
- utest

##### Podman create workload runs the workload object
`swdd~podman-create-workload-runs-workload~2`

Status: approved

When the podman runtime connector is called to create a workload and no existing workload id is provided, the podman runtime connector shall:

* pull the workload image specified in the runtime configuration if the image is not already available locally
* create the container
* start the container in the detached mode
* start a `GenericPollingStateChecker` to check the workload state

Tags:
- PodmanRuntimeConnector

Needs:
- impl
- utest
- stest

##### Podman create workload starts an existing the workload object
`swdd~podman-create-workload-starts-existing-workload~1`

Status: approved

When the podman runtime connector is called to create a workload and an existing workload id is provided, the podman runtime connector shall:

* start the existing container
* start a `GenericPollingStateChecker` to check the workload state

Rationale:
Starting a stopped container is much faster than creating a new container bundle and starting that. Short startup times are ususally crucial for automotive.

Tags:
- PodmanRuntimeConnector

Needs:
- impl
- utest
- stest

##### Podman create workload returns workload id
`swdd~podman-create-workload-returns-workload-id~1`

Status: approved

When the podman runtime connector is called to create workload and the action is successfully processed by the Podman runtime connector,
the podman runtime connector shall return workload id.

Tags:
- PodmanRuntimeConnector

Needs:
- impl
- utest

##### Podman create workload deletes failed the container
`swdd~podman-create-workload-deletes-failed-container~1`

Status: approved

When the podman runtime connector is called to create workload and the creation fails,
the podman runtime connector shall delete failed container.

Rationale:
If the user tries to update the failed workload and the update is successful (new container is created and started),
the old container is left on the system and cannot be deleted via Ankaios anymore.

Tags:
- PodmanRuntimeConnector

Needs:
- impl
- utest

##### Podman create workload creates labels
`swdd~podman-create-workload-creates-labels~2`

Status: approved

When the podman runtime connector is called without an existing workload id to create a new workload, the podman runtime connector shall create following labels in the workload:

* `name` as the key and workload execution name as the value
* `agent` as the key and the agent name where the workload is being created as the value

Tags:
- PodmanRuntimeConnector

Needs:
- impl
- utest

##### Podman create workload sets optionally container name
`swdd~podman-create-workload-sets-optionally-container-name~2`

Status: approved

When the podman runtime connector is called is called without an existing workload id to create a new workload and the workload name is not set in the runtime configuration,
the podman runtime connector shall set the workload execution name as the workload name.

Tags:
- PodmanRuntimeConnector

Needs:
- impl
- utest
- stest

##### Podman create workload optionally mounts FIFO files
`swdd~podman-create-workload-mounts-fifo-files~1`

Status: approved

When the podman runtime connector is called to create workload and the RuntimeFacade requests to mount the Control Interface pipes,
the podman runtime connector shall mount the Control Interface pipes into the container in the file path `/run/ankaios/control_interface`.

Tags:
- ControlInterface
- PodmanRuntimeConnector

Needs:
- impl
- utest

##### Podman get workload id uses label
`swdd~podman-get-workload-id-uses-label~1`

Status: approved

When the podman runtime connector is called to get workload id,
the podman runtime connector shall use the label `name` stored in the workload.

Tags:
- PodmanRuntimeConnector

Needs:
- impl
- utest

##### Podman start state checker starts PodmanStateGetter
`swdd~podman-start-checker-starts-podman-state-checker~1`

Status: approved

When the podman runtime connector is called to start the state checker,
the podman runtime connector shall create the `PodmanStateGetter` and start it using `GenericPollingStateChecker`.

Comment:
No unit tests are required here as this function is simple and writing a unit test too difficult.

Tags:
- PodmanRuntimeConnector

Needs:
- impl

##### Podman delete workload stops and removes workload
`swdd~podman-delete-workload-stops-and-removes-workload~1`

Status: approved

When the podman runtime connector is called to delete workload,
the podman runtime connector shall stop and remove the workload.

Tags:
- PodmanRuntimeConnector

Needs:
- impl
- utest
- stest

#### Podman-kube runtime connector

This section describes features specific to the podman-kube runtime connector which focuses especially on Kubernetes manifests that are started using the `podman play kube` command.

##### Podman-kube runtime connector implements the runtime connector trait
`swdd~podman-kube-implements-runtime-connector~1`

Status: approved

The podman-kube runtime connector shall implement the runtime connector trait.

Comment:
No unit tests are required here as this is just a simple implementation of a trait.

Tags:
- PodmanKubeRuntimeConnector

Needs:
- impl

##### Podman-kube runtime connector uses CLI
`swdd~podman-kube-uses-podman-cli~1`

Status: approved

The podman-kube runtime connector shall use the Podman CLI.

Tags:
- PodmanKubeRuntimeConnector

Needs:
- impl
- utest

##### Podman-kube get name returns `podman-kube`
`swdd~podman-kube-name-returns-podman-kube~1`

Status: approved

When the podman-kube runtime connector is called to return its unique name, the podman-kube runtime connector shall return `podman-kube`.

Tags:
- PodmanKubeRuntimeConnector

Needs:
- impl
- utest

##### Podman-kube create workload apply the manifest file
`swdd~podman-kube-create-workload-apply-manifest~1`

Status: approved

When the podman-kube runtime connector is called to create a workload,
the podman-kube runtime connector shall apply the manifest file.

Tags:
- PodmanKubeRuntimeConnector

Needs:
- impl
- utest
- stest

##### Podman-kube workload id
`swdd~podman-kube-workload-id`

Status: approved

The podman-kube runtime workload id consists of:

* workload execution instance name
* list of pods
* manifest
* down_options

Rationale:
The down_options and the manifest are needed as parameters for `podman kube down`.
The list of pods is needed to get the current state of the workload.

Tags:
- PodmanKubeRuntimeConnector

Needs:
- impl

##### Podman-kube create workload returns workload id
`swdd~podman-kube-create-workload-returns-workload-id~1`

Status: approved

When the podman-kube runtime connector is called to create workload and the action is successfully processed by the podman-kube runtime connector,
the podman-kube runtime connector shall return a podman-kube workload id.

Tags:
- PodmanKubeRuntimeConnector

Needs:
- impl
- utest

##### Podman-kube create workload creates config volume
`swdd~podman-kube-create-workload-creates-config-volume~1`

Status: approved

When the podman-kube runtime connector is called to create workload, before applying the manifest,
the podman-kube runtime connector shall store the runtime configuration in a volume:

* the data is stored base64 encoded in the label `data` of the volume
* the name of the volume shall be the workload execution instance name suffixed with ".config"

Rationale:
The data stored in this volume is needed, if the agent is restarted to find existing workloads.
It is created before applying the manifest, to ensure the running workload can always be found,
even if the agent crashes during the creation of the workload.

The data is stored in a label and not as content of the volume, as this is easier to implement using the Podman CLI.
Storing the data as content of the volume:

* makes it necessary to put it in a TAR archive, and import it with `podman volume import`.
* does not work with a remote podman instance.

Tags:
- PodmanKubeRuntimeConnector

Needs:
- impl
- utest
- stest

##### Podman-kube create workload creates pods volume
`swdd~podman-kube-create-workload-creates-pods-volume~1`

Status: approved

When the podman-kube runtime connector is called to create a workload and the manifest is successfully applied by the podman-kube runtime connector,
the podman-kube runtime connector shall store the pods in a volume:

* the pod list is encoded as JSON
* the JSON data is stored base64 encoded in the label `data` of the volume
* the name of the volume shall be the workload execution instance name suffixed with ".pods"

Rationale:
The data stored in this volume is needed, if the agent is restarted to recreate the podman-kube workload ID.

Tags:
- PodmanKubeRuntimeConnector

Needs:
- impl
- utest
- stest

##### Podman-kube create continues if it cannot create volumes
`swdd~podman-kube-create-continues-if-cannot-create-volume~1`

Status: approved

When the podman-kube runtime connector is called to create a workload and the podman-kube runtime fails to create the config or pods volume,
the podman-kube runtime continues with applying the manifest and returning the workload ID.

Rationale:
The volumes are needed for a restart of the agent, but are not necessary for the current execution of the agent.
If the agent ignores the failure of creating of the volumes, the workloads can operate normally and only after a restart of the agent errors occur.
If the agent fails the start of a workload if it is not able to create the volumes, the workloads cannot operate currently and after a restart of the agent.

Tags:
- PodmanKubeRuntimeConnector

Needs:
- impl
- utest

##### Podman-kube create starts PodmanKubeStateGetter
`swdd~podman-kube-create-starts-podman-kube-state-getter~1`

Status: approved

When the podman-kube runtime connector is called to create workload,
the podman-kube runtime connector shall create a `PodmanStateGetter` for this workload and start it using a `GenericPollingStateChecker`.

Tags:
- PodmanKubeRuntimeConnector

Needs:
- impl

##### Podman-kube list of existing workloads uses config volumes
`swdd~podman-kube-list-existing-workloads-using-config-volumes~1`

Status: approved

When the podman-kube runtime connector is called to return a list of existing workloads,
the podman-kube runtime shall use the config volumes.

Tags:
- PodmanKubeRuntimeConnector

Needs:
- impl
- utest

##### Podman-kube get workload id uses volumes
`swdd~podman-kube-get-workload-id-uses-volumes~1`

Status: approved

When the podman-kube runtime connector is called to get a workload ID,
the podman-kube runtime connector shall use the data stored in the config and pods volume.

Tags:
- PodmanKubeRuntimeConnector

Needs:
- impl
- utest

##### Podman-kube delete workload downs manifest file
`swdd~podman-kube-delete-workload-downs-manifest-file~1`

Status: approved

When the podman-kube runtime connector is called to delete a workload,
the podman-kube runtime connector shall use the `podman kube down` command with the manifest stored in the workload ID.

Tags:
- PodmanKubeRuntimeConnector

Needs:
- impl
- utest
- stest

##### Podman-kube delete workload remove volumes
`swdd~podman-kube-delete-removes-volumes~1`

Status: approved

When the podman-kube runtime connector is called to delete a workload, and podman-kube runtime successfully called the `podman kube down` command,
the podman-kube runtime connector shall remove the config and pod volume.

Tags:
- PodmanKubeRuntimeConnector

Needs:
- impl
- utest
- stest

### Getting workload states

This section describes how workload states are sampled inside the Ankaios agent and how they get forwarded to the Ankaios server.

It is required that each runtime connector delivers a state checker when a workload is created. Additionally, the runtime connector provides an extra method for starting a checker for workloads that are resumed by the RuntimeFacade.

How the state checker is implemented is up to the specific runtime connector, given that the state checker trait is implemented. The state checker trait requires a state getter object to be provided. The object must implement the runtime state getter trait and is specific to the runtime connector. The provided state getter object is called inside the state checker.
The extra complexity introduced by having two traits is needed in order to provide common state checker implementations that can be reused among runtime connectors. One of these checkers is the `GenericPollingStateChecker`.

#### General state checker interface
`swdd~agent-general-state-checker-interface~1`

Status: approved

The state checker interface returned by the runtime connectors shall:
* accept a specific runtime state getter object
* support a stop action

Rationale:
The specific runtime state getter allows the implementation of common state checkers.
The stop action is needed in order to stop the state checker when a workload is deleted.

Tags:
- RuntimeConnectorInterfaces

Needs:
- impl

#### General runtime state getter interface
`swdd~agent-general-runtime-state-getter-interface~1`

Status: approved

The state getter interface shall allow getting the current state of a workload for a given Id.

Tags:
- RuntimeConnectorInterfaces

Needs:
- impl

#### Allowed workload states
`swdd~allowed-workload-states~2`

The state getter interface shall return one of following workload states:

* starting
* running
* succeeded
* failed
* unknown
* removed
* stopping

Tags:
- RuntimeConnectorInterfaces

Needs:
- impl

#### GenericPollingStateChecker implementation
`swdd~agent-provides-generic-state-checker-implementation~1`

Status: approved

A `GenericPollingStateChecker` implementation is provided that polls the workload state every second via the provided runtime state getter.

Rationale:
The `GenericPollingStateChecker` helps avoiding code duplication.

Tags:
- GenericPollingStateChecker

Needs:
- impl
- utest

##### GenericPollingStateChecker sends workload state
`swdd~generic-state-checker-sends-workload-state~2`

Status: approved

When the Workload State of a Workload changes on a workload, the `GenericPollingStateChecker` shall send the workload state to the WorkloadControlLoop.

Tags:
- GenericPollingStateChecker

Needs:
- impl
- utest

#### PodmanCli container state cache

##### PodmanCli container state cache contains all containers
`swdd~podmancli-container-state-cache-all-containers~1`

Status: approved

The PodmanCli container state cache shall store the state of all Podman containers.

Rationale:
Calling podman for each workload to get its current state uses unnecessary system resources.
Using this cache only one Podman call is needed to get the states of all Podman workloads (podman runtime and podman-kube runtime).

Tags:
- PodmanCli

Needs:
- impl
- utest

##### PodmanCli uses container state cache
`swdd~podmancli-uses-container-state-cache~1`

Status: approved

When the PodmanCli is called to get container states,
the PodmanCli shall use the PodmanCli container state cache for returning the requested states.

Tags:
- PodmanCli

Needs:
- impl
- utest

##### PodmanCli container state cache refresh
`swdd~podmancli-container-state-cache-refresh~1`

Status: approved

When the PodmanCli is called to get container states
and the cache is empty or the content is older than a second,
the PodmanCli shall request Podman for the current container states
and refresh the PodmanCli container state cache with the result
before returning the requested states.

Tags:
- PodmanCli

Needs:
- impl
- utest

#### Podman runtime connector specific state getter

##### Podman runtime implements the runtime state getter trait
`swdd~podman-implements-runtime-state-getter~1`

Status: approved

The podman runtime connector shall implement the runtime state getter trait.

Comment:
In the following requirements this part of the functionality is called the PodmanStateGetter.
No unit tests are required here as this is just a simple implementation of a trait.

Tags:
- PodmanRuntimeConnector

Needs:
- impl

##### PodmanStateGetter maps workload state
`swdd~podman-state-getter-maps-state~3`

Status: approved

The `PodmanStateGetter` shall map the workload state returned by the Podman into workload states according to the next table:

| Podman Container State | Container ExitCode | Workload State |
| ---------------------- | :----------------: | :------------: |
| Created                |         -          |    Starting    |
| Configured             |         -          |    Starting    |
| Initialized            |         -          |    Starting    |
| Paused                 |         -          |    Unknown     |
| Running                |         -          |    Running     |
| Exited                 |        == 0        |   Succeeded    |
| Exited                 |        != 0        |     Failed     |
| Stopping               |         -          |    Stopping    |
| Stopped                |         -          |    Stopping    |
| Removing               |         -          |    Stopping    |
| (anything else)        |         -          |    Unknown     |

Comment:
The Podman also supports "pod states". This table shows the container states only.
The container states `Stopped` and `Removing` are mapped to the workload state `Stopping`,
because they are considered as transition states from the state `Succeeded` or `Running` into `Removed`.
Mapping the state `Stopped` to a value different than `Stopping` would result in Ankaios reporting shortly some other state during workload deletion.
We are assuming that Ankaios workloads are not managed by an entity different than Ankaios and the container state `Stopped` is only transitionary.

Tags:
- PodmanRuntimeConnector

Needs:
- impl
- utest

##### PodmanStateGetter uses PodmanCli
`swdd~podman-state-getter-uses-podmancli~1`

Status: approved

When the `PodmanStateGetter` is called to get the current state of a workload over the state getter interface
the `PodmanStateGetter` shall use the `PodmanCli`.

Tags:
- PodmanRuntimeConnector

Needs:
- impl
- utest

##### PodmanStateGetter reset Podman container state cache
`swdd~podman-state-getter-reset-cache~1`

Status: approved

When the `PodmanStateGetter` is created for a new workload,
the `PodmanStateGetter` shall reset the Podman container state cache.

Rationale:
After a new workload is created,
the Podman container state cache will not contain containers of this workload,
the `PodmanStateGetter` will return `removed` and
the `GenericPollingStateChecker` will stop updating the state of this workload.

Tags:
- PodmanRuntimeConnector

Needs:
- impl
- utest

##### PodmanStateGetter returns lost state
`swdd~podman-state-getter-returns-lost-state~1`

Status: approved

When the `PodmanStateGetter` is called to get the current state of a workload over the state getter interface
and the `PodmanStateGetter` gets no state for this workload,
the `PodmanStateGetter` shall return the state `lost`.

Rationale:
This happens when the container has been removed and the Agent meanwhile triggers status check of the workload.

Tags:
- PodmanRuntimeConnector

Needs:
- impl
- utest

##### PodmanStateGetter returns unknown state
`swdd~podman-state-getter-returns-unknown-state~1`

Status: approved

When the `PodmanStateGetter` is called to get the current state over the state getter interface and
the `PodmanStateGetter` is unable to read the container state, the unknown state shall be returned.

Comment:
In other words the unknown state shall be the default state.

Tags:
- PodmanRuntimeConnector

Needs:
- impl
- utest

#### Podman-kube runtime connector specific state getter

##### Podman-kube runtime connector implements the runtime state getter trait
`swdd~podman-kube-implements-runtime-state-getter~1`

Status: approved

The podman-kube runtime connector shall implement the runtime state getter trait.

Comment:
In the following requirements this part of the functionality is called the PodmanKubeStateGetter.
No unit tests are required here as this is just a simple implementation of a trait.

Tags:
- PodmanKubeRuntimeConnector

Needs:
- impl

##### PodmanKubeStateGetter used container states
`swdd~podman-kube-state-getter-uses-container-states~1`

Status: approved

When the `PodmanKubeStateGetter` is called to get the current state of a workload,
the `PodmanKubeStateGetter` requests PodmanCli for the state of all containers of the pods listed in the workload ID.

Tags:
- PodmanKubeRuntimeConnector

Needs:
- impl
- utest

##### PodmanKubeStateGetter reset Podman container state cache
`swdd~podman-kube-state-getter-reset-cache~1`

Status: approved

When the `PodmanKubeStateGetter` is created for a new workload,
the `PodmanKubeStateGetter` shall reset the Podman container state cache.

Rationale:
After a new workload is created,
the Podman container state cache will not contain containers of this workload,
the `PodmanKubeStateGetter` will return `removed` and
the `GenericPollingStateChecker` will stop updating the state of this workload.

Tags:
- PodmanRuntimeConnector

Needs:
- impl
- utest

##### PodmanKubeStateGetter returns `removed` if no container exists
`swdd~podman-kube-state-getter-removed-if-no-container~1`

Status: approved

When the `PodmanKubeStateGetter` is called to get the current state of a workload and Podman returns no container for the pods of this workload,
the `PodmanKubeStateGetter` shall return the state `removed`.

Tags:
- PodmanKubeRuntimeConnector

Needs:
- impl
- utest

##### PodmanKubeStateGetter maps workload state
`swdd~podman-kube-state-getter-maps-state~2`

Status: approved

The `PodmanKubeStateGetter` shall map pod state returned by Podman into workload states according to the next table:

| Podman Container State | Container ExitCode | Workload State |
| ---------------------- | :----------------: | :------------: |
| Created                |         -          |    Starting    |
| Paused                 |         -          |    Unknown     |
| Running                |         -          |    Running     |
| Exited                 |        == 0        |   Succeeded    |
| Exited                 |        != 0        |     Failed     |
| Stopping               |         -          |    Stopping    |
| (anything else)        |         -          |    Unknown     |

Tags:
- PodmanKubeRuntimeConnector

Needs:
- impl
- utest

##### PodmanKubeStateGetter combines pod states from containers
`swdd~podman-kube-state-getter-combines-states~2`

Status: approved

When the `PodmanKubeStateGetter` is called to get the current state of a workload,
the `PodmanKubeStateGetter` shall return the workload state with the lowest priority of all containers of this workload.
The priority of the workload state is given in the table below:

| Workload State | Priority |
| -------------- | -------: |
| Failed         |        0 |
| Starting       |        1 |
| Unknown        |        2 |
| Running        |        3 |
| Stopping       |        4 |
| Succeeded      |        5 |

Tags:
- PodmanKubeRuntimeConnector

Needs:
- impl
- utest

##### PodmanKubeStateGetter treats missing pods as being of state unknown
`swdd~podman-kube-state-getter-treats-missing-pods-as-unknown~1`

Status: approved

When the `PodmanKubeStateGetter` is called to get the current state of a workload and a pod of this workload is missing,
the `PodmanKubeStateGetter` shall treat this pod, as if it contains one container with the state `unknown`.

Tags:
- PodmanKubeRuntimeConnector

Needs:
- impl
- utest

### Handling UpdateWorkloadState

After the Ankaios agent is started it receives an information about Workload States of other Workloads running in other agents. In addition, the agent receives and stores workload states of the workloads it manages itself. This information is needed for inter-workload dependency management inside the Ankaios cluster.

The following diagram shows the workflow of receiving workload states of other Ankaios agents from the Ankaios server:

![Storing a Workload State of another agent](plantuml/seq_store_workload_state.svg)

The following diagram shows the workflow of receiving workload states of workloads managed by the Ankaios agent itself:

![Storing a Workload State of own workloads](plantuml/seq_store_own_workload_state.svg)

#### AgentManager stores all Workload States
`swdd~agent-manager-stores-all-workload-states~1`

Status: approved

The Ankaios Agent shall accept an `UpdateWorkloadState` message from the server and store the contained information.

Comment:
The `UpdateWorkloadState` contains workload states of other workloads. The Workload State "removed" is the default and is represented by not being stored.

Tags:
- AgentManager
- WorkloadStateStore

Needs:
- impl
- utest

#### WorkloadControlLoop receives workload states of its workload
`swdd~workload-control-loop-receives-workload-states~1`

Status: approved

The WorkloadControlLoop shall receive the workload states of the workload it manages.

Rationale:
The WorkloadControlLoop requires the workload states to apply the configured restart policy.

Tags:
- WorkloadControlLoop

Needs:
- impl
- utest

#### AgentManager receives workload states of the workloads it manages
`swdd~agent-manager-receives-workload-states-of-its-workloads~1`

Status: approved

The AgentManager shall receive the workload states of the workloads it manages.

Rationale: The agent uses the workload states of its workloads for handling inter-workload dependencies of workloads on the same agent.

Tags:
- AgentManager

Needs:
- impl
- utest

#### AgentManager stores the workload states of the workloads it manages
`swdd~agent-stores-workload-states-of-its-workloads~1`

Status: approved

The AgentManager shall store the workload states of the workloads it manages into the WorkloadStateStore.

Comment: Empty workload states are not stored and skipped.

Rationale: This ensures that the execution states of a workload and its inter-workload dependencies on the same agent are available.

Tags:
- AgentManager
- WorkloadStateStore

Needs:
- impl
- utest

#### WorkloadControlLoop sends workload states to server
`swdd~workload-control-loop-sends-workload-states~2`

Status: approved

When the WorkloadControlLoop receives a new valid workload state for its workload it manages, then the WorkloadControlLoop shall send the workload state to the AgentManager.

Rationale:
The AgentManager requires the knowledge about the workload states of all workloads.

Tags:
- WorkloadControlLoop

Needs:
- impl
- utest

#### AgentManager sends the workload states of the workload it manages to the server
`swdd~agent-sends-workload-states-of-its-workloads-to-server~2`

Status: approved

When the AgentManager receives the workload states of the workload it manages, then the AgentManager shall send an `UpdateWorkloadState` message to the Ankaios server, containing the received workload state.

Comment: Empty workload states are omitted.

Rationale: The Ankaios server stores the workload states of the workloads managed by the Ankaios agent.

Tags:
- AgentManager

Needs:
- impl
- utest

#### AgentManager sends the node resource availability to the server
`swdd~agent-sends-node-resource-availability-to-server~1`

Status: approved

At an interval of 2 seconds, the AgentManager measures the global CPU usage and the available free memory and sends them to the Ankaios server via an `AgentLoadStatus` message.

Rationale:
Available resources must be available in the cluster in order to enable dynamic scheduling, e.g., done by a workload.

Tags:
- AgentManager

Needs:
- impl
- utest

### Forwarding the Control Interface

The Ankaios Agent is responsible to forward Control Interface requests from a Workload to the Ankaios Server and to forward Control Interface responses from the Ankaios Server to the Workload.

![Forward the Control Interface](plantuml/seq_control_interface.svg)

#### Agent uses length delimited protobuf for Control Interface pipes
`swdd~agent-uses-length-delimited-protobuf-for-pipes~1`

Status: approved

When sending or receiving message via the Control Interface pipes, Ankaios Agent uses length delimited protobuf encoding.

Comment:
A length delimited protobuf message, is the protobuf encoded message preceded by the size of the message in bytes encoded as protobuf varint.
This size excludes the size prefix.

Tags:
- AgentManager
- ControlInterface

Needs:
- impl
- utest

#### Agent listens for Control Interface requests from the output pipe
`swdd~agent-listens-for-requests-from-pipe~1`

Status: approved

The Ankaios Agents shall listen for Control Interface requests from the output pipe of each workload.

Tags:
- AgentManager
- ControlInterface

Needs:
- impl
- utest

#### Agent closes Control Interface channel on missing initial `Hello`
`swdd~agent-closes-control-interface-on-missing-initial-hello~1`

Status: approved

When an Ankaios agent receives an initial message on the Control Interface that is different to the initial `Hello` message containing the supported Ankaios version by the workload or the provided version in the message is not compatible with the one of the agent, the agent shall:
* close the Control Interface connection by sending a `ConnectionClosed` message
* discontinuing reading new messages from the workload.

Comment:
The check for the supported by the agent version is done by a central function provided by the common library.

Tags:
- ControlInterface

Needs:
- impl
- utest
- stest

#### Agent converts from Control Interface proto request to internal object
`swdd~agent-converts-control-interface-message-to-ankaios-object~1`

Status: approved

When the Ankaios agent receives a request from the output pipe of a workload in the protobuf format, then the Ankaios agent shall convert the received request into an internal `ToAnkaios` structure.

Rationale:
The conversion is required due to the separation between the communication via the control interface and the communication middleware the request is forwarded afterwards.
In addition, the conversion ensures that certain fields are set to valid values.

Tags:
- ControlInterface

Needs:
- impl
- utest

#### Agent checks Control Interface request for authorization
`swdd~agent-checks-request-for-authorization~1`

Status: approved

When the Ankaios agent receives a Control Interface request from a Workload, the Control Interface shall trigger the Authorizer to check if this Workload is allowed to make this request.

Tags:
- ControlInterface
- Authorizer

Needs:
- impl
- utest
- stest

#### Agent returns error on denied Control Interface request
`swdd~agent-responses-to-denied-request-from-control-interface~1`

Status: approved

If the Ankaios Agent receives a Control Interface request from a Workload and the request is denied, the Ankaios Agent shall send an error response to the corresponding Workloads input pipe.

Tags:
- ControlInterface

Needs:
- impl
- utest

#### Error returned on denied Control Interface request contains requst ID
`swdd~agent-responses-to-denied-request-from-control-interface-contains-request-id~1`

Status: approved

When the Ankaios Agent sends a denied request error response to a workload,
the response shall contain the same request_id as the denied request.

Tags:
- ControlInterface

Needs:
- impl
- utest

#### Agent forwards Control Interface request from the pipe to the server
`swdd~agent-forward-request-from-control-interface-pipe-to-server~2`

Status: approved

When the Ankaios Agent receives a Control Interface request from a Workload and the request is allowed, the Ankaios Agent shall forward this request to the Ankaios Server.

Tags:
- ControlInterface
-
Needs:
- impl
- utest

#### Agent adds Workload Name as prefix the request_id of Control Interface requests
`swdd~agent-adds-workload-prefix-id-control-interface-request~1`

Status: approved

When forwarding Control Interface requests from a Workload to the Ankaios server,
the Ankaios Agents shall add the name of the Workload as prefix to the request_id of the Control Interface request.

Comment:
The prefix is separated from the request_id by a "@" symbol.
This symbol can be used to remove the Workload Name from the request_id.

Tags:
- AgentManager
- ControlInterface

Needs:
- impl
- utest

#### Agent forwards Control Interface response to the corresponding Workloads input pipe
`swdd~agent-forward-responses-to-control-interface-pipe~1`

Status: approved

When receiving a Control Interface response from the Ankaios Server, the Ankaios Agent shall forward this Control Interface response to the corresponding Workloads input pipe.

Tags:
- AgentManager
- RuntimeManager
- WorkloadObject
- ControlInterface

Needs:
- impl
- utest
- stest

#### Agent uses request_id prefix to forward Control Interface response to the correct Workload
`swdd~agent-uses-id-prefix-forward-control-interface-response-correct-workload~1`

Status: approved

When forwarding a Control Interface response to a Workload, the Ankaios Agent shall determine the correct Workload, to forward the Control Interface response to, using the request_id prefix.

Tags:
- RuntimeManager

Needs:
- impl
- utest

#### Agent removes request_id prefix before forwarding Control Interface response to a Workload
`swdd~agent-remove-id-prefix-forwarding-control-interface-response~1`

Status: approved

When forwarding a Control Interface response to a Workload, the Ankaios Server shall remove the request_id prefix before forwarding the Control Interface response.

Tags:
- RuntimeManager

Needs:
- impl
- utest

#### Agent ensures the Control Interface output pipes are read
`swdd~agent-ensures-control-interface-output-pipe-read~1`

Status: approved

The Ankaios Agent shall ensure, that Control Interface output pipes are opened and messages are read.

Comment:
If the Ankaios Agent does not open and read the Control Interface output pipes, a Workload could block, trying to write the output pipe.

Tags:
- AgentManager
- ControlInterface

Needs:
- impl
- utest

#### Agent handles Control Interface input pipe not being read
`swdd~agent-handles-control-interface-input-pipe-not-read~1`

Status: approved

If a Workload does not read data send to it on the Control Interface input pipe, the Ankaios Agent shall handle this situation gracefully.
Hence the Ankaios Agent:

- does not block
- does not use a infinite amount of memory to store message which could not be sent
- overwhelm the Workload with messages once the Workload starts reading the Control Interface input pipe

Tags:
- AgentManager
- ControlInterface

Needs:
- impl
- utest

### Authorizing access to the Control Interface

#### Request operations
`swdd~agent-authorizing-request-operations~1`

Status: approved

When the Authorizer checks if a Workload is allowed to make a request,
the Authorizer shall use:

* "read" and "write_read" rules for a CompleteStateRequest.
* "write" and "write_read" rules for a UpdateStateRequest.

Tags:
- Authorizer

Needs:
- impl
- utest

#### Request without filter mask
`swdd~agent-authorizing-request-without-filter-mask~1`

Status: approved

When the Authorizer checks if a Workload is allowed to make a request,
an UpdateStateRequest with an empty update mask or a CompleteStateRequest with an empty field mask is only allowed if all of the following is true:

* there is at least one allow rule having an empty String in the filter mask
* there is no deny rule with a non empty filter mask

Tags:
- Authorizer

Needs:
- impl
- utest

#### Request allowed if all elements of filter mask are allowed
`swdd~agent-authorizing-all-elements-of-filter-mask-allowed~1`

Status: approved

When the Authorizer checks if a Workload is allowed to make a request
and all entries of the update/field mask are allowed,
the Authorizer shall allow the request.

Tags:
- Authorizer

Needs:
- impl
- utest

#### Conditions for element of filter mask being allowed
`swdd~agent-authorizing-condition-element-filter-mask-allowed~1`

Status: approved

When the Authorizer checks an individual entry of the update/field mask of an request,
the Authorizer shall allow this element if all of the following is true:

* there is at least one allow rule with a filter mask entry matching the update/field mask entry
* there is no deny rule with a filter mask entry matching the update/field mask entry

Tags:
- Authorizer

Needs:
- impl
- utest

#### Matching of allow rules
`swdd~agent-authorizing-matching-allow-rules~1`

Status: approved

When the Authorizer checks if an individual entry of the update/field mask of a request matches an individual entry of the filter mask of an allow rule, the Authorizer shall consider them matching if all segments of the allow rule's filter mask match the corresponding segments of the request's update/field mask.

Comment:
An allow rule matches, if it is the same or a prefix of the request's update/field mask. Consequently, when the allow rule consists only of the wildcards symbol "*", all possible update/field mask, including the empty one, match it.

Tags:
- Authorizer

Needs:
- impl
- utest

#### Matching of deny rules
`swdd~agent-authorizing-matching-deny-rules~1`

Status: approved

When the Authorizer checks if an individual entry of the update/field mask of a request matches an individual entry of the filter mask of a deny rule, the Authorizer shall consider them matching if all segments of the allow rule's filter mask match the corresponding segments of the request's update/field mask.

Comment:
<<<<<<< HEAD
An allow rule matches, if it is the same or a prefix of the request's update/field mask. Consequently, when the allow rule consists only of the wildcards symbol "*", all possible update/field mask, including the empty one, match it.
=======
A deny rule matches, if the request's update/field mask is the same or a prefix of the rule. Consequently, when the allow rule consists only of the wildcards symbol "*", all possible update/field mask, including the empty one, match it.
>>>>>>> 38c859f0

Tags:
- Authorizer

Needs:
- impl
- utest

#### Matching of rule elements
`swdd~agent-authorizing-matching-rules-elements~1`

Status: approved

When the Authorizer checks if one segment of an individual entry of the update/field mask of an request matches on segment an individual entry of the filter mask of a deny rule,
the Authorizer shall consider them matching if one of the following is true:

* both segments are the same
* the segment of the rule entry is the wildcards symbol "*"

Tags:
- Authorizer

Needs:
- impl
- utest

## Data view

## Error management view

## Physical view

## References

## Glossary

* gRPC - [Google Remote Procedure Call](https://grpc.io/)
* SOME/IP - [Scalable service-Oriented MiddlewarE over IP](https://some-ip.com/)

<!-- markdownlint-disable-file MD004 MD022 MD032 --><|MERGE_RESOLUTION|>--- conflicted
+++ resolved
@@ -3160,11 +3160,7 @@
 When the Authorizer checks if an individual entry of the update/field mask of a request matches an individual entry of the filter mask of a deny rule, the Authorizer shall consider them matching if all segments of the allow rule's filter mask match the corresponding segments of the request's update/field mask.
 
 Comment:
-<<<<<<< HEAD
-An allow rule matches, if it is the same or a prefix of the request's update/field mask. Consequently, when the allow rule consists only of the wildcards symbol "*", all possible update/field mask, including the empty one, match it.
-=======
 A deny rule matches, if the request's update/field mask is the same or a prefix of the rule. Consequently, when the allow rule consists only of the wildcards symbol "*", all possible update/field mask, including the empty one, match it.
->>>>>>> 38c859f0
 
 Tags:
 - Authorizer
