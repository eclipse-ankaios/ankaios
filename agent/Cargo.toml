[package]
name = "ank-agent"
version = "0.5.0-pre"
edition = "2021"
license = "Apache-2.0"
description = "Eclipse Ankaios agent component"
documentation = "https://eclipse-ankaios.github.io/ankaios"
authors = ["Elektrobit Automotive GmbH and Ankaios contributors"]
repository = "https://github.com/eclipse-ankaios/ankaios"

[dependencies]
api = { path = "../api" }
base64 = "0.21.4"
common = { path = "../common" }
grpc = { path = "../grpc" }
prost = "0.11"
log = "0.4"
env_logger = "0.10"
tokio = { version = "1.28", features = [
    "macros",
    "rt-multi-thread",
    "fs",
    "io-util",
    "process",
    "signal",
] }
tokio-stream = "0.1"
nix = { version = "0.26", features = ["fs", "user"] }
async-stream = "0.3"
async-trait = "0.1"
serde = { version = "1.0", features = ["derive"] }
serde_yaml = "0.9"
clap = { version = "4.5", features = ["derive", "env"] }
futures-util = "0.3"
rand = "0.8"
hyper = { version = "0.14", features = ["full"] }
hyperlocal = "0.8"
serde_json = "1.0"
uuid = { version = "1.3", features = ["v4", "fast-rng"] }
sha256 = "1.5"
umask = "2.1.0"
<<<<<<< HEAD
sysinfo = "0.31"
=======
regex = "1.10"
>>>>>>> 81cffe6b

[dev-dependencies]
common = { path = "../common", features = ["test_utils"] }
tempfile = "3.4"
mockall = "0.11"
mockall_double = "0.3"
lazy_static = "1.4"<|MERGE_RESOLUTION|>--- conflicted
+++ resolved
@@ -39,11 +39,8 @@
 uuid = { version = "1.3", features = ["v4", "fast-rng"] }
 sha256 = "1.5"
 umask = "2.1.0"
-<<<<<<< HEAD
 sysinfo = "0.31"
-=======
 regex = "1.10"
->>>>>>> 81cffe6b
 
 [dev-dependencies]
 common = { path = "../common", features = ["test_utils"] }
