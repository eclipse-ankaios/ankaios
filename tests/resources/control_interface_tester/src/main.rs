--- conflicted
+++ resolved
@@ -12,17 +12,11 @@
 //
 // SPDX-License-Identifier: Apache-2.0
 
-<<<<<<< HEAD
-use api::ank_base::response::ResponseContent;
-use api::ank_base::{
-    CompleteStateResponse, LogEntriesResponse, LogsCancelAccepted, LogsRequestAccepted, State,
-    UpdateStateRequest,
-=======
 use ankaios_api::ank_base::{
-    CompleteStateRequestSpec, CompleteStateSpec, LogEntriesResponse, LogsCancelAccepted,
-    LogsCancelRequestSpec, LogsRequestAccepted, LogsRequestSpec, RequestContentSpec, RequestSpec,
-    ResponseContent, State, UpdateStateRequestSpec, WorkloadInstanceNameSpec,
->>>>>>> a2550e39
+    CompleteStateRequestSpec, CompleteStateResponse, CompleteStateSpec, LogEntriesResponse,
+    LogsCancelAccepted, LogsCancelRequestSpec, LogsRequestAccepted, LogsRequestSpec,
+    RequestContentSpec, RequestSpec, ResponseContent, State, UpdateStateRequestSpec,
+    WorkloadInstanceNameSpec,
 };
 
 use ankaios_api::control_api::{FromAnkaios, from_ankaios::FromAnkaiosEnum};
@@ -352,18 +346,10 @@
 
         let request = RequestSpec {
             request_id: request_id.clone(),
-<<<<<<< HEAD
-            request_content: common::commands::RequestContent::CompleteStateRequest(
-                common::commands::CompleteStateRequest {
-                    field_mask,
-                    subscribe_for_events: false,
-                },
-            ),
-=======
             request_content: RequestContentSpec::CompleteStateRequest(CompleteStateRequestSpec {
                 field_mask,
+                subscribe_for_events: false,
             }),
->>>>>>> a2550e39
         };
 
         let proto = ankaios_api::control_api::ToAnkaios {
