--- conflicted
+++ resolved
@@ -30,11 +30,8 @@
 ${SERVER_PROCESS_HANDLE}       ${EMPTY}
 ${TEST_FOLDER_NAME}    ${EMPTY}
 &{ANKAIOS_INSTANCE_NAME_TO_PODMAN_ID_MAPPING}
-<<<<<<< HEAD
 &{ANKAIOS_WORKLOAD_NAME_TO_PODMAN_ID_MAPPING}
-=======
 ${ANKAIOS_VERSION}    ${EMPTY}
->>>>>>> 6435a877
 
 *** Keywords ***
 Get MTLS Enabled
