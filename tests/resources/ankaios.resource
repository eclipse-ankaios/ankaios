*** Comments ***
# Copyright (c) 2023 Elektrobit Automotive GmbH
#
# This program and the accompanying materials are made available under the
# terms of the Apache License, Version 2.0 which is available at
# https://www.apache.org/licenses/LICENSE-2.0.
#
# Unless required by applicable law or agreed to in writing, software
# distributed under the License is distributed on an "AS IS" BASIS, WITHOUT
# WARRANTIES OR CONDITIONS OF ANY KIND, either express or implied. See the
# License for the specific language governing permissions and limitations
# under the License.
#
# SPDX-License-Identifier: Apache-2.0


*** Settings ***
Documentation       This is a resource file, that can contain variables and keywords.
...                 Keywords defined here can be used where this Keywords.resource in loaded.

Library             Process
Library             Collections
Library             OperatingSystem
Library             String
Library             ankaios_library.py


*** Variables ***
${CURRENT_RESULT}       ${EMPTY}
${SERVER_PROCESS_HANDLE}       ${EMPTY}
${TEST_FOLDER_NAME}    ${EMPTY}
&{ANKAIOS_INSTANCE_NAME_TO_PODMAN_ID_MAPPING}
&{ANKAIOS_WORKLOAD_NAME_TO_PODMAN_ID_MAPPING}
${ANKAIOS_VERSION}    ${EMPTY}

*** Keywords ***
Get MTLS Enabled
    ${result}=    Get Environment Variable    name=MTLS_ENABLED    default=False
    RETURN    ${result}

Retrieve current Ankaios version
    ${run_result}=    Run Process    command=%{ANK_BIN_DIR}${/}ank-server --version    shell=True
    ${ANKAIOS_VERSION}=    Evaluate    '${run_result.stdout}'.split(' ')[1]
    Set Global Variable    ${ANKAIOS_VERSION}

Setup Ankaios without MTLS Setup
    ${run_result}=    Run Process    command=mktemp -d    shell=True
    Set Environment Variable    name=ANKAIOS_TEMP    value=${run_result.stdout}
    ${TEST_FOLDER_NAME}=    Evaluate    '${TEST_NAME}'.lower().replace(' ', '_')
    Set Global Variable    ${TEST_FOLDER_NAME}
    ${run_result}=    Run Process    command=mkdir -p "target/robot_tests_result/${TEST_FOLDER_NAME}"    shell=True
    Set Environment Variable    name=ANKSERVER_INSECURE    value=true
    Set Environment Variable    name=ANKAGENT_INSECURE    value=true
    Set Environment Variable    name=ANK_INSECURE    value=true

Setup Ankaios
    [Arguments]    ${mtls_enabled}=False
    Setup MTLS    enabled=${mtls_enabled}
    Setup Ankaios without MTLS Setup

Clean up Ankaios
    Terminate All Processes    kill=True
    Clean up Podman
    Run Command    rm -rf %{ANKAIOS_TEMP}    timeout=20
    Set Variable    ${ANKAIOS_INSTANCE_NAME_TO_PODMAN_ID_MAPPING}    {}
    Set Variable    ${ANKAIOS_WORKLOAD_NAME_TO_PODMAN_ID_MAPPING}    {}
    Remove Environment Variable    ANKSERVER_CA_PEM
    Remove Environment Variable    ANKSERVER_CRT_PEM
    Remove Environment Variable    ANKSERVER_KEY_PEM
    Remove Environment Variable    ANKAGENT_CA_PEM
    Remove Environment Variable    ANKAGENT_CRT_PEM
    Remove Environment Variable    ANKAGENT_KEY_PEM
    Remove Environment Variable    ANK_CA_PEM
    Remove Environment Variable    ANK_CRT_PEM
    Remove Environment Variable    ANK_KEY_PEM
    Remove Environment Variable    ANKSERVER_INSECURE
    Remove Environment Variable    ANKAGENT_INSECURE
    Remove Environment Variable    ANK_INSECURE

Clean up Podman
    Log    Clean up Podman
    Podman has deleted all existing containers
    Podman has deleted all existing pods
    Podman has deleted all existing volumes

Setup MTLS
    [Arguments]    ${enabled}
    IF  ${enabled} == True
        ${ca_pem}=    Catenate    SEPARATOR=    ${CERTS_DIR}    /ca.pem
        ${server_crt_pem}=    Catenate    SEPARATOR=    ${CERTS_DIR}    /server.pem
        ${server_key_pem}=    Catenate    SEPARATOR=    ${CERTS_DIR}    /server-key.pem
        ${agent_crt_pem}=    Catenate    SEPARATOR=    ${CERTS_DIR}    /agent.pem
        ${agent_key_pem}=    Catenate    SEPARATOR=    ${CERTS_DIR}    /agent-key.pem
        ${cli_crt_pem}=    Catenate    SEPARATOR=    ${CERTS_DIR}    /cli.pem
        ${cli_key_pem}=    Catenate    SEPARATOR=    ${CERTS_DIR}    /cli-key.pem
        Set Environment Variable    name=ANKSERVER_CA_PEM    value=${ca_pem}
        Set Environment Variable    name=ANKSERVER_CRT_PEM    value=${server_crt_pem}
        Set Environment Variable    name=ANKSERVER_KEY_PEM    value=${server_key_pem}
        Set Environment Variable    name=ANKAGENT_CA_PEM    value=${ca_pem}
        Set Environment Variable    name=ANKAGENT_CRT_PEM    value=${agent_crt_pem}
        Set Environment Variable    name=ANKAGENT_KEY_PEM    value=${agent_key_pem}
        Set Environment Variable    name=ANK_CA_PEM    value=${ca_pem}
        Set Environment Variable    name=ANK_CRT_PEM    value=${cli_crt_pem}
        Set Environment Variable    name=ANK_KEY_PEM    value=${cli_key_pem}
    ELSE
        Set Environment Variable    name=ANKSERVER_INSECURE    value=true
        Set Environment Variable    name=ANKAGENT_INSECURE    value=true
        Set Environment Variable    name=ANK_INSECURE    value=true
    END


Run in background
    [Arguments]    ${location}    ${cli_command}
    Log    Run in background: ${cli_command}
    ${cmd}=    Split Command Line    ${cli_command}
    Set List Value    ${cmd}    0    ${location}${/}${cmd}[0]
    Start Process    @{cmd}

Run in foreground
    [Arguments]    ${cli_command}
    Log    Run in foreground: ${cli_command}
    ${cmd}=    Split Command Line    ${cli_command}
    ${run_result}=    Run Process    @{cmd}    shell=True
    RETURN    ${run_result}

the last command finished with exit code "${exit_code}"
    ${exit_code_int}=    Convert To Integer    ${exit_code}
    Should Be Equal    ${CURRENT_RESULT.rc}    ${exit_code_int}

the last command finished with an error
    Should Not Be Equal    ${CURRENT_RESULT.rc}    ${0}

the command "${cli_command}" finished with exit code "${exit_code}" within "${timeout}" seconds
    ${start_time}=    Get Time Secs
    ${run_result}=    Create Dictionary
    WHILE    True
        ${current_secs}=    Get Time Secs
        ${elapsed_secs}=    Evaluate    ${current_secs} - ${start_time}
        ${run_result}=    Run in foreground    ${cli_command}
        Log    ${run_result.stdout}
        ${exit_code_int}=    Convert To Integer    ${exit_code}
        IF    ${run_result.rc}==${exit_code_int}
            Should Be Equal    ${run_result.rc}    ${exit_code_int}
            BREAK
        END
        IF    ${elapsed_secs} >= ${timeout}
            Should Be Equal
            ...    ${run_result.rc}
            ...    ${exit_code_int}
            ...    msg=Timeout: Execution result is still '${run_result.rc}!=${exit_code_int}' after ${timeout} seconds!
            BREAK
        END
    END

Ankaios server is started with config "${config_path}" and PEM files: "${ca_pem}" "${crt_pem}" "${key_pem}"
    ${server_process}=    Start Process
    ...    %{ANK_BIN_DIR}${/}ank-server
    ...    --startup-config
    ...    ${config_path}
    ...    --ca_pem
    ...    ${ca_pem}
    ...    --crt_pem
    ...    ${crt_pem}
    ...    --key_pem
    ...    ${key_pem}
    ...    stderr=target/robot_tests_result/${TEST_FOLDER_NAME}/server_logs.txt
    ...    env:RUST_LOG=debug
    ...    alias=ank-server
    RETURN    ${server_process}

Ankaios insecure server is started with config "${config_path}"
    ${server_process}=    Start Process
    ...    %{ANK_BIN_DIR}${/}ank-server
    ...    --startup-config
    ...    ${config_path}
    ...    --insecure
    ...    stderr=target/robot_tests_result/${TEST_FOLDER_NAME}/server_logs.txt
    ...    env:RUST_LOG=debug
    ...    alias=ank-server
    RETURN    ${server_process}

Ankaios server is started with config "${config_path}"
    ${server_process}=    Start Process
    ...    %{ANK_BIN_DIR}${/}ank-server
    ...    --startup-config
    ...    ${config_path}
    ...    stderr=target/robot_tests_result/${TEST_FOLDER_NAME}/server_logs.txt
    ...    env:RUST_LOG=debug
    ...    alias=ank-server
    RETURN    ${server_process}

Ankaios server is started with an invalid config "${config_path}"
    ${SERVER_PROCESS_HANDLE}=        Ankaios server is started with config "${config_path}"
    Set Global Variable    ${SERVER_PROCESS_HANDLE}

the Ankaios server shall exit with an error code
    ${process_result}=    Wait For Process    ${SERVER_PROCESS_HANDLE}    timeout=3 s    on_timeout=continue
    Process Should Be Stopped    ${SERVER_PROCESS_HANDLE}
    Should Not Be Equal As Integers   ${process_result.rc}    0

Ankaios server is started without config
    Start Process
    ...    %{ANK_BIN_DIR}${/}ank-server
    ...    stderr=target/robot_tests_result/${TEST_FOLDER_NAME}/server_logs.txt
    ...    env:RUST_LOG=debug

Ankaios agent is started with name "${name}" and PEM files: "${ca_pem}" "${crt_pem}" "${key_pem}"
    Start Process
    ...    %{ANK_BIN_DIR}${/}ank-agent
    ...    --name
    ...    ${name}
    ...    --ca_pem
    ...    ${ca_pem}
    ...    --crt_pem
    ...    ${crt_pem}
    ...    --key_pem
    ...    ${key_pem}
    ...    stderr=target/robot_tests_result/${TEST_FOLDER_NAME}/${name}_logs.txt
    ...    env:RUST_LOG=debug
    ...    alias=${name}
Ankaios insecure agent is started with name "${name}"
    Start Process
    ...    %{ANK_BIN_DIR}${/}ank-agent
    ...    --insecure
    ...    --name
    ...    ${name}
    ...    stderr=target/robot_tests_result/${TEST_FOLDER_NAME}/${name}_logs.txt
    ...    env:RUST_LOG=debug
    ...    alias=${name}

Ankaios agent is started with name "${name}"
    Start Process
    ...    %{ANK_BIN_DIR}${/}ank-agent
    ...    --name
    ...    ${name}
    ...    stderr=target/robot_tests_result/${TEST_FOLDER_NAME}/${name}_logs.txt
    ...    env:RUST_LOG=debug
    ...    alias=${name}

Ankaios server is terminated
    Terminate Process    ank-server    kill=True
    ${server_running}=    Is Process Running    ank-server
    Should Not Be True    ${server_running}

Ankaios agent with name "${name}" is terminated
    Terminate Process    ${name}    kill=True
    ${agent_running}=    Is Process Running    ${name}
    Should Not Be True    ${agent_running}

Podman has deleted all existing containers
    Run Process    podman    rm    --all    --force    --time    2    timeout=20    shell=True

Podman has deleted all existing pods
    Run Process    podman    pod    rm    --all    --force    --time    2    timeout=20    shell=True

Podman has deleted all existing volumes
    Run Process    podman    volume    rm    --all    --force    timeout=20    shell=True

Podman has terminated all existing containers
    Run Process    podman    stop    --all    timeout=20    shell=True

all workloads of agent "${agent_name}" have an initial execution state
    ${list_result}=    Wait For Initial Execution State
    ...    %{ANK_BIN_DIR}${/}ank get workloads
    ...    ${agent_name}
    ...    60
    Should Not Be Empty
    ...    ${list_result}
    ...    msg=Timeout: Workloads on agent '${agent_name}' do not have the expected initial execution states!

user triggers "${cli_command}"
    ${cmd}=    Split Command Line    ${cli_command}
    Set List Value    ${cmd}    0    %{ANK_BIN_DIR}${/}${cmd}[0]
    ${CURRENT_RESULT}=    Run Process    @{cmd}    timeout=20    shell=True    stdout=${TEMPDIR}/stdout.txt    stderr=${TEMPDIR}/stderr.txt
    Log    ${CURRENT_RESULT.stdout}
    Log    ${CURRENT_RESULT.stderr}
    Set Global Variable    ${CURRENT_RESULT}

user triggers "${cli_command}" passing "${ankaios_manifest_file}" through stdin
    ${cmd}=    Split Command Line    ${cli_command}
    Set List Value    ${cmd}    0    %{ANK_BIN_DIR}${/}${cmd}[0]
    ${CURRENT_RESULT}=    Run Process    @{cmd}    timeout=20    shell=True    stdout=${TEMPDIR}/stdout.txt    stderr=${TEMPDIR}/stderr.txt    stdin=${ankaios_manifest_file}
    Log    ${CURRENT_RESULT.stdout}
    Log    ${CURRENT_RESULT.stderr}
    Set Global Variable    ${CURRENT_RESULT}

the user waits "${seconds_to_wait}" seconds
    Run Process    sleep    ${seconds_to_wait}

user updates the state "${new_state_yaml_file}" with "${field_value}"
    @{key_val}=    Split String    ${field_value}    separator==
    ${yaml_data}=    Get File    ${new_state_yaml_file}
    ${result_dict}=    Yaml To Dict    ${yaml_data}
    ${new_config}=    Replace Config    ${result_dict}    filter_path=${key_val}[0]    new_value=${key_val}[1]
    Write Yaml    new_yaml=${new_config}    path=${new_state_yaml_file}

the workload "${workload_name}" shall have the execution state "${expected_execution_state}" on agent "${expected_agent_name}" within "${timeout}" seconds
    @{list_result}=    Create List
    IF    ${timeout} > 0
        @{list_result}=    Wait For Execution State
        ...    %{ANK_BIN_DIR}${/}ank get workloads
        ...    ${workload_name}
        ...    ${expected_agent_name}
        ...    ${expected_execution_state}
        ...    ${timeout}
    END
    Should Not Be Empty
    ...    ${list_result}
    ...    msg=Timeout: Workload '${workload_name}' on agent '${expected_agent_name}' does not have the execution state '${expected_execution_state}'!

the workload "${workload_name}" shall not exist
    ${command_result}=    Run Command    %{ANK_BIN_DIR}${/}ank get workloads
    @{list_result}=    table to list    ${command_result.stdout}
    &{workload_table}=    table to dict    ${list_result}    WORKLOAD NAME
    Dictionary Should Not Contain Key    ${workload_table}    ${workload_name}

the workload "${workload_name}" shall not exist on agent "${expected_agent_name}" within "${timeout}" seconds
    Should Be True    ${timeout} >= 0    msg='timeout' must be greater than or equal to 0!
    @{list_result}=    Create List
    IF    ${timeout} >= 0
        @{list_result}=    Wait For Workload Removal
        ...    %{ANK_BIN_DIR}${/}ank get workloads
        ...    ${workload_name}
        ...    ${expected_agent_name}
        ...    ${timeout}
    END
    Should Be Empty
    ...    ${list_result}
    ...    msg=Timeout: Workload '${workload_name}' found on agent '${expected_agent_name}'!

the workload "${workload_name}" shall not exist within "${timeout}" seconds
    Should Be True    ${timeout} >= 0    msg='timeout' must be greater than or equal to 0!
    @{list_result}=    Create List
    IF    ${timeout} >= 0
        @{list_result}=    Wait For Workload Removal
        ...    %{ANK_BIN_DIR}${/}ank get workloads
        ...    ${workload_name}
        ...    ""
        ...    ${timeout}
    END
    Should Be Empty
    ...    ${list_result}
    ...    msg=Timeout: Workload '${workload_name}' found!

in the last result, the workload "${workload_name}" shall have the execution state "${expected_execution_state}" on agent "${expected_agent_name}"
    @{list_result}=    table to list    ${CURRENT_RESULT.stdout}
    @{list_result}=    workload with execution_state    ${list_result}    ${workload_name}    ${expected_execution_state}
    Log List    ${list_result}
    Should Not Be Empty
    ...    ${list_result}
    ...    msg=Timeout: Workload '${workload_name}' on agent '${expected_agent_name}' does not have the execution state '${expected_execution_state}'!

user executes system app "${cli_command}"
    ${cmd}=    Split Command Line    ${cli_command}    escaping=True
    ${CURRENT_RESULT}=    Run Process    @{cmd}    timeout=20    shell=True    stdout=${TEMPDIR}/stdout.txt    stderr=${TEMPDIR}/stderr.txt
    Log    ${CURRENT_RESULT.stdout}
    Set Global Variable    ${CURRENT_RESULT}

volumes for "${workload_name}" shall exist on "${agent_name}" within "${timeout}" seconds
    ${start_time}=    Get Time Secs
    ${volume_names}=    Create List
    ${volume_agent_config}=    To X Dot Y Dot Z Format    ${workload_name}    ${agent_name}    config
    ${volume_agent_pods}=    To X Dot Y Dot Z Format    ${workload_name}    ${agent_name}    pods
    WHILE    True
        ${volume_names}=    Get Volume Names From Podman
        ${current_secs}=    Get Time Secs
        ${elapsed_secs}=    Evaluate    ${current_secs} - ${start_time}
        ${found_config_index}=    Get Index From List    ${volume_names}    ${volume_agent_config}
        ${found_pods_index}=    Get Index From List    ${volume_names}    ${volume_agent_pods}
        IF    ${found_config_index}!=-1 and ${found_pods_index}!=-1    BREAK
        IF    ${elapsed_secs} >= ${timeout}    BREAK
    END
    Should Contain X Times
    ...    ${volume_names}
    ...    ${volume_agent_config}
    ...    1
    ...    msg=Volume '${workload_name}.{hash}.${agent_name}.config' not found in podman!
    Should Contain X Times
    ...    ${volume_names}
    ...    ${volume_agent_pods}
    ...    1
    ...    msg=Volume '${workload_name}.{hash}.${agent_name}.pods' not found in podman!

volumes for "${workload_name}" shall not exist on "${agent_name}" within "${timeout}" seconds
    ${start_time}=    Get Time Secs
    ${volume_names}=    Create List
    ${workload_dot_agent}=    To X Dot Y Format    ${workload_name}    ${agent_name}
    WHILE    True
        ${volume_names}=    Get Volume Names From Podman
        ${current_secs}=    Get Time Secs
        ${elapsed_secs}=    Evaluate    ${current_secs} - ${start_time}
        ${found_index}=    Get Index From List    ${volume_names}    ${workload_dot_agent}
        IF    ${found_index} == -1    BREAK
        IF    ${elapsed_secs} >= ${timeout}    BREAK
    END
    Should Contain X Times
    ...    ${volume_names}
    ...    ${workload_dot_agent}
    ...    0
    ...    msg=Unexpected Volume '${workload_name}.{hash}.${agent_name}.{config|pods}' found in podman!

podman shall have assigned a container id for workload "${workload_name}" on agent "${agent_name}" within "${timeout}" seconds
    podman shall have a container for workload "${workload_name}" with custom name "" on agent "${agent_name}" within "${timeout}" seconds
    ${container_id}    ${ankaios_instance_name}    Get Container Id And Name By Workload Name From Podman    ${workload_name}
    Should Not Be Empty    ${container_id}    msg=Workload '${workload_name}' has no id assigned in podman!
    Set To Dictionary    ${ANKAIOS_INSTANCE_NAME_TO_PODMAN_ID_MAPPING}    ${ankaios_instance_name}=${container_id}
    Set Global Variable    ${ANKAIOS_INSTANCE_NAME_TO_PODMAN_ID_MAPPING}
    Log   ANKAIOS_INSTANCE_NAME_TO_PODMAN_ID_MAPPING = '${ANKAIOS_INSTANCE_NAME_TO_PODMAN_ID_MAPPING}'
    Set To Dictionary    ${ANKAIOS_WORKLOAD_NAME_TO_PODMAN_ID_MAPPING}    ${workload_name}=${container_id}
    Set Global Variable    ${ANKAIOS_WORKLOAD_NAME_TO_PODMAN_ID_MAPPING}
    Log   ANKAIOS_WORKLOAD_NAME_TO_PODMAN_ID_MAPPING = '${ANKAIOS_WORKLOAD_NAME_TO_PODMAN_ID_MAPPING}'

podman kube shall have assigned an id for pod "${pod_name}" of workload "${workload_name}" on agent "${agent_name}" within "${timeout}" seconds
    volumes for "${workload_name}" shall exist on "${agent_name}" within "${timeout}" seconds
    ${pod_id}=    Get Pod Id By Pod Name From Podman    ${pod_name}
    Should Not Be Empty    ${pod_id}    msg=Received no pod id for workload '${pod_name}'!
    ${volume_name}=    Get Volume Name By Workload Name From Podman   ${workload_name}
    Should Not Be Empty    ${volume_name}    msg=Received no volume name for workload '${workload_name}'!
    ${ankaios_instance_name}=    Fetch From Left    ${volume_name}    .pods
    Set To Dictionary    ${ANKAIOS_INSTANCE_NAME_TO_PODMAN_ID_MAPPING}    ${ankaios_instance_name}=${pod_id}
    Set Global Variable    ${ANKAIOS_INSTANCE_NAME_TO_PODMAN_ID_MAPPING}
    Log   ANKAIOS_INSTANCE_NAME_TO_PODMAN_ID_MAPPING = '${ANKAIOS_INSTANCE_NAME_TO_PODMAN_ID_MAPPING}'

podman shall have a container for workload "${workload_name}" with custom name "${name}" on agent "${agent_name}" within "${timeout}" seconds
    ${start_time}=    Get Time Secs
    ${workload_names}=    Create List
    ${used_name}=    Set Variable    ${name}
    ${workload_name_angent_name}=    Set Variable    ${name}
    IF    "${name}" == ""
        ${used_name}=    Set Variable    ${workload_name}
        ${workload_name_angent_name}=    To X Dot Y Format    ${workload_name}    ${agent_name}
    END
    WHILE    True
        ${workload_names}=    Get Workload Names From Podman
        ${current_secs}=    Get Time Secs
        ${elapsed_secs}=    Evaluate    ${current_secs} - ${start_time}
        ${found_index}=    Get Index From List    ${workload_names}    ${workload_name_angent_name}
        IF    ${found_index}!=-1    BREAK
        IF    ${elapsed_secs} >= ${timeout}    BREAK
    END
    Should Contain X Times
    ...    ${workload_names}
    ...    ${workload_name_angent_name}
    ...    1
    ...    msg=Workload '${used_name}' on agent '${agent_name}' not found in podman!
    Log    Workload '${used_name}' on agent '${agent_name}' found in podman, found workloads: '${workload_names}'!

podman shall not have a container for workload "${workload_name}" on agent "${agent_name}" within "${timeout}" seconds
    ${start_time}=    Get Time Secs
    ${workload_names}=    Create List
    ${workload_name_angent_name}=    To X Dot Y Format    ${workload_name}    ${agent_name}
    WHILE    True
        ${workload_names}=    Get Workload Names From Podman
        ${current_secs}=    Get Time Secs
        ${elapsed_secs}=    Evaluate    ${current_secs} - ${start_time}
        ${found_index}=    Get Index From List    ${workload_names}    ${workload_name_angent_name}
        IF    ${found_index}==-1    BREAK
        IF    ${elapsed_secs} >= ${timeout}    BREAK
    END
    Should Not Contain
    ...    ${workload_names}
    ...    ${workload_name_angent_name}
    ...    msg=Unexpected workload '${workload_name}' on agent '${agent_name}' found in podman!

list of workloads shall be empty
    @{list_result}=    Create List
    Should Be Empty    item=${list_result}

the configs field inside the state shall be empty
    ${command_result}=    Run Command    %{ANK_BIN_DIR}${/}ank get state -o json    timeout=5
    ${result_dict}=    Json To Dict    ${command_result.stdout}
    ${desiredState}=    Get From Dictionary    ${result_dict}    desiredState
    ${configs}=    Get From Dictionary    ${desiredState}    configs
    Should Be Empty    ${configs}

the container of workload "${workload_name}" shall have a different id but same configuration on the podman runtime
    ${id_changed}=    Set Variable    ${False}
    ${start_time}=    Get Time Secs
    WHILE    True
        ${current_secs}=    Get Time Secs
        ${elapsed_secs}=    Evaluate    ${current_secs} - ${start_time}
        IF    ${elapsed_secs} >= 20    BREAK
        ${current_workload_id}    ${current_ankaios_instance_name}    Get Container Id And Name By Workload Name From Podman    ${workload_name}
        IF    '${current_workload_id}' == '' or '${current_ankaios_instance_name}' == ''
            CONTINUE
        END

        ${workload_id}=    Get From Dictionary    ${ANKAIOS_INSTANCE_NAME_TO_PODMAN_ID_MAPPING}    ${current_ankaios_instance_name}

        IF    '${current_workload_id}' != '${workload_id}'
            ${id_changed}=    Set Variable    ${True}
            BREAK
        END
    END

    Should Be True    ${id_changed}    msg=Workload '${workload_name}' has the same id '${workload_id}' and the same configuration on podman!

the container of workload "${workload_name}" shall have a different id on the podman runtime
    ${id_changed}=    Set Variable    ${False}
    ${start_time}=    Get Time Secs
    WHILE    True
        ${current_secs}=    Get Time Secs
        ${elapsed_secs}=    Evaluate    ${current_secs} - ${start_time}
        IF    ${elapsed_secs} >= 20    BREAK
        ${current_workload_id}    ${current_ankaios_instance_name}    Get Container Id And Name By Workload Name From Podman    ${workload_name}
        IF    '${current_workload_id}' == '' or '${current_ankaios_instance_name}' == ''
            CONTINUE
        END

        ${workload_id}=    Get From Dictionary    ${ANKAIOS_WORKLOAD_NAME_TO_PODMAN_ID_MAPPING}    ${workload_name}

        IF    '${current_workload_id}' != '${workload_id}'
            ${id_changed}=    Set Variable    ${True}
            BREAK
        END
    END

    Should Be True    ${id_changed}    msg=Workload '${workload_name}' has the same id '${workload_id}' on podman!

the container of workload "${workload_name}" shall have the same id and same configuration on the podman runtime
    ${id_changed}=    Set Variable    ${True}
    ${start_time}=    Get Time Secs
    WHILE    True
        ${current_secs}=    Get Time Secs
        ${elapsed_secs}=    Evaluate    ${current_secs} - ${start_time}
        IF    ${elapsed_secs} >= 20    BREAK
        ${current_workload_id}    ${current_ankaios_instance_name}    Get Container Id And Name By Workload Name From Podman    ${workload_name}
        IF    '${current_workload_id}' == '' or '${current_ankaios_instance_name}' == ''
            CONTINUE
        END

        ${old_container_id}=    Get From Dictionary    ${ANKAIOS_INSTANCE_NAME_TO_PODMAN_ID_MAPPING}    ${current_ankaios_instance_name}

        IF    '${current_workload_id}' == '${old_container_id}'
            ${id_changed}=    Set Variable    ${False}
            BREAK
        END
    END

    Should Not Be True    ${id_changed}    msg=Workload '${workload_name}' has a different '${old_container_id}' on podman!

the pod "${pod_name}" of workload "${workload_name}" shall have a different id but same configuration on the podman kube runtime
    ${id_changed}=    Set Variable    ${False}
    ${start_time}=    Get Time Secs
    WHILE    True
        ${current_secs}=    Get Time Secs
        ${elapsed_secs}=    Evaluate    ${current_secs} - ${start_time}
        IF    ${elapsed_secs} >= 20    BREAK
        ${current_pod_id}=    Get Pod Id By Pod Name From Podman    ${pod_name}
        ${current_volume_name}=    Get Volume Name By Workload Name From Podman    ${workload_name}
        ${ankaos_instance_name}=    Fetch From Left    ${current_volume_name}    .pods
        IF    '${current_pod_id}' == '' or '${ankaos_instance_name}' == ''
            CONTINUE
        END

        ${pod_id}=    Get From Dictionary    ${ANKAIOS_INSTANCE_NAME_TO_PODMAN_ID_MAPPING}    ${ankaos_instance_name}

        IF    '${current_pod_id}' != '${pod_id}'
            ${id_changed}=    Set Variable    ${True}
            BREAK
        END
    END

    Should Be True    ${id_changed}    msg='Workload ${pod_name}' has the same pod id '${pod_id}' and the same configuration on podman kube runtime!

the last command shall list the connected agent "${agent_name}"
    ${table_as_list}=    Table To List    ${CURRENT_RESULT.stdout}
    ${table_as_dict}=    Table To Dict    ${table_as_list}    NAME
    Dictionary Should Contain Key    ${table_as_dict}    ${agent_name}
    ${agent_dict}=    Get Agent Dict    ${table_as_dict}    ${agent_name}
    Dictionary Should Contain Key    ${agent_dict}    CPU USAGE
    Dictionary Should Contain Key    ${agent_dict}    FREE MEMORY

Setup Ankaios for Control Interface test
    Setup Ankaios
    Prepare Test Control Interface Workload
    Retrieve current Ankaios version

The controller workload has no access rights
<<<<<<< HEAD
    empty_keyword

The controller workload is allowed to ${operation} on ${filter_mask}
    internal_allow_control_interface    ${operation}     ${filter_mask}
=======
    The controller workload sends initial hello with correct version

The controller workload is allowed to ${operation} on ${filter_mask}
    internal_allow_control_interface    ${operation}     ${filter_mask}
    The controller workload sends initial hello with correct version
>>>>>>> d622b2ef

The controller workload is forbidden to ${operation} on ${filter_mask}
    internal_deny_control_interface    ${operation}     ${filter_mask}
    The controller workload sends initial hello with correct version

The controller workload does not send hello
    internal_allow_control_interface    read    ${EMPTY}

The controller workload sends initial hello with correct version
    internal_send_initial_hello    ${ANKAIOS_VERSION}

The controller workload updates the state with manifest "${manifest}"
    The controller workload updates the state with manifest "${manifest}" and update mask ${EMPTY}

The controller workload updates the state with manifest "${manifest}" and update mask ${update_mask}
    internal_add_update_state_command    ${manifest}    ${update_mask}

The controller workload gets the state
    The controller workload gets the state of fields ${EMPTY}

The controller workload gets the state of fields ${field_mask}
    internal_add_get_state_command    ${field_mask}

The controller workload requests shall all succeed
    ${ankaios_config_folder}=    create_control_interface_config_for_test
    Ankaios server is started with config "${ankaios_config_folder.name}${/}startup_config.yaml"
    Ankaios agent is started with name "agent_A"
    And the workload "controller" shall have the execution state "Succeeded(Ok)" on agent "agent_A" within "20" seconds
    internal_check_all_control_interface_requests_succeeded    ${ankaios_config_folder.name}

The controller workload requests shall all fail
    ${ankaios_config_folder}=    create_control_interface_config_for_test
    Ankaios server is started with config "${ankaios_config_folder.name}${/}startup_config.yaml"
    Ankaios agent is started with name "agent_A"
    And the workload "controller" shall have the execution state "Succeeded(Ok)" on agent "agent_A" within "20" seconds
    internal_check_all_control_interface_requests_failed    ${ankaios_config_folder.name}

The controller workload shall get a closed connection
    ${ankaios_config_folder}=    create_control_interface_config_for_test
    Ankaios server is started with config "${ankaios_config_folder.name}${/}startup_config.yaml"
    Ankaios agent is started with name "agent_A"
    And the workload "controller" shall have the execution state "Succeeded(Ok)" on agent "agent_A" within "20" seconds
    internal_check_control_interface_closed    ${ankaios_config_folder.name}

The controller workload has no access to Control Interface
    ${ankaios_config_folder}=    create_control_interface_config_for_test
    Ankaios server is started with config "${ankaios_config_folder.name}${/}startup_config.yaml"
    Ankaios agent is started with name "agent_A"
    And the workload "controller" shall have the execution state "Succeeded(Ok)" on agent "agent_A" within "20" seconds
    internal_check_no_access_to_control_interface    ${ankaios_config_folder.name}

the mount point has not been generated for ${agent_name}
    ${command_result}=    Run Command    %{ANK_BIN_DIR}${/}ank get state -o json
    check_if_mount_point_has_not_been_generated_for    ${agent_name}    ${command_result}

the mount point has been generated for ${agent_name}
    Run Keyword And Expect Error    the mount point has been generated    the mount point has not been generated for ${agent_name}


# ALIASES

the command "${cli_command}" finished with exit code "${exit_code}"
    the command "${cli_command}" finished with exit code "${exit_code}" within "1" seconds

the command "${cli_command}" shall finish with exit code "${exit_code}"
    the command "${cli_command}" finished with exit code "${exit_code}"

the command "${cli_command}" shall finish with exit code "${exit_code}" within "${timeout}" seconds
    the command "${cli_command}" finished with exit code "${exit_code}" within "${timeout}" seconds

the workload "${workload_name}" shall have the execution state "${expected_execution_state}" from agent "${expected_agent_name}"
    the workload "${workload_name}" shall have the execution state "${expected_execution_state}" on agent "${expected_agent_name}"

the workload "${workload_name}" shall have the execution state "${expected_execution_state}" from agent "${expected_agent_name}" within "${timeout}" seconds
    the workload "${workload_name}" shall have the execution state "${expected_execution_state}" on agent "${expected_agent_name}" within "${timeout}" seconds

the workload "${workload_name}" shall have the execution state "${execution_state}" on agent "${expected_agent_name}"
    the workload "${workload_name}" shall have the execution state "${execution_state}" on agent "${expected_agent_name}" within "5" seconds

volumes for "${workload_name}" shall exist on "${agent_name}"
    volumes for "${workload_name}" shall exist on "${agent_name}" within "1" seconds

podman shall have a container for workload "${workload_name}" on agent "${agent_name}"
    podman shall have a container for workload "${workload_name}" with custom name "" on agent "${agent_name}" within "1" seconds

podman shall have a container for workload "${workload_name}" with custom name "${name}" on agent "${agent_name}"
    podman shall have a container for workload "${workload_name}" with custom name "${name}" on agent "${agent_name}" within "1" seconds

podman shall not have a container for workload "${workload_name}" on agent "${agent_name}"
    podman shall not have a container for workload "${workload_name}" on agent "${agent_name}" within "1" seconds

podman has assigned a container id for workload "${workload_name}" on agent "${agent_name}"
    podman shall have assigned a container id for workload "${workload_name}" on agent "${agent_name}" within "10" seconds

podman kube has assigned an id for pod "${pod_name}" of workload "${workload_name}" on agent "${agent_name}"
    podman kube shall have assigned an id for pod "${pod_name}" of workload "${workload_name}" on agent "${agent_name}" within "10" seconds

the last command shall finish with an error
    the last command finished with an error

the last command shall finish with exit code "${exit_code}"
    the last command finished with exit code "${exit_code}"<|MERGE_RESOLUTION|>--- conflicted
+++ resolved
@@ -577,18 +577,11 @@
     Retrieve current Ankaios version
 
 The controller workload has no access rights
-<<<<<<< HEAD
-    empty_keyword
-
-The controller workload is allowed to ${operation} on ${filter_mask}
-    internal_allow_control_interface    ${operation}     ${filter_mask}
-=======
     The controller workload sends initial hello with correct version
 
 The controller workload is allowed to ${operation} on ${filter_mask}
     internal_allow_control_interface    ${operation}     ${filter_mask}
     The controller workload sends initial hello with correct version
->>>>>>> d622b2ef
 
 The controller workload is forbidden to ${operation} on ${filter_mask}
     internal_deny_control_interface    ${operation}     ${filter_mask}
