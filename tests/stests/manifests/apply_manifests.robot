--- conflicted
+++ resolved
@@ -84,8 +84,6 @@
     # Asserts
     Then the last command shall finish with exit code "0"
     And the workload "nginx_from_manifest1" shall have the execution state "Running(Ok)" on agent "agent_B" within "20" seconds
-<<<<<<< HEAD
-=======
     [Teardown]    Clean up Ankaios
 
 # [stest->swdd~cli-apply-ankaios-manifest-agent-name-overwrite~1]
@@ -104,7 +102,6 @@
     # Asserts
     Then the last command shall finish with exit code "0"
     And the workload "nginx_from_manifest_no_agent_name" shall have the execution state "Running(Ok)" on agent "agent_B" within "20" seconds
->>>>>>> 674c28d0
     [Teardown]    Clean up Ankaios
 
 # [stest->swdd~cli-apply-ankaios-manifest-error-on-agent-name-absence~1]
