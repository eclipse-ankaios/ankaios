# Copyright (c) 2024 Elektrobit Automotive GmbH
#
# This program and the accompanying materials are made available under the
# terms of the Apache License, Version 2.0 which is available at
# https://www.apache.org/licenses/LICENSE-2.0.
#
# Unless required by applicable law or agreed to in writing, software
# distributed under the License is distributed on an "AS IS" BASIS, WITHOUT
# WARRANTIES OR CONDITIONS OF ANY KIND, either express or implied. See the
# License for the specific language governing permissions and limitations
# under the License.
#
# SPDX-License-Identifier: Apache-2.0


*** Settings ***
Documentation       Tests to verify that Ankaios workloads are being restarted after having added a Control Interface.

Resource            ../../resources/ankaios.resource
Resource            ../../resources/variables.resource

*** Variables ***
${agent_name}            agent_A

*** Test Cases ***

# [stest->swdd~agent-control-interface-created-for-eligible-workloads~1]
Test Ankaios workload successful start-up without a Control Interface access
    [Setup]           Run Keywords    Setup Ankaios

    # Preconditions
    Given Ankaios server is started with config "${CONFIGS_DIR}/simple.yaml"
    And Ankaios agent is started with name "${agent_name}"
<<<<<<< HEAD
    And all workloads of agent "${agent_name}" shall start via events
=======
    And all workloads of agent "${agent_name}" have an initial execution state
>>>>>>> 257f2f58
    # Actions
    # Asserts
    Then the mount point for the control interface has not been generated for ${agent_name}
    [Teardown]    Clean up Ankaios

# [stest->swdd~agent-control-interface-created-for-eligible-workloads~1]
Test Ankaios workload restart after update without a Control Interface access
    [Setup]           Run Keywords    Setup Ankaios

    # Preconditions
    Given Ankaios server is started with config "${CONFIGS_DIR}/simple_with_control.yaml"
    And Ankaios agent is started with name "${agent_name}"
<<<<<<< HEAD
    And all workloads of agent "${agent_name}" shall start via events
=======
    And all workloads of agent "${agent_name}" have an initial execution state
>>>>>>> 257f2f58
    # Actions
    When user triggers "ank -k apply ${CONFIGS_DIR}/simple.yaml"
    # Asserts
    Then the mount point for the control interface has not been generated for ${agent_name}
    [Teardown]    Clean up Ankaios

# [stest->swdd~agent-control-interface-created-for-eligible-workloads~1]
Test Ankaios workload restart after update with a Control Interface access
    [Setup]           Run Keywords    Setup Ankaios

    # Preconditions
    Given Ankaios server is started with config "${CONFIGS_DIR}/simple.yaml"
    And Ankaios agent is started with name "${agent_name}"
<<<<<<< HEAD
    And all workloads of agent "${agent_name}" shall start via events
=======
    And all workloads of agent "${agent_name}" have an initial execution state
>>>>>>> 257f2f58
    And the mount point for the control interface has not been generated for ${agent_name}
    # Actions
    When user triggers "ank apply ${CONFIGS_DIR}/simple_with_control.yaml"
    # Asserts
    Then the mount point for the control interface has been generated for ${agent_name}
    [Teardown]    Clean up Ankaios

# [stest->swdd~agent-control-interface-created-for-eligible-workloads~1]
Test Ankaios containerd workload restart after update with a Control Interface access
    [Setup]           Run Keywords    Setup Ankaios

    # Preconditions
    Given Ankaios server is started with config "${CONFIGS_DIR}/simple_containerd.yaml"
    And Ankaios agent is started with name "${agent_name}"
    And all workloads of agent "${agent_name}" shall start via events
    And the mount point for the control interface has not been generated for ${agent_name}
    # Actions
    When user triggers "ank apply ${CONFIGS_DIR}/simple_with_control_containerd.yaml"
    # Asserts
    Then the mount point for the control interface has been generated for ${agent_name}
    [Teardown]    Clean up Ankaios

# [stest->swdd~agent-closes-control-interface-on-missing-initial-hello~1]
Test Control Interface closes connection when initial hello missing
    [Setup]           Run Keywords    Setup Ankaios for Control Interface test
    Given the controller workload does not send hello
    And the controller workload gets the state
    Then The controller workload shall get a closed connection
    [Teardown]    Clean up Ankaios

# [stest->swdd~server-desired-state-field-conventions~1]
Test workload with empty Control Interface access field mask rejected
    [Setup]           Run Keywords    Setup Ankaios
    # Preconditions
    Given Ankaios server is started with config "${CONFIGS_DIR}/simple.yaml"
    And Ankaios agent is started with name "${agent_name}"
<<<<<<< HEAD
    And all workloads of agent "${agent_name}" shall start via events
=======
    And all workloads of agent "${agent_name}" have an initial execution state
>>>>>>> 257f2f58
    # Actions
    When user triggers "ank apply ${CONFIGS_DIR}/faulty_with_control_as_empty.yaml"
    # Asserts
    Then the last command finished with exit code "1"
    [Teardown]    Clean up Ankaios

# [stest->swdd~podman-kube-mounts-control-interface~1]
Test server started with empty Control Interface access field mask fails
    [Setup]           Run Keywords    Setup Ankaios
    # Actions
    Given Ankaios server is started with config "${CONFIGS_DIR}/faulty_with_control_as_empty.yaml"
    # Asserts
    Then the last command finished with exit code "1"
    [Teardown]    Clean up Ankaios

# [stest->swdd~podman-kube-mounts-control-interface~1]
Test Ankaios podman-kube workload restart after update without a Control Interface access
    [Setup]           Run Keywords    Setup Ankaios
    # Preconditions
    Given Ankaios server is started with config "${CONFIGS_DIR}/simple_kube_with_control.yaml"
    And Ankaios agent is started with name "${agent_name}"
    And all workloads of agent "${agent_name}" have an initial execution state
    And podman kube has assigned an id for pod "simple-pod" of workload "simple-kube" on agent "${agent_name}"
    # Actions
    When user triggers "ank apply ${CONFIGS_DIR}/simple_kube.yaml"
    # Asserts
    Then the mount point for the control interface has not been generated for ${agent_name}
    [Teardown]    Clean up Ankaios

# [stest->swdd~podman-kube-mounts-control-interface~1]
Test Ankaios podman-kube workload restart after update with a Control Interface access
    [Setup]           Run Keywords    Setup Ankaios
    # Preconditions
    Given Ankaios server is started with config "${CONFIGS_DIR}/simple_kube.yaml"
    And Ankaios agent is started with name "${agent_name}"
    And all workloads of agent "${agent_name}" have an initial execution state
    And the mount point for the control interface has not been generated for ${agent_name}
    # Actions
    When user triggers "ank apply ${CONFIGS_DIR}/simple_kube_with_control.yaml"
    # Asserts
    Then the mount point for the control interface has been generated for ${agent_name}
    And the pod "simple-pod" of workload "simple-kube" shall have a different id but same configuration on the podman kube runtime
    [Teardown]    Clean up Ankaios

# [stest->swdd~podman-kube-mounts-control-interface~1]
Test target path from control interface access is limited to the designated pod and container
    [Setup]           Run Keywords    Setup Ankaios
    # Preconditions
    And Ankaios server is started with config "${CONFIGS_DIR}/multi_container_podman_kube.yaml"
    And Ankaios agent is started with name "${agent_name}"
    And all workloads of agent "${agent_name}" have an initial execution state
    And the workload "simple" shall have the execution state "Running(Ok)" on agent "${agent_name}"
    And the mount point for the control interface has been generated for ${agent_name}
    # Asserts
    Then verify multi container control interface access    simple
    [Teardown]    Clean up Ankaios<|MERGE_RESOLUTION|>--- conflicted
+++ resolved
@@ -31,11 +31,7 @@
     # Preconditions
     Given Ankaios server is started with config "${CONFIGS_DIR}/simple.yaml"
     And Ankaios agent is started with name "${agent_name}"
-<<<<<<< HEAD
     And all workloads of agent "${agent_name}" shall start via events
-=======
-    And all workloads of agent "${agent_name}" have an initial execution state
->>>>>>> 257f2f58
     # Actions
     # Asserts
     Then the mount point for the control interface has not been generated for ${agent_name}
@@ -48,11 +44,7 @@
     # Preconditions
     Given Ankaios server is started with config "${CONFIGS_DIR}/simple_with_control.yaml"
     And Ankaios agent is started with name "${agent_name}"
-<<<<<<< HEAD
     And all workloads of agent "${agent_name}" shall start via events
-=======
-    And all workloads of agent "${agent_name}" have an initial execution state
->>>>>>> 257f2f58
     # Actions
     When user triggers "ank -k apply ${CONFIGS_DIR}/simple.yaml"
     # Asserts
@@ -66,11 +58,7 @@
     # Preconditions
     Given Ankaios server is started with config "${CONFIGS_DIR}/simple.yaml"
     And Ankaios agent is started with name "${agent_name}"
-<<<<<<< HEAD
     And all workloads of agent "${agent_name}" shall start via events
-=======
-    And all workloads of agent "${agent_name}" have an initial execution state
->>>>>>> 257f2f58
     And the mount point for the control interface has not been generated for ${agent_name}
     # Actions
     When user triggers "ank apply ${CONFIGS_DIR}/simple_with_control.yaml"
@@ -107,11 +95,7 @@
     # Preconditions
     Given Ankaios server is started with config "${CONFIGS_DIR}/simple.yaml"
     And Ankaios agent is started with name "${agent_name}"
-<<<<<<< HEAD
     And all workloads of agent "${agent_name}" shall start via events
-=======
-    And all workloads of agent "${agent_name}" have an initial execution state
->>>>>>> 257f2f58
     # Actions
     When user triggers "ank apply ${CONFIGS_DIR}/faulty_with_control_as_empty.yaml"
     # Asserts
